--- conflicted
+++ resolved
@@ -57,13 +57,8 @@
         places = fluid.CUDAPlace(gpu_id)
         loader.set_sample_list_generator(batch_reader, places)
     else:
-<<<<<<< HEAD
         from . import dali
         loader = dali.train(
-=======
-        import dali
-        loader = dali.build(
->>>>>>> cd6276aa
             filelist,
             batch_size,
             image_mean,
