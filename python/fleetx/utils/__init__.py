--- conflicted
+++ resolved
@@ -15,9 +15,6 @@
 from .lr_strategy import *
 from .downloader import ImageNetDownloader
 from .downloader import WikiDataDownloader
-<<<<<<< HEAD
 from .downloader import WMTDataDownloader
 from .submitter import *
-=======
-from .env import *
->>>>>>> b8f1cd0b
+from .env import *