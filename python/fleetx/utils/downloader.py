# Copyright (c) 2020 PaddlePaddle Authors. All Rights Reserved.
#
# Licensed under the Apache License, Version 2.0 (the "License");
# you may not use this file except in compliance with the License.
# You may obtain a copy of the License at
#
#     http://www.apache.org/licenses/LICENSE-2.0
#
# Unless required by applicable law or agreed to in writing, software
# distributed under the License is distributed on an "AS IS" BASIS,
# WITHOUT WARRANTIES OR CONDITIONS OF ANY KIND, either express or implied.
# See the License for the specific language governing permissions and
# limitations under the License.
from paddle.distributed.fleet.utils.fs import HDFSClient
import time
import paddle.distributed.fleet as fleet
from paddle.distributed.fleet.base.util_factory import fleet_util
import sys
from fleetx.utils.grpc_service.barrier_client_impl import BarrierClient
import hashlib
from .env import is_first_worker, get_node_info
import sysconfig
import multiprocessing
import yaml
import os


def get_md5(file_path):
    hash_md5 = hashlib.md5()
    with open(file_path, "rb") as f:
        for chunk in iter(lambda: f.read(4096), b""):
            hash_md5.update(chunk)
    return hash_md5.hexdigest()


def check_exists(filelist, local_path):
    with open("{}/filelist.txt".format(local_path), 'r') as fin:
        for line in fin:
            current_file = line.split(' ')[0]
            current_md5 = line.split(' ')[1].strip()
            if current_file in filelist:
                if (not os.path.exists("{}/{}".format(
                        local_path, current_file))) or get_md5("{}/{}".format(
                            local_path, current_file)) != current_md5:
                    return True
        return False


def barrier(server_end):
    client = BarrierClient()
    client.server_endpoint = server_end
    client.my_endpoint = os.environ.get('PADDLE_CURRENT_ENDPOINT')
    client.connect()
    client.barrier()
    print("barrier success")
    if is_first_worker():
        time.sleep(3)
        client.exit()


def get_file_shard(node_id, node_num, local_path):
    while not os.path.exists('{}/filelist.txt'.format(local_path)):
        time.sleep(3)
    full_list = []
    with open("{}/filelist.txt".format(local_path), 'r') as fin:
        for line in fin:
            full_list.append(line.split(' ')[0])
    return full_list[node_id::node_num]

    def download_from_hdfs(self, fs_yaml=None, local_path="./"):
        """
        Download from hdfs
        The configurations are configured in fs_yaml file:

<<<<<<< HEAD
class Downloader(object):
    def __init__(self):
        service_path = sysconfig.get_paths()[
            "purelib"] + '/fleetx/applications/fleetx/utils/grpc_service'
        if not os.path.exists("{}/barrier_server_impl.py".format(
                service_path)):
            os.system(
                "wget -q -P {} --no-check-certificate https://fleet.bj.bcebos.com/test/barrier_server_impl.py".
                format(service_path))
        endpoints = os.environ.get('PADDLE_TRAINER_ENDPOINTS').split(",")
        current_endpoint = os.environ.get('PADDLE_CURRENT_ENDPOINT')
        server_endpoint = endpoints[0]
        server_host, server_port = server_endpoint.split(":")
        version = sys.version[0]
        if version == '2':
            python_cmd = 'python2'
        else:
            python_cmd = 'python3'
        if current_endpoint == server_endpoint:
            os.system("{} {}/barrier_server_impl.py {} {} &".format(
                python_cmd, service_path, server_port, "-".join(endpoints)))
        time.sleep(3)
        self.grpc_service = server_endpoint
        print(self.grpc_service)

    def download_from_hdfs(self,
                           fs_yaml=None,
                           local_path="./",
                           shard_num=-1,
                           shard_id=-1,
                           process_num=10):
        """
        Download from hdfs
        The configurations are configured in fs_yaml file:
        TODO: add example and yaml argument fields introduction
        """

        def multi_download(client,
                           hdfs_path,
                           local_path,
                           filelist,
                           process_num=process_num):
            def _subprocess_download(files):
=======
        TODO: add example and yaml argument fields introduction

        """
        _, ext = os.path.splitext(fs_yaml)
        assert ext in ['.yml', '.yaml'], "only support yaml files for now"
        with open(fs_yaml) as f:
            cfg = yaml.load(f, Loader=yaml.Loader)

        if "hadoop_home" in cfg:
            self.hadoop_home = cfg["hadoop_home"]
        elif "HADOOP_HOME" in os.environ:
            self.hadoop_home = os.environ['HADOOP_HOME']
        elif os.system('which hadoop') == 0:
            path = os.popen("which hadoop").readlines()[0].rstrip()
            self.hadoop_home = os.path.dirname(os.path.dirname(path))

        if self.hadoop_home:
            print("HADOOP_HOME: " + self.hadoop_home)

            if "fs.default.name" in cfg and "hadoop.job.ugi" in cfg:
                self.hdfs_configs = {
                    "fs.default.name": cfg["fs.default.name"],
                    "hadoop.job.ugi": cfg["hadoop.job.ugi"]
                }

        def untar_files(local_path, tar_list, process_num=10):
            def _subprocess_untar(files):
>>>>>>> c8c6efaf
                for ff in files:
                    client.download('{}/{}'.format(hdfs_path, ff),
                                    '{}/{}'.format(local_path, ff))
                    cmd = "tar -xf {}/{} -C {}".format(local_path, ff,
                                                       local_path)
                    os.system(cmd)

            dir_per_process = len(filelist) / process_num

            procs = []
            for i in range(process_num):
                process_filelist = filelist[i::process_num]
                p = multiprocessing.Process(
                    target=_subprocess_download, args=(process_filelist, ))
                procs.append(p)
                p.start()

            for proc in procs:
                proc.join()

<<<<<<< HEAD
        if is_first_worker():
            if not os.path.exists(local_path):
                os.system('mkdir {}'.format(local_path))
#        role = fleet._role_maker_()
#        fleet_util._set_role_maker(role)
        _, ext = os.path.splitext(fs_yaml)
        assert ext in ['.yml', '.yaml'], "only support yaml files for now"
        with open(fs_yaml) as f:
            cfg = yaml.load(f, Loader=yaml.Loader)

        if "hadoop_home" in cfg:
            self.hadoop_home = cfg["hadoop_home"]
        elif "HADOOP_HOME" in os.environ:
            self.hadoop_home = os.environ['HADOOP_HOME']
        elif os.system('which hadoop') == 0:
            path = os.popen("which hadoop").readlines()[0].rstrip()
            self.hadoop_home = os.path.dirname(os.path.dirname(path))

        if self.hadoop_home:
            print("HADOOP_HOME: " + self.hadoop_home)

            if "fs.default.name" in cfg and "hadoop.job.ugi" in cfg:
                self.hdfs_configs = {
                    "fs.default.name": cfg["fs.default.name"],
                    "hadoop.job.ugi": cfg["hadoop.job.ugi"]
                }
        java_home = ''
        if "java_home" in cfg:
            java_home = cfg['java_home']
        os.environ['JAVA_HOME'] = java_home
        if "data_path" in cfg:
            hdfs_path = cfg["data_path"]

        client = HDFSClient(self.hadoop_home, self.hdfs_configs)
        if is_first_worker():
            if not (client.is_exist('{}/meta.txt'.format(hdfs_path)) and
                    client.is_exist('{}/filelist.txt'.format(hdfs_path))):
                raise Exception(
                    "ERROR: Your data dir should include filelist.txt and meta.txt"
                )
            client.download('{}/filelist.txt'.format(hdfs_path),
                            '{}/filelist.txt'.format(local_path))
            client.download('{}/meta.txt'.format(hdfs_path),
                            '{}/meta.txt'.format(local_path))
            with open('{}/meta.txt'.format(local_path), 'r') as fin:
                for line in fin:
                    current_file = line.strip()
                    client.download('{}/{}'.format(hdfs_path, current_file),
                                    '{}/{}'.format(local_path, current_file))

        if shard_num > 0:
            assert (
                shard_id >= 0,
                "Please provide worker index by fleet.worker_index() if you want to download sharded data on each machine"
            )
            self.filelist = get_file_shard(shard_id, shard_num, local_path)
            need_download = check_exists(self.filelist, local_path)
            if need_download:
                multi_download(client, hdfs_path, local_path, self.filelist)
        else:
            if is_first_worker():
                self.filelist = get_file_shard(0, 1, local_path)
                need_download = check_exists(self.filelist, local_path)
                if need_download:
                    multi_download(client, hdfs_path, local_path,
                                   self.filelist)

#        fleet_util.barrier()
        barrier(self.grpc_service)
        return local_path

    def download_from_bos(self,
                          fs_yaml=None,
                          local_path="./",
                          shard_num=-1,
                          shard_id=-1,
                          process_num=10):
        def multi_download(bos_path,
                           local_path,
                           filelist,
                           process_num=process_num):
            def _subprocess_download(files):
                for ff in files:
                    os.system("wget -q -P {} --no-check-certificate {}/{}".
                              format(local_path, bos_path, ff))
                    cmd = "tar -xf {}/{} -C {}".format(local_path, ff,
                                                       local_path)
                    os.system(cmd)

            dir_per_process = len(filelist) / process_num

            procs = []
            for i in range(process_num):
                process_filelist = filelist[i::process_num]
                p = multiprocessing.Process(
                    target=_subprocess_download, args=(process_filelist, ))
                procs.append(p)
                p.start()

            for proc in procs:
                proc.join()

        if is_first_worker():
            if not os.path.exists(local_path):
                os.system('mkdir {}'.format(local_path))
        role = fleet._role_maker_()
        fleet_util._set_role_maker(role)
        yaml_file = fs_yaml.split('/')[-1]
        if not os.path.exists(yaml_file):
            if fs_yaml == None:
                raise Exception(
                    "Error: you should provide a yaml to download data from bos, you can find yaml examples in the following links:"
                )
            if is_first_worker():
                os.system("wget -q --no-check-certificate {}".format(fs_yaml))
            if not os.path.exists(yaml_file):
                raise Exception(
                    "Error: If you provide a url, please check if your url is valid and is able to access; otherwise, please check if the yaml file is exists in your local path."
                )

        _, ext = os.path.splitext(fs_yaml)
        assert ext in ['.yml', '.yaml'], "only support yaml files for now"
        with open(yaml_file) as f:
            cfg = yaml.load(f, Loader=yaml.Loader)

        if 'bos_path' in cfg:
            bos_path = cfg["bos_path"]

        if is_first_worker():
            try:
                os.system(
                    "wget -q -P {} --no-check-certificate {}/filelist.txt".
                    format(local_path, bos_path))
                os.system("wget -q -P {} --no-check-certificate {}/meta.txt".
                          format(local_path, bos_path))
            except:
                raise Exception(
                    "ERROR: Your data dir should include filelist.txt and meta.txt"
                )
            with open('{}/meta.txt'.format(local_path), 'r') as fin:
                for line in fin:
                    current_file = line[:-1]
                    os.system("wget -q -P {} --no-check-certificate {}/{}".
                              format(local_path, bos_path, current_file))
        if shard_num > 0:
            assert (
                shard_id >= 0,
                "Please provide worker index by fleet.worker_index() if you want to download sharded data on each machine"
            )
            self.filelist = get_file_shard(shard_id, shard_num, local_path)
            need_download = check_exists(self.filelist, local_path)
            if need_download:
                multi_download(bos_path, local_path, self.filelist)
        else:
            if is_first_worker():
                self.filelist = get_file_shard(0, 1, local_path)
                need_download = check_exists(self.filelist, local_path)
                if need_download:
                    multi_download(bos_path, local_path, self.filelist)
        fleet_util.barrier()
        return local_path
=======
        if hdfs_path == None:
            hdfs_path = self.default_path
        client = HDFSClient(self.hadoop_home, self.hdfs_configs)
        PADDLE_TRAINER_ENDPOINTS = os.environ.get('PADDLE_TRAINER_ENDPOINTS')
        endpoints = PADDLE_TRAINER_ENDPOINTS.split(",")
        current_endpoint = os.environ.get('PADDLE_CURRENT_ENDPOINT')
        need_download = check_exists(local_path)
        if need_download:
            multi_download(client, hdfs_path, local_path,
                           endpoints.index(current_endpoint),
                           len(endpoints), 12)
        tar_list = untar_files_with_check(local_path,
                                          endpoints.index(current_endpoint),
                                          len(endpoints))
        if os.path.exists("{}/train".format(local_path)):
            print(
                "Warning: You may already have imagenet dataset in {}, please check!".
                format(local_path))
        untar_files(local_path, tar_list)
        check_images_ready(local_path)
        return local_path

    def download_from_bos(self, fs_yaml=None, local_path="./"):
        pass
>>>>>>> c8c6efaf
<|MERGE_RESOLUTION|>--- conflicted
+++ resolved
@@ -67,12 +67,7 @@
             full_list.append(line.split(' ')[0])
     return full_list[node_id::node_num]
 
-    def download_from_hdfs(self, fs_yaml=None, local_path="./"):
-        """
-        Download from hdfs
-        The configurations are configured in fs_yaml file:
-
-<<<<<<< HEAD
+
 class Downloader(object):
     def __init__(self):
         service_path = sysconfig.get_paths()[
@@ -116,35 +111,6 @@
                            filelist,
                            process_num=process_num):
             def _subprocess_download(files):
-=======
-        TODO: add example and yaml argument fields introduction
-
-        """
-        _, ext = os.path.splitext(fs_yaml)
-        assert ext in ['.yml', '.yaml'], "only support yaml files for now"
-        with open(fs_yaml) as f:
-            cfg = yaml.load(f, Loader=yaml.Loader)
-
-        if "hadoop_home" in cfg:
-            self.hadoop_home = cfg["hadoop_home"]
-        elif "HADOOP_HOME" in os.environ:
-            self.hadoop_home = os.environ['HADOOP_HOME']
-        elif os.system('which hadoop') == 0:
-            path = os.popen("which hadoop").readlines()[0].rstrip()
-            self.hadoop_home = os.path.dirname(os.path.dirname(path))
-
-        if self.hadoop_home:
-            print("HADOOP_HOME: " + self.hadoop_home)
-
-            if "fs.default.name" in cfg and "hadoop.job.ugi" in cfg:
-                self.hdfs_configs = {
-                    "fs.default.name": cfg["fs.default.name"],
-                    "hadoop.job.ugi": cfg["hadoop.job.ugi"]
-                }
-
-        def untar_files(local_path, tar_list, process_num=10):
-            def _subprocess_untar(files):
->>>>>>> c8c6efaf
                 for ff in files:
                     client.download('{}/{}'.format(hdfs_path, ff),
                                     '{}/{}'.format(local_path, ff))
@@ -165,12 +131,9 @@
             for proc in procs:
                 proc.join()
 
-<<<<<<< HEAD
         if is_first_worker():
             if not os.path.exists(local_path):
                 os.system('mkdir {}'.format(local_path))
-#        role = fleet._role_maker_()
-#        fleet_util._set_role_maker(role)
         _, ext = os.path.splitext(fs_yaml)
         assert ext in ['.yml', '.yaml'], "only support yaml files for now"
         with open(fs_yaml) as f:
@@ -326,30 +289,4 @@
                 if need_download:
                     multi_download(bos_path, local_path, self.filelist)
         fleet_util.barrier()
-        return local_path
-=======
-        if hdfs_path == None:
-            hdfs_path = self.default_path
-        client = HDFSClient(self.hadoop_home, self.hdfs_configs)
-        PADDLE_TRAINER_ENDPOINTS = os.environ.get('PADDLE_TRAINER_ENDPOINTS')
-        endpoints = PADDLE_TRAINER_ENDPOINTS.split(",")
-        current_endpoint = os.environ.get('PADDLE_CURRENT_ENDPOINT')
-        need_download = check_exists(local_path)
-        if need_download:
-            multi_download(client, hdfs_path, local_path,
-                           endpoints.index(current_endpoint),
-                           len(endpoints), 12)
-        tar_list = untar_files_with_check(local_path,
-                                          endpoints.index(current_endpoint),
-                                          len(endpoints))
-        if os.path.exists("{}/train".format(local_path)):
-            print(
-                "Warning: You may already have imagenet dataset in {}, please check!".
-                format(local_path))
-        untar_files(local_path, tar_list)
-        check_images_ready(local_path)
-        return local_path
-
-    def download_from_bos(self, fs_yaml=None, local_path="./"):
-        pass
->>>>>>> c8c6efaf
+        return local_path