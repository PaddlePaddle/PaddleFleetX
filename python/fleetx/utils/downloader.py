--- conflicted
+++ resolved
@@ -47,18 +47,12 @@
             print("HADOOP_HOME: " + self.hadoop_home)
 
             if "fs.default.name" in cfg and "hadoop.job.ugi" in cfg:
-<<<<<<< HEAD
                 self.hdfs_configs = {
                     "fs.default.name": cfg["fs.default.name"],
                     "hadoop.job.ugi": cfg["hadoop.job.ugi"]
                 }
 
         if "imagenet_path" in cfg:
-=======
-                self.hdfs_configs = {"fs.default.name": cfg["fs.default.name"],
-                                     "hadoop.job.ugi": cfg["hadoop.job.ugi"]}
-        elif "imagenet_path" in cfg:
->>>>>>> 79895e13
             self.default_path = cfg["imagenet_path"]
         else:
             print("WARNING: imagenet default path is empty")
