--- conflicted
+++ resolved
@@ -68,16 +68,7 @@
     def __init__(self):
         pass
 
-<<<<<<< HEAD
     def _read_yaml(self, fs_yaml):
-=======
-
-class ImageNetDownloader(Downloader):
-    def __init__(self):
-        super(ImageNetDownloader, self).__init__()
-
-    def download_from_hdfs(self, fs_yaml, local_path="./", hdfs_path=None):
->>>>>>> a53c2abc
         _, ext = os.path.splitext(fs_yaml)
         assert ext in ['.yml', '.yaml'], "only support yaml files for now"
         with open(fs_yaml) as f:
