# Copyright (c) 2020 PaddlePaddle Authors. All Rights Reserved.
#
# Licensed under the Apache License, Version 2.0 (the "License");
# you may not use this file except in compliance with the License.
# You may obtain a copy of the License at
#
#     http://www.apache.org/licenses/LICENSE-2.0
#
# Unless required by applicable law or agreed to in writing, software
# distributed under the License is distributed on an "AS IS" BASIS,
# WITHOUT WARRANTIES OR CONDITIONS OF ANY KIND, either express or implied.
# See the License for the specific language governing permissions and
# limitations under the License.

import os


def is_first_worker():
    PADDLE_TRAINER_ENDPOINTS = os.environ.get('PADDLE_TRAINER_ENDPOINTS')
    current_endpoint = os.environ.get('PADDLE_CURRENT_ENDPOINT')
    if (PADDLE_TRAINER_ENDPOINTS is None) or (current_endpoint is None):
        return True
    endpoints = PADDLE_TRAINER_ENDPOINTS.split(",")
    hostname, _ = current_endpoint.split(":")
    host_endpoints = [x for x in endpoints if x.split(":")[0] == hostname]
<<<<<<< HEAD
    return host_endpoints[0] == current_endpoint


def get_node_info():
    PADDLE_TRAINER_ENDPOINTS = os.environ.get('PADDLE_TRAINER_ENDPOINTS')
    endpoints = PADDLE_TRAINER_ENDPOINTS.split(",")
    hosts = []
    current_endpoint = os.environ.get('PADDLE_CURRENT_ENDPOINT')
    current_host = current_endpoint.split(":")[0]
    for endpoint in endpoints:
        hostname, _ = endpoint.split(":")
        if hostname not in hosts:
            hosts.append(hostname)
    return hosts.index(current_host), len(hosts)
=======
    return host_endpoints[0] == current_endpoint
>>>>>>> 9daee737
<|MERGE_RESOLUTION|>--- conflicted
+++ resolved
@@ -23,9 +23,7 @@
     endpoints = PADDLE_TRAINER_ENDPOINTS.split(",")
     hostname, _ = current_endpoint.split(":")
     host_endpoints = [x for x in endpoints if x.split(":")[0] == hostname]
-<<<<<<< HEAD
     return host_endpoints[0] == current_endpoint
-
 
 def get_node_info():
     PADDLE_TRAINER_ENDPOINTS = os.environ.get('PADDLE_TRAINER_ENDPOINTS')
@@ -38,6 +36,3 @@
         if hostname not in hosts:
             hosts.append(hostname)
     return hosts.index(current_host), len(hosts)
-=======
-    return host_endpoints[0] == current_endpoint
->>>>>>> 9daee737
