# Copyright (c) 2022 PaddlePaddle Authors. All Rights Reserved.
#
# Licensed under the Apache License, Version 2.0 (the "License");
# you may not use this file except in compliance with the License.
# You may obtain a copy of the License at
#
#     http://www.apache.org/licenses/LICENSE-2.0
#
# Unless required by applicable law or agreed to in writing, software
# distributed under the License is distributed on an "AS IS" BASIS,
# WITHOUT WARRANTIES OR CONDITIONS OF ANY KIND, either express or implied.
# See the License for the specific language governing permissions and
# limitations under the License.

from __future__ import absolute_import
from __future__ import division
from __future__ import print_function

import os
import sys
<<<<<<< HEAD

import paddle.distributed as dist
=======
import copy
import random
import paddle
import numpy as np
import paddle.distributed as dist

>>>>>>> 6a68a0d6
from paddle.distributed import fleet

__dir__ = os.path.dirname(os.path.abspath(__file__))
sys.path.append(os.path.abspath(os.path.join(__dir__, '../')))

from ppfleetx.utils import config
from ppfleetx.utils.log import logger
from ppfleetx.models import build_module
from ppfleetx.data import build_auto_dataset
from ppfleetx.core import AutoEngine

#init_logger()

if __name__ == "__main__":
    args = config.parse_args()
    cfg = config.get_auto_config(
        args.config, overrides=args.override, show=False)

    if dist.get_world_size() > 1:
        fleet.init(is_collective=True)

    module = build_module(cfg)
    config.print_config(cfg)

    train_data = build_auto_dataset(cfg.Data, "Train")
    eval_data = build_auto_dataset(cfg.Data, "Eval")

    cfg.Optimizer.lr.update({
        'epochs': cfg.Engine.num_train_epochs,
        'step_each_epoch': len(train_data)
    })

    engine = AutoEngine(configs=cfg, module=module)

    if cfg.Engine.save_load.ckpt_dir is not None:
        engine.load()

    engine.fit(train_dataset=train_data,
               valid_dataset=eval_data,
               epoch=cfg.Engine.num_train_epochs)<|MERGE_RESOLUTION|>--- conflicted
+++ resolved
@@ -18,17 +18,12 @@
 
 import os
 import sys
-<<<<<<< HEAD
-
-import paddle.distributed as dist
-=======
 import copy
 import random
 import paddle
 import numpy as np
 import paddle.distributed as dist
 
->>>>>>> 6a68a0d6
 from paddle.distributed import fleet
 
 __dir__ = os.path.dirname(os.path.abspath(__file__))
