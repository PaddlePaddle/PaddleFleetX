# Copyright (c) 2022 PaddlePaddle Authors. All Rights Reserved.
#
# Licensed under the Apache License, Version 2.0 (the "License");
# you may not use this file except in compliance with the License.
# You may obtain a copy of the License at
#
#     http://www.apache.org/licenses/LICENSE-2.0
#
# Unless required by applicable law or agreed to in writing, software
# distributed under the License is distributed on an "AS IS" BASIS,
# WITHOUT WARRANTIES OR CONDITIONS OF ANY KIND, either express or implied.
# See the License for the specific language governing permissions and
# limitations under the License.

from __future__ import absolute_import
from __future__ import division
from __future__ import print_function

import os
import sys
import copy

import paddle
from paddle.distributed import fleet
import paddle.distributed as dist

__dir__ = os.path.dirname(os.path.abspath(__file__))
sys.path.append(os.path.abspath(os.path.join(__dir__, '../')))

from ppfleetx.utils import config
from ppfleetx.utils.log import logger
from ppfleetx.data import build_dataloader
from ppfleetx.models import build_module
from ppfleetx.core import EagerEngine
from ppfleetx.distributed.apis import env


def set_default_flags(flags):
    for flag_name, flag_value in flags.items():
        if os.getenv(flag_name) is None:
            paddle.set_flags({flag_name: flag_value})


if __name__ == "__main__":
<<<<<<< HEAD
    # set_default_flags({'FLAGS_enable_cublas_tensor_op_math': True, })
    paddle.set_device("npu")
=======
>>>>>>> 1ac59eb6
    args = config.parse_args()
    cfg = config.get_config(args.config, overrides=args.override, show=False)

    paddle.set_device(cfg["Global"]["device"])
    if dist.get_world_size() > 1:
        env.init_dist_env(cfg)

    env.set_seed(cfg.Global.seed)

    module = build_module(cfg)
    config.print_config(cfg)

    train_data_loader = build_dataloader(cfg.Data, "Train")
    eval_data_loader = build_dataloader(cfg.Data, "Eval")

    cfg.Optimizer.lr.update({
        'epochs': cfg.Engine.num_train_epochs,
        'step_each_epoch': len(train_data_loader),
        'total_steps': cfg.Engine.max_steps,
    })

    engine = EagerEngine(configs=cfg, module=module)

    if cfg.Engine.save_load.ckpt_dir is not None:
        engine.load()

    engine.fit(train_data_loader=train_data_loader,
               valid_data_loader=eval_data_loader,
               epoch=cfg.Engine.num_train_epochs)<|MERGE_RESOLUTION|>--- conflicted
+++ resolved
@@ -42,11 +42,8 @@
 
 
 if __name__ == "__main__":
-<<<<<<< HEAD
     # set_default_flags({'FLAGS_enable_cublas_tensor_op_math': True, })
     paddle.set_device("npu")
-=======
->>>>>>> 1ac59eb6
     args = config.parse_args()
     cfg = config.get_config(args.config, overrides=args.override, show=False)
 
