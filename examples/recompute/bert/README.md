
# introduction

This is an example of BERT pretraining and fine-tuning with Recompute.

# Quick start: Fine-tuning on XNLI-en dataset

## download data
请分别下载 [XNLI dev/test set](https://bert-data.bj.bcebos.com/XNLI-1.0.zip) 和 [XNLI machine-translated training set](https://bert-data.bj.bcebos.com/XNLI-MT-1.0.zip)，然后解压到同一个目录。

## download pretrained model

请按此链接下载数据：[BERT-Large, Uncased](https://bert-models.bj.bcebos.com/uncased_L-24_H-1024_A-16.tar.gz)

## fine-tuning!

```shell
sh train_cls.sh 
```
## Results

Training context: V100 GPU Cards

- max batch size

When setting seq_len to 512, max batch size +328%

|Model|Baseline|Recompute|
|:---:|:---:|:---:|
|bert-large|28|120|
|bert-base|80|300|

When setting seq_len to 128, max batch size +510%

|Model|Baseline|Recompute|script|
|:---:|:---:|:---:|:---:|
|bert-large|93|562|scripts/bert_large_max_batch_size.sh|
|bert-base|273|1390|scripts/bert_base_max_batch_size.sh|

- Final test accuracy 

|Baseline|Recompute|
|:---:|:---:|
|85.24%|85.91%|

注：以上结果为4次实验的平均准确率, 由于训练由随机性，所以最终准确率有diff。

- Training speed -22.5%

|Baseline|Recompute|
|:---:|:---:|
|1.094 steps/s|0.848 steps/s|

- Estimated memory usage for Bert-large with batch size 72000:

![recompute](https://github.com/PaddlePaddle/Fleet/blob/develop/examples/recompute/bert/image/memory_anal.png)

# Quick start: Pretraining

```shell
sh pretrain.sh
```

## results

- Bert Large model

When setting seq_len to 512, the max batch size is increased by 300% compared with the Baseline, while the training speed is decresed by 31%.

|Model|Baseline|Recompute| Recompute + mixed precision| 
|:---:|:---:|:---:|:---:|
|batch size| 14 | 56 | 87 |
|speed|18.5 sents/s| 12.88 sents/s| 19.14 sents/s |

- Bert Base model

When setting seq_len to 512, the max batch size is increased by 245% compared with the Baseline, while the training speed is decresed by 32%.

|Model|Baseline|Recompute| Recompute + mixed precision| 
|:---:|:---:|:---:|:---:|
|batch size| 42 | 145 | 200 |
<<<<<<< HEAD
|speed|53.4 sents/s| 36.5 sents/s| 59.8 sents/s |
=======
|speed|53.4 sents/s| 36.5 sents/s| 59.8 sents/s |
>>>>>>> f96332b2
<|MERGE_RESOLUTION|>--- conflicted
+++ resolved
@@ -79,8 +79,4 @@
 |Model|Baseline|Recompute| Recompute + mixed precision| 
 |:---:|:---:|:---:|:---:|
 |batch size| 42 | 145 | 200 |
-<<<<<<< HEAD
 |speed|53.4 sents/s| 36.5 sents/s| 59.8 sents/s |
-=======
-|speed|53.4 sents/s| 36.5 sents/s| 59.8 sents/s |
->>>>>>> f96332b2
