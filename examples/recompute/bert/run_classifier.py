--- conflicted
+++ resolved
@@ -254,11 +254,8 @@
                     weight_decay=args.weight_decay,
                     scheduler=args.lr_scheduler,
                     dist_strategy=dist_strategy)
-<<<<<<< HEAD
-
-=======
+
                 
->>>>>>> f96332b2
         # print("batch size: %d", args.batch_size)
         # tool = memory_tool.MemoryEstimate(fleet._origin_program, args.batch_size)
         # tool.cal_memory()
@@ -367,11 +364,8 @@
                     ]
             else:
                 fetch_list = []
-<<<<<<< HEAD
-
-=======
-            
->>>>>>> f96332b2
+
+
             outputs = exe.run(fleet.main_program, feed=data, fetch_list=fetch_list)
 
             if steps % args.skip_steps == 0:
@@ -430,11 +424,8 @@
                     evaluate(exe, test_prog, test_pyreader,
                                 [loss.name, accuracy.name, num_seqs.name],
                                 "test")
-<<<<<<< HEAD
-
-=======
-             
->>>>>>> f96332b2
+
+
         if args.enable_ce:
             card_num = get_cards()
             ce_cost = 0
