--- conflicted
+++ resolved
@@ -97,16 +97,12 @@
     for param in train_program.global_block().all_parameters():
         param_list[param.name] = param * 1.0
         param_list[param.name].stop_gradient = True
-<<<<<<< HEAD
+
 
     if dist_strategy is not None:
         optimizer = fleet.distributed_optimizer(
             optimizer, strategy=dist_strategy)
-=======
-       
-    if dist_strategy is not None:	
-	  optimizer = fleet.distributed_optimizer(optimizer, strategy=dist_strategy)
->>>>>>> f96332b2
+
     _, param_grads = optimizer.minimize(loss)
 
     if weight_decay > 0:
@@ -116,11 +112,8 @@
             with param.block.program._optimized_guard(
                 [param, grad]), fluid.framework.name_scope("weight_decay"):
                 updated_param = param - param_list[
-<<<<<<< HEAD
-                    param.name] * weight_decay * scheduled_lr
-=======
                         param.name] * weight_decay * scheduled_lr
->>>>>>> f96332b2
+
                 fluid.layers.assign(output=param, input=updated_param)
 
     return scheduled_lr