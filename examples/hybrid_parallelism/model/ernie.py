#   Copyright (c) 2019 PaddlePaddle Authors. All Rights Reserved.
#
# Licensed under the Apache License, Version 2.0 (the "License");
# you may not use this file except in compliance with the License.
# You may obtain a copy of the License at
#
#     http://www.apache.org/licenses/LICENSE-2.0
#
# Unless required by applicable law or agreed to in writing, software
# distributed under the License is distributed on an "AS IS" BASIS,
# WITHOUT WARRANTIES OR CONDITIONS OF ANY KIND, either express or implied.
# See the License for the specific language governing permissions and
# limitations under the License.
"""Ernie model."""

from __future__ import absolute_import
from __future__ import division
from __future__ import print_function

import json

import six
import paddle
import paddle.fluid as fluid
import numpy as np
from functools import partial

from model.transformer_encoder import encoder, pre_process_layer
from model.transformer_encoder import gelu

<<<<<<< HEAD
if paddle.is_compiled_with_cuda():
    device = "gpu"
    int_type = "int64"
elif paddle.is_compiled_with_npu():
    device = "npu"
    int_type = 'int32'


=======
>>>>>>> a47e32e8
class ErnieConfig(object):
    def __init__(self, config_path):
        self._config_dict = self._parse(config_path)

    def _parse(self, config_path):
        try:
            with open(config_path) as json_file:
                config_dict = json.load(json_file)
        except Exception:
            raise IOError("Error in parsing Ernie model config file '%s'" %
                          config_path)
        else:
            return config_dict

    def __getitem__(self, key):
        return self._config_dict[key]

    def print_config(self):
        for arg, value in sorted(six.iteritems(self._config_dict)):
            print('%s: %s' % (arg, value))


class ErnieModel(object):
    def __init__(self,
                 src_ids,
                 sentence_ids,
                 pos_ids,
                 config,
                 task_ids=None,
                 weight_sharing=True,
                 topo=None,
                 device="gpu"):

        self._emb_size = config['emb_size'] if config['emb_mapping_in'] else config['hidden_size']
        self._hidden_size = config['hidden_size']
        self._n_layer = config['num_hidden_layers']
        self._n_head = config['num_attention_heads']
        self._voc_size = config['vocab_size']
        self._max_position_seq_len = config['max_position_embeddings']
        self._sent_types = config['sent_type_vocab_size']
        self._task_types = config['task_type_vocab_size']
        self._hidden_act = config['hidden_act']
        self._prepostprocess_dropout = config['hidden_dropout_prob']
        self._attention_dropout = config['attention_probs_dropout_prob']
        self._param_share = config['param_share']
        self._weight_sharing = weight_sharing
        self.config = config
        self.topo = topo
        self.preln = config['preln'] if 'preln' in config.keys() else False
        self.pre_encoder_cmd = "" if self.preln else self.config['pre_encoder_cmd']

        self._checkpoints = []
        self._word_emb_name = "word_embedding"
        self._pos_emb_name = "pos_embedding"
        self._sent_emb_name = "sent_embedding"
        self._task_emb_name = "task_embedding"
        self._dtype = "float32"
        self._emb_dtype = "float32"
        self._device = device

        if device == "gpu":
            self._int_type = "int64"
        elif device == "npu":
            self._int_type = "int32"
        else:
            raise ValueError(f"error device: {device}")

        # Initialize all weigths by truncated normal initializer, and all biases
        # will be initialized by constant zero by default.
        self._param_initializer = fluid.initializer.TruncatedNormal(
            scale=config['initializer_range'])

        self.src_ids = src_ids
        self.position_ids = pos_ids
        self.sentence_ids = sentence_ids
        self.task_ids = task_ids
        self.input_mask = self._build_input_mask(src_ids)

        self._build_model()

    def _build_model(self, emb=None):
        # padding id in vocabulary must be set to 0
        if emb is None:
            if self.topo is None or self.topo.mp.size == 1:
                src_emb = paddle.nn.Embedding(
                        num_embeddings=self._voc_size,
                        embedding_dim=self._emb_size,
                        sparse=False,
                        weight_attr=fluid.ParamAttr(
                            name=self._word_emb_name, initializer=self._param_initializer))
                emb_out = src_emb(self.src_ids)
            else:
                self._word_emb_name = self._word_emb_name + '_' + str(self.topo.mp.rank)
                src_ids = fluid.layers.squeeze(self.src_ids, [-1])
                emb_out = paddle.distributed.split(
                    src_ids,
                    size=(self._voc_size, self._emb_size),
                    operation='embedding',
                    weight_attr=fluid.ParamAttr(
                        name=self._word_emb_name, initializer=self._param_initializer),
                    num_partitions=self.topo.mp.size)
        else:
            emb.stop_gradient = True
            emb_out = fluid.layers.gather_nd(emb, self.src_ids)
            emb_out.stop_gradient = False

        position_emb = paddle.nn.Embedding(
            num_embeddings=self._max_position_seq_len,
            embedding_dim=self._emb_size,
            weight_attr=fluid.ParamAttr(
                name=self._pos_emb_name, initializer=self._param_initializer))
        self.position_emb_out = position_emb(self.position_ids)

        sent_emb = paddle.nn.Embedding(
            num_embeddings=self._sent_types,
            embedding_dim=self._emb_size,
            weight_attr=fluid.ParamAttr(
                name=self._sent_emb_name, initializer=self._param_initializer))
        self.sent_emb_out = sent_emb(self.sentence_ids)

        """
        self.task_emb_out = fluid.layers.embedding(
            self.task_ids,
            size=[self._task_types, self._emb_size],
            dtype=self._emb_dtype,
            param_attr=fluid.ParamAttr(
                name=self._task_emb_name, initializer=self._param_initializer))
        """
        sum_emb = emb_out + self.position_emb_out
        sum_emb = sum_emb + self.sent_emb_out
        # print('[ERROR] for debuging not add task_emb out')
        # emb_out = emb_out + task_emb_out

        # for albert shold be n
        # for bert should be nd
        sum_emb = pre_process_layer(
            sum_emb,
            self.config['pre_encoder_cmd'],
            self._prepostprocess_dropout,
            name='pre_encoder',
            epsilon=self.config['epsilon'])

        if self.config['emb_mapping_in']:
            sum_emb = fluid.layers.fc(input=sum_emb,
                          num_flatten_dims=2,
                          size=self._hidden_size,
                          param_attr=fluid.ParamAttr(
                              name='emb_hidden_mapping',
                              initializer=self._param_initializer),
                          bias_attr='emb_hidden_mapping_bias')

        self_attn_mask = paddle.matmul(
            x=self.input_mask, y=self.input_mask, transpose_y=True)

        self_attn_mask = fluid.layers.scale(
            x=self_attn_mask, scale=10000.0, bias=-1.0, bias_after_scale=False)
        stack_time = self._n_head
        if self.topo.mp.size > 1:
            stack_time = stack_time // self.topo.mp.size
        n_head_self_attn_mask = fluid.layers.stack(
            x=[self_attn_mask] * stack_time, axis=1)
        n_head_self_attn_mask.stop_gradient = True

        self._enc_out, self._checkpoints = encoder(
            enc_input=sum_emb,
            attn_bias=n_head_self_attn_mask,
            n_layer=self._n_layer,
            n_head=self._n_head,
            d_key=self._hidden_size // self._n_head,
            d_value=self._hidden_size // self._n_head,
            d_model=self._hidden_size,
            d_inner_hid=self._hidden_size * 4,
            prepostprocess_dropout=self._prepostprocess_dropout,
            attention_dropout=self._attention_dropout,
            relu_dropout=0,
            hidden_act=self._hidden_act,
            preprocess_cmd=self.config['preprocess_cmd'],
            postprocess_cmd=self.config['postprocess_cmd'],
            param_initializer=self._param_initializer,
            name='encoder',
            param_share=self._param_share,
            epsilon=self.config['epsilon'],
            n_layer_per_block=self.config['n_layer_per_block'],
            topo=self.topo,
            preln=self.preln,
            device=self._device)

    def _build_position_ids(self, src_ids):
        d_shape = fluid.layers.shape(src_ids)
        d_seqlen = d_shape[1]
        d_batch = d_shape[0]
        position_ids = fluid.layers.reshape(
            fluid.layers.range(
                0, d_seqlen, 1, dtype='int32'), [1, d_seqlen, 1],
            inplace=True)
        position_ids = fluid.layers.expand(position_ids, [d_batch, 1, 1])
        position_ids = fluid.layers.cast(position_ids, 'int64')
        position_ids.stop_gradient = True
        return position_ids

    def _build_input_mask(self, src_ids):
<<<<<<< HEAD
        zero = fluid.layers.fill_constant([1], dtype=int_type, value=0)
=======
        zero = fluid.layers.fill_constant([1], dtype=self._int_type, value=0)
>>>>>>> a47e32e8
        input_mask = fluid.layers.logical_not(fluid.layers.equal(src_ids, zero))  # assume pad id == 0
        input_mask = fluid.layers.cast(input_mask, 'float32')
        input_mask = fluid.layers.unsqueeze(input_mask, [-1])
        input_mask.stop_gradient = True
        return input_mask

    def get_sequence_output(self):
        return self._enc_out

    def get_pooled_output(self):
        """Get the first feature of each sequence for classification"""
        next_sent_feat = fluid.layers.slice(
            input=self._enc_out, axes=[1], starts=[0], ends=[1])

        next_sent_feat = fluid.layers.fc(
            input=next_sent_feat,
            size=self._hidden_size,
            act="tanh",
            param_attr=fluid.ParamAttr(
                name="pooled_fc.w_0", initializer=self._param_initializer),
            bias_attr="pooled_fc.b_0")
        return next_sent_feat


    def get_next_sentence_output(self, labels):
        next_sent_feat = self.get_pooled_output()
        next_sent_fc_out = fluid.layers.fc(
            input=next_sent_feat,
            num_flatten_dims=1,
            size=33,
            param_attr=fluid.ParamAttr(
                name="next_sent_fc.w_0", initializer=self._param_initializer),
            bias_attr="next_sent_fc.b_0")
<<<<<<< HEAD
        if device == "gpu":
            next_sent_fc_out = fluid.layers.reshape(
                next_sent_fc_out, [-1, 33], inplace=True)
        elif device == "npu":
=======
        if self._device == "gpu":
            next_sent_fc_out = fluid.layers.reshape(
                next_sent_fc_out, [-1, 33], inplace=True)
        elif self._device == "npu":
>>>>>>> a47e32e8
            next_sent_fc_out = fluid.layers.reshape(
                next_sent_fc_out, [-1, 33])
        next_sent_loss, next_sent_softmax = fluid.layers.softmax_with_cross_entropy(
            logits=next_sent_fc_out, label=labels, return_softmax=True)
        next_sent_acc = fluid.layers.accuracy(
            input=next_sent_softmax, label=labels)
        mean_next_sent_loss = fluid.layers.mean(next_sent_loss, "mean_next_sent_loss")
        return next_sent_acc, mean_next_sent_loss

    #def get_word_order_output(self, word_label, pos):
    #    pos = fluid.layers.cast(x=pos, dtype='int32')

    #    reshaped_emb_out = fluid.layers.reshape(
    #        x=self._enc_out, shape=[-1, self._hidden_size])

    #    # extract masked tokens' feature
    #    mask_feat = fluid.layers.gather(input=reshaped_emb_out, index=pos)
    #    if self._dtype == "float16":
    #        mask_feat = fluid.layers.cast(x=mask_feat, dtype=self._emb_dtype)

    #    # transform: fc
    #    if self._hidden_act == 'gelu' or self._hidden_act == 'gelu.precise':
    #        _hidden_act = 'gelu'
    #    else:
    #        _hidden_act = None

    #    mask_trans_feat = fluid.layers.fc(
    #        input=mask_feat,
    #        size=self._emb_size,
    #        act=_hidden_act,
    #        param_attr=fluid.ParamAttr(
    #            name='word_order_trans_fc.w_0',
    #            initializer=self._param_initializer),
    #        bias_attr=fluid.ParamAttr(name='word_order_lm_trans_fc.b_0'))

    #    if self._hidden_act == 'gelu' or self._hidden_act == 'gelu.precise':
    #        pass
    #    else:
    #        mask_trans_feat = gelu(mask_trans_feat)

    #    # transform: layer norm 
    #    mask_trans_feat = fluid.layers.layer_norm(
    #        mask_trans_feat,
    #        begin_norm_axis=len(mask_trans_feat.shape) - 1,
    #        param_attr=fluid.ParamAttr(
    #            name='word_order_lm_trans_layer_norm_scale',
    #            initializer=fluid.initializer.Constant(1.)),
    #        bias_attr=fluid.ParamAttr(
    #            name='word_order_lm_trans_layer_norm_bias',
    #            initializer=fluid.initializer.Constant(1.)),
    #        epsilon=self.config['epsilon'])

    #    mask_lm_out_bias_attr = fluid.ParamAttr(
    #        name="word_order_lm_out_fc.b_0",
    #        initializer=fluid.initializer.Constant(value=0.0))

    #    if self._weight_sharing:
    #        fc_out = fluid.layers.matmul(
    #            x=mask_trans_feat,
    #            y=fluid.default_main_program().global_block().var(
    #                self._word_emb_name),
    #            transpose_y=True)
    #        fc_out += fluid.layers.create_parameter(
    #            shape=[self._voc_size],
    #            dtype=self._emb_dtype,
    #            attr=mask_lm_out_bias_attr,
    #            is_bias=True)

    #    else:
    #        fc_out = fluid.layers.fc(input=mask_trans_feat,
    #                                 size=self._voc_size,
    #                                 param_attr=fluid.ParamAttr(
    #                                     name="word_order_lm_out_fc.w_0",
    #                                     initializer=self._param_initializer),
    #                                 bias_attr=mask_lm_out_bias_attr)

    #    ##############
    #    # WORD_ORDER
    #    word_order_ce_loss = fluid.layers.softmax_with_cross_entropy(logits=fc_out, label=word_label)
    #    mean_word_order_loss = fluid.layers.mean(word_order_ce_loss)

    #    return mean_word_order_loss

    def get_lm_output(self, mask_label, mask_pos):
        """Get the loss & accuracy for pretraining"""
        mask_pos = fluid.layers.cast(x=mask_pos, dtype='int32')

        # extract the first token feature in each sentence
        reshaped_emb_out = fluid.layers.reshape(
            x=self._enc_out, shape=[-1, self._hidden_size])

        # extract masked tokens' feature
        mask_feat = fluid.layers.gather(input=reshaped_emb_out, index=mask_pos)
        if self._dtype == "float16":
            mask_feat = fluid.layers.cast(x=mask_feat, dtype=self._emb_dtype)

        # transform: fc
        if self._hidden_act == 'gelu' or self._hidden_act == 'gelu.precise':
            _hidden_act = 'gelu'
        else:
            _hidden_act = None

        mask_trans_feat = fluid.layers.fc(
            input=mask_feat,
            size=self._emb_size,
            act=_hidden_act,
            param_attr=fluid.ParamAttr(
                name='mask_lm_trans_fc.w_0',
                initializer=self._param_initializer),
            bias_attr=fluid.ParamAttr(name='mask_lm_trans_fc.b_0'))

        if self._hidden_act == 'gelu' or self._hidden_act == 'gelu.precise':
            pass
        else:
            mask_trans_feat = gelu(mask_trans_feat)


        # transform: layer norm 
        mask_trans_feat = fluid.layers.layer_norm(
            mask_trans_feat,
            begin_norm_axis=len(mask_trans_feat.shape) - 1,
            param_attr=fluid.ParamAttr(
                name='mask_lm_trans_layer_norm_scale',
                initializer=fluid.initializer.Constant(1.)),
            bias_attr=fluid.ParamAttr(
                name='mask_lm_trans_layer_norm_bias',
                initializer=fluid.initializer.Constant(0.)),
            epsilon=self.config['epsilon'])

        mask_lm_out_bias_attr = fluid.ParamAttr(
            name="mask_lm_out_fc.b_0",
            initializer=fluid.initializer.Constant(value=0.0))

        if self._weight_sharing:
            fc_out = paddle.matmul(
                x=mask_trans_feat,
                y=fluid.default_main_program().global_block().var(
                    self._word_emb_name),
                transpose_y=True)
            fc_out += fluid.layers.create_parameter(
                shape=[self._voc_size],
                dtype=self._emb_dtype,
                attr=mask_lm_out_bias_attr,
                is_bias=True)

        else:
            fc_out = fluid.layers.fc(input=mask_trans_feat,
                                     size=self._voc_size,
                                     param_attr=fluid.ParamAttr(
                                         name="mask_lm_out_fc.w_0",
                                         initializer=self._param_initializer),
                                     bias_attr=mask_lm_out_bias_attr)

        mask_lm_loss = fluid.layers.softmax_with_cross_entropy(
            logits=fc_out, label=mask_label)
        mean_mask_lm_loss = fluid.layers.mean(mask_lm_loss, name="mean_mask_lm_loss")

        return mask_lm_loss, mean_mask_lm_loss

    def get_task_output(self, task, task_labels):
        task_fc_out = fluid.layers.fc(
            input=self.next_sent_feat,
            size=task["num_labels"],
            param_attr=fluid.ParamAttr(
                name=task["task_name"] + "_fc.w_0", initializer=self._param_initializer),
            bias_attr=task["task_name"] + "_fc.b_0")
        task_loss, task_softmax = fluid.layers.softmax_with_cross_entropy(
            logits=task_fc_out, label=task_labels, return_softmax=True)
        task_acc = fluid.layers.accuracy(
            input=task_softmax, label=task_labels)
        mean_task_loss = fluid.layers.mean(task_loss)
        return mean_task_loss, task_acc
<|MERGE_RESOLUTION|>--- conflicted
+++ resolved
@@ -28,17 +28,6 @@
 from model.transformer_encoder import encoder, pre_process_layer
 from model.transformer_encoder import gelu
 
-<<<<<<< HEAD
-if paddle.is_compiled_with_cuda():
-    device = "gpu"
-    int_type = "int64"
-elif paddle.is_compiled_with_npu():
-    device = "npu"
-    int_type = 'int32'
-
-
-=======
->>>>>>> a47e32e8
 class ErnieConfig(object):
     def __init__(self, config_path):
         self._config_dict = self._parse(config_path)
@@ -240,11 +229,7 @@
         return position_ids
 
     def _build_input_mask(self, src_ids):
-<<<<<<< HEAD
-        zero = fluid.layers.fill_constant([1], dtype=int_type, value=0)
-=======
         zero = fluid.layers.fill_constant([1], dtype=self._int_type, value=0)
->>>>>>> a47e32e8
         input_mask = fluid.layers.logical_not(fluid.layers.equal(src_ids, zero))  # assume pad id == 0
         input_mask = fluid.layers.cast(input_mask, 'float32')
         input_mask = fluid.layers.unsqueeze(input_mask, [-1])
@@ -278,17 +263,10 @@
             param_attr=fluid.ParamAttr(
                 name="next_sent_fc.w_0", initializer=self._param_initializer),
             bias_attr="next_sent_fc.b_0")
-<<<<<<< HEAD
-        if device == "gpu":
-            next_sent_fc_out = fluid.layers.reshape(
-                next_sent_fc_out, [-1, 33], inplace=True)
-        elif device == "npu":
-=======
         if self._device == "gpu":
             next_sent_fc_out = fluid.layers.reshape(
                 next_sent_fc_out, [-1, 33], inplace=True)
         elif self._device == "npu":
->>>>>>> a47e32e8
             next_sent_fc_out = fluid.layers.reshape(
                 next_sent_fc_out, [-1, 33])
         next_sent_loss, next_sent_softmax = fluid.layers.softmax_with_cross_entropy(
