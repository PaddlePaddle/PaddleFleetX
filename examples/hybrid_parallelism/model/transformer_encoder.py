--- conflicted
+++ resolved
@@ -24,14 +24,6 @@
 import paddle.fluid.layers as layers
 import numpy as np
 
-<<<<<<< HEAD
-if paddle.is_compiled_with_cuda():
-    device = "gpu"
-elif paddle.is_compiled_with_npu():
-    device = 'npu'
-
-=======
->>>>>>> a47e32e8
 def gelu(x):
   """Gaussian Error Linear Unit.
 
