--- conflicted
+++ resolved
@@ -118,11 +118,7 @@
     log.debug("========= dp_sharding worker: {} of {} ==========".format(dp_sharding_rank, dp_sharding_worldsize))
 
     data_reader = make_pretrain_dataset('pt', train_file_list, True, vocab, micro_bsz, len(vocab),
-<<<<<<< HEAD
-            args.max_seq_len, dp_sharding_rank, dp_sharding_worldsize)
-=======
             args.max_seq_len, dp_sharding_rank, dp_sharding_worldsize, device)
->>>>>>> a47e32e8
     with fluid.device_guard(f"{device}:0"):
         data_loader = fluid.io.DataLoader.from_generator(
             feed_list=inputs, capacity=70, iterable=False)
