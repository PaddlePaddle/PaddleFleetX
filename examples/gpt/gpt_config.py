# Copyright (c) 2022 PaddlePaddle Authors. All Rights Reserved.
# 
# Licensed under the Apache License, Version 2.0 (the "License");
# you may not use this file except in compliance with the License.
# You may obtain a copy of the License at
# 
#     http://www.apache.org/licenses/LICENSE-2.0
# 
# Unless required by applicable law or agreed to in writing, software
# distributed under the License is distributed on an "AS IS" BASIS,
# WITHOUT WARRANTIES OR CONDITIONS OF ANY KIND, either express or implied.
# See the License for the specific language governing permissions and
# limitations under the License.

import copy


class GPTConfig(dict):
    def __init__(self, yaml_dict, **kw):
        super(GPTConfig, self).__init__(**kw)

        self.Global = {
            'device': 'gpu',
            'seed': 1024,
        }

        self.Engine = {
            'max_steps': 500000,
            'num_train_epochs': 1,
            'accumulate_steps': 1,
            'logging_freq': 1,
            'eval_freq': 500,
            'eval_iters': 10,
            'test_iters': None,
            'mix_precision': {
                'use_pure_fp16': True,
                'scale_loss': 32768.0,
                'custom_black_list': [
                    "reduce_sum", "c_softmax_with_cross_entropy",
                    "elementwise_div"
                ],
                'custom_white_list': ["lookup_table", "lookup_table_v2"],
            },
            'save_load': {
                'save_steps': 1000,
                'output_dir': None,
                'ckpt_dir': None,
            }
        }

        self.Data = {
            'batch_size': {
                'global_batch_size': None,
                'local_batch_size': None,
                'micro_batch_size': 8,
            },
            'dataset': {
                'input_dir': None,
                'split': '949,50,1',
                'max_seq_len': 1024,
            }
        }

        self.Model = {
            'vocab_size': 50304,
            'hidden_size': 2048,
            'num_layers': 24,
            'num_attention_heads': 16,
            'ffn_hidden_size': None,
            'hidden_dropout_prob': 0.1,
            'attention_probs_dropout_prob': 0.1,
            'max_position_embeddings': 1024,
            'type_vocab_size': 16,
            'initializer_range': 0.02,
            'use_recompute': True,
            'recompute_granularity': 'full',
            'fused_linear': True,
        }

        self.Distributed = {
            'dp_degree': 1,
            'mp_degree': 1,
            'pp_degree': 1,
            'sharding': {
                'sharding_degree': 1,
                'sharding_stage': 1,
                'sharding_offload': False,
            },
        }

        self.Fused = {'tensor_fusion': False, }

        self.Optimizer = {
            'weight_decay': 0.0,
            'adam_beta1': 0.9,
            'adam_beta2': 0.999,
            'adam_epsilon': 1.0e-8,
            'lr': {
                'decay_steps': 360000,
                'warmup_rate': 0.01,
                'max_lr': 1.0e-5,
                'min_lr': 5.0e-5,
            },
            'grad_clip': 0.0,
        }

<<<<<<< HEAD
        self.Quantization = {
            'weight_quantize_type': 'abs_max',
            'activation_quantize_type': 'moving_average_abs_max',
            'weight_bits': 8,
            'activation_bits': 8,
            'not_quant_pattern': ['skip_quant'],
            'quantizable_layer_type':
            ['Conv2D', 'Linear', 'ColumnParallelLinear', 'RowParallelLinear'],
            'for_tensorrt': False,
            'is_full_quantize': False,
            'onnx_format': False,
=======
        self.Generation = {
            'top_k': 5,
            'temperature': 1.0,
            'top_p': 1.0,
            'num_beams': 0,
            'length_penalty': 1.0,
            'early_stopping': False,
            'min_dec_len': 1,
            'max_dec_len': 16,
            'num_return_sequences': 1,
            'decode_strategy': "sampling"
>>>>>>> afce826e
        }

        self._update(yaml_dict)

    def _update(self, yaml_dict):
        for k in self.keys():
            self._traverse(self, k, yaml_dict)

    def _traverse(self, ori_dict, k, yaml_dict):
        if k in yaml_dict.keys():
            for ik in yaml_dict[k].keys():
                if isinstance(ori_dict[k][ik], dict):
                    self._traverse(ori_dict[k], ik, yaml_dict[k])
                else:
                    if ori_dict[k][ik] is not None and yaml_dict[k][
                            ik] is None:
                        pass
                    else:
                        ori_dict[k][ik] = yaml_dict[k][ik]

    def __getattr__(self, key):
        return self[key]

    def __setattr__(self, key, value):
        if key in self.__dict__:
            self.__dict__[key] = value
        else:
            self[key] = value

    def __deepcopy__(self, content):
        return copy.deepcopy(dict(self))


class GPTAutoConfig(GPTConfig):
    def __init__(self, yaml_dict, **kw):

        self.Global = {
            'device': 'gpu',
            'seed': 1024,
        }

        self.Engine = {
            'max_steps': 500000,
            'num_train_epochs': 1,
            'accumulate_steps': 1,
            'logging_freq': 1,
            'eval_freq': 500,
            'eval_iters': 10,
            'test_iters': None,
            'mix_precision': {
                'use_pure_fp16': True,
                'scale_loss': 32768.0,
                'custom_black_list': [
                    "reduce_sum", "c_softmax_with_cross_entropy",
                    "elementwise_div"
                ],
                'custom_white_list': ["lookup_table", "lookup_table_v2"],
            },
            'use_recompute': True,
            'save_load': {
                'save_steps': 1000,
                'output_dir': None,
                'ckpt_dir': None,
            }
        }

        self.Data = {
            'batch_size': {
                'global_batch_size': None,
                # 'local_batch_size': None,
                # 'micro_batch_size': 8,
            },
            'dataset': {
                'input_dir': None,
                'split': '949,50,1',
                'max_seq_len': 1024,
            }
        }

        self.Model = {
            'vocab_size': 50304,
            'hidden_size': 2048,
            'num_layers': 24,
            'num_attention_heads': 16,
            'ffn_hidden_size': None,
            'hidden_dropout_prob': 0.1,
            'attention_probs_dropout_prob': 0.1,
            'max_position_embeddings': 1024,
            'type_vocab_size': 16,
            'initializer_range': 0.02,
        }

        self.Distributed = {
            'dp_degree': 1,
            'mp_degree': 1,
            'pp_degree': 1,
            'sharding': {
                'sharding_degree': 1,
                'sharding_stage': 1,
            },
        }

        self.Optimizer = {
            'weight_decay': 0.0,
            'adam_beta1': 0.9,
            'adam_beta2': 0.999,
            'adam_epsilon': 1.0e-8,
            'lr': {
                'decay_steps': 360000,
                'warmup_rate': 0.01,
                'max_lr': 1.0e-5,
                'min_lr': 5.0e-5,
            },
            'grad_clip': 0.0,
        }

        self._update(yaml_dict)<|MERGE_RESOLUTION|>--- conflicted
+++ resolved
@@ -104,7 +104,6 @@
             'grad_clip': 0.0,
         }
 
-<<<<<<< HEAD
         self.Quantization = {
             'weight_quantize_type': 'abs_max',
             'activation_quantize_type': 'moving_average_abs_max',
@@ -116,7 +115,8 @@
             'for_tensorrt': False,
             'is_full_quantize': False,
             'onnx_format': False,
-=======
+        }
+        
         self.Generation = {
             'top_k': 5,
             'temperature': 1.0,
@@ -128,7 +128,6 @@
             'max_dec_len': 16,
             'num_return_sequences': 1,
             'decode_strategy': "sampling"
->>>>>>> afce826e
         }
 
         self._update(yaml_dict)
