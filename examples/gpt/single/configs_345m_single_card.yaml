# 345M
Global:
  device: gpu
  seed: 1024


Engine:
  max_steps: 500000
  num_train_epochs: 1
  accumulate_steps: 
  logging_freq: 1
  eval_freq: 500
  eval_iters: 10
  mix_precision:
    use_pure_fp16: True
    scale_loss: 32768.0
    custom_black_list: ["reduce_sum", "c_softmax_with_cross_entropy", "elementwise_div"]
    custom_white_list: ["lookup_table", "lookup_table_v2"]
  save_load:
    save_steps: 1000
    output_dir: ./output
    ckpt_dir:


Data:
  batch_size:
    global_batch_size: 8
    local_batch_size: 8
    micro_batch_size: 8

  dataset:
    input_dir: ./data
    split: '949,50,1'
    max_seq_len: 1024


Model:
  vocab_size: 50304
  hidden_size: 1024
  num_layers: 24
  num_attention_heads: 16
  ffn_hidden_size: 4096
  hidden_dropout_prob: 0.1
  attention_probs_dropout_prob: 0.1
  max_position_embeddings: 1024
  type_vocab_size: 16
  initializer_range: 0.02
  use_recompute: False
  recompute_granularity:
  fused_linear: True
  

Distributed:
  dp_degree: 1
  mp_degree: 1
  pp_degree: 1
  sharding:
    sharding_degree: 1
    sharding_stage: 1
    sharding_offload: False


Fused:
  tensor_fusion: False


Optimizer:
  # name: Adam
  weight_decay: 0.01
  adam_beta1: 0.9
  adam_beta2: 0.999
  adam_epsilon: 1.0e-8
  lr:
    decay_steps: 360000
    warmup_rate: 0.01
<<<<<<< HEAD
    max_lr: 1.0e-5
    min_lr: 5.0e-5
  grad_clip: 1.0

Inference:
  model_dir: ./output
  mp_degree: 1
=======
    max_lr: 5.0e-5
    min_lr: 1.0e-5
  grad_clip: 1.0


Generation:
  top_k: 5
  temperature: 1.0
  top_p: 1.0
  num_beams: 0
  length_penalty: 1.0
  early_stopping: False
  min_dec_len: 1
  max_dec_len: 16
  num_return_sequences: 1
  decode_strategy: "sampling"
>>>>>>> 70d97392
<|MERGE_RESOLUTION|>--- conflicted
+++ resolved
@@ -73,19 +73,13 @@
   lr:
     decay_steps: 360000
     warmup_rate: 0.01
-<<<<<<< HEAD
-    max_lr: 1.0e-5
-    min_lr: 5.0e-5
+    max_lr: 5.0e-5
+    min_lr: 1.0e-5
   grad_clip: 1.0
 
 Inference:
   model_dir: ./output
   mp_degree: 1
-=======
-    max_lr: 5.0e-5
-    min_lr: 1.0e-5
-  grad_clip: 1.0
-
 
 Generation:
   top_k: 5
@@ -97,5 +91,4 @@
   min_dec_len: 1
   max_dec_len: 16
   num_return_sequences: 1
-  decode_strategy: "sampling"
->>>>>>> 70d97392
+  decode_strategy: "sampling"