# Copyright (c) 2022 PaddlePaddle Authors. All Rights Reserved.
# 
# Licensed under the Apache License, Version 2.0 (the "License");
# you may not use this file except in compliance with the License.
# You may obtain a copy of the License at
# 
#     http://www.apache.org/licenses/LICENSE-2.0
# 
# Unless required by applicable law or agreed to in writing, software
# distributed under the License is distributed on an "AS IS" BASIS,
# WITHOUT WARRANTIES OR CONDITIONS OF ANY KIND, either express or implied.
# See the License for the specific language governing permissions and
# limitations under the License.

import sys

import paddle
from paddle.distributed import fleet

sys.path.append("../../../")
from fleetx.utils import logger
from fleetx.optim import lr_scheduler as lr
from fleetx.core.module.basic_module import BasicModule
from fleetx.utils.tensor_fusion_helper import fused_parameters
from fleetx.data.tokenizers import GPTTokenizer


class GPTModule(BasicModule):
    def __init__(self, configs):
        super().__init__()
        self.configs = configs
        self.nranks = paddle.distributed.get_world_size()

        if self.nranks == 1:
            from fleetx.models.gpt_model.modeling import GPTModel, GPTForPretraining, GPTPretrainingCriterion
            self.model = GPTForPretraining(GPTModel(configs['Model']))
            self.loss_fn = GPTPretrainingCriterion()
        else:
            from fleetx.models.gpt_model.modeling_hybrid import GPTModel, GPTForPretraining, GPTPretrainingCriterion, GPTForPretrainingPipe
            hcg = fleet.get_hybrid_communicate_group()
            configs['Model']['topology'] = hcg.topology()
            if self.configs['Distributed']['pp_degree'] == 1:
                self.model = GPTForPretraining(GPTModel(configs['Model']))
            else:
                self.model = GPTForPretrainingPipe(configs['Model'])
            self.loss_fn = GPTPretrainingCriterion()
            del configs['Model']['topology']

        print('>> total parameters: ', len(self.model.parameters()))

    def forward(self, tokens, ids):
        return self.model(tokens, ids)

    def training_step(self, batch):
        tokens, position_ids, labels, loss_mask = batch

        loss_mask.stop_gradient = True
        labels.stop_gradient = True
        position_ids.stop_gradient = True

        preds = self(tokens, position_ids)
        loss = self.loss_fn(preds, labels, loss_mask)

        return loss

    def training_step_end(self, loss, epoch, step, reader_cost, train_cost):
        avg_loss = loss.numpy()
        speed = self.configs['Engine']['logging_freq'] / (
            reader_cost + train_cost)
        avg_reader_cost = reader_cost / self.configs['Engine']['logging_freq']
        default_global_tokens_num = self.configs['Data']['batch_size']['global_batch_size'] * \
            self.configs['Data']['dataset']['max_seq_len']

        logger.info(
            "[train] global step %d, epoch: %d, batch: %d, loss: %.9f, avg_reader_cost: %.5f sec, avg_batch_cost: %.5f sec, speed: %.2f step/s, ips_total: %.0f tokens/s, ips: %.0f tokens/s, learning rate: %.5e"
            % (self.global_step, epoch, step, avg_loss, avg_reader_cost,
               1. / speed, speed, speed * default_global_tokens_num,
               speed * default_global_tokens_num, self.optimizer.get_lr()))

    def configure_optimizers(self):
        self.decay_fused_tensors, self.all_fused_tensors = None, None

        if self.configs['Fused']['tensor_fusion']:
            self.decay_fused_tensors, self.all_fused_tensors = fused_parameters(
                self.model)

        opt_configs = self.configs['Optimizer']
        warmup_step = opt_configs['lr']['warmup_rate'] * opt_configs['lr'][
            'decay_steps']
        lr_scheduler = lr.CosineAnnealingWithWarmupDecay(
            max_lr=opt_configs['lr']['max_lr'],
            min_lr=opt_configs['lr']['min_lr'],
            warmup_step=warmup_step,
            decay_step=opt_configs['lr']['decay_steps'])

        clip = paddle.nn.ClipGradByGlobalNorm(clip_norm=opt_configs[
            'grad_clip']) if opt_configs['grad_clip'] > 0 else None

        # Generate parameter names needed to perform weight decay.
        # All bias and LayerNorm parameters are excluded.
        if self.configs['Fused']['tensor_fusion']:
            decay_params = [p.name for p in self.decay_fused_tensors]
        else:
            decay_params = [
                p.name for n, p in self.model.named_parameters()
                if not any(nd in n for nd in ["bias", "norm"])
            ]

        optimizer = paddle.optimizer.AdamW(
            learning_rate=lr_scheduler
            if lr_scheduler is not None else opt_configs['lr']['max_lr'],
            beta1=opt_configs['adam_beta1'],
            beta2=opt_configs['adam_beta2'],
            epsilon=opt_configs['adam_epsilon'],
            parameters=self.all_fused_tensors
            if self.configs['Fused']['tensor_fusion'] else
            self.model.parameters(),
            weight_decay=opt_configs['weight_decay'],
            grad_clip=clip,
            apply_decay_param_fun=lambda x: x in decay_params,
            multi_precision=self.configs['Engine']['mix_precision'][
                'use_pure_fp16'])
        return optimizer, lr_scheduler

    def validation_step(self, batch):
        tokens, position_ids, labels, loss_mask = batch
        preds = self(tokens, position_ids)
        preds = paddle.cast(preds, dtype="float32")
        loss = self.loss_fn(preds, labels, loss_mask)
        return loss

    def validation_step_end(self, loss, epoch, step, eval_cost):
        speed = self.configs['Engine']['logging_freq'] / eval_cost
        logger.info(
            "[eval] step %d, epoch: %d, batch: %d, loss: %.9f, avg_eval_cost: %.5f sec, speed: %.2f step/s"
            % (self.global_step, epoch, step, loss, 1. / speed, speed))

    def test_step(self, batch):
        tokens, position_ids, labels, loss_mask = batch
        preds = self(tokens, position_ids)
        preds = paddle.cast(preds, dtype="float32")
        loss = self.loss_fn(preds, labels, loss_mask)
        return loss

    def test_step_end(self, loss, epoch, step, test_cost):
        speed = self.configs['Engine']['logging_freq'] / test_cost
        logger.info(
            "[test] step %d, epoch: %d, batch: %d, loss: %.9f, avg_test_cost: %.5f sec, speed: %.2f step/s"
            % (self.global_step, epoch, step, loss, 1. / speed, speed))


class GPTHybridModule(GPTModule):
    def pretreating_batch(self, batch):
        if self.configs['Distributed']['pp_degree'] > 1:
            tokens, position_ids, labels, loss_mask = batch
            data = [(tokens, position_ids), (labels, loss_mask)]
            return data
        else:
            return batch

    def training_step_end(self, loss, epoch, step, reader_cost, train_cost):
        avg_loss = loss.numpy()
        speed = self.configs['Engine']['logging_freq'] / (
            reader_cost + train_cost)
        avg_reader_cost = reader_cost / self.configs['Engine']['logging_freq']
        default_global_tokens_num = self.configs['Data']['batch_size']['global_batch_size'] * \
            self.configs['Data']['dataset']['max_seq_len']

        logger.info(
            "[train] global step %d, epoch: %d, batch: %d, loss: %.9f, avg_reader_cost: %.5f sec, avg_batch_cost: %.5f sec, speed: %.2f step/s, ips_total: %.0f tokens/s, ips: %.0f tokens/s, learning rate: %.5e"
            % (self.global_step, epoch, step, avg_loss, avg_reader_cost,
               1. / speed, speed, speed * default_global_tokens_num,
               speed * default_global_tokens_num / self.nranks,
               self.optimizer.get_lr()))


<<<<<<< HEAD
class GPTGenerationModule(BasicModule):
    def __init__(self, configs):
        super().__init__()
        self.global_configs = configs
        self.configs = configs['Generation']
        self.nranks = paddle.distributed.get_world_size()

        if self.nranks == 1:
            from fleetx.models.gpt_model.modeling import GPTModel, GPTForGeneration
            self.model = GPTForGeneration(GPTModel(configs['Model']))
        else:
            raise NotImplementedError

        self.configs['max_dec_len'] = self.adjust_length_to_model(
            self.configs['max_dec_len'], 512)

        self.tokenizer = GPTTokenizer.from_pretrained("gpt2")

    def adjust_length_to_model(self, length, max_sequence_length):
        if length < 0 or length > max_sequence_length:
            length = max_sequence_length
        return length

    def left_padding(self, inputs, pad_id, padding="longest"):
        assert "input_ids" in inputs, "input_ids should be in inputs!"
        max_length = 0
        for ids in inputs["input_ids"]:
            max_length = max(max_length, len(ids))

        def extend_max_lenth(value, max_length, to_pad_id):
            return [to_pad_id] * (max_length - len(value)) + value

        def extend_filed(name, max_length, to_pad_id):
            values = inputs[name]
            res = []
            for index, value in enumerate(values):
                res.append(extend_max_lenth(value, max_length, to_pad_id))
            inputs[name] = res

        extend_filed("input_ids", max_length, pad_id)
        if "attention_mask" in inputs:
            extend_filed("attention_mask", max_length, 0)
        if "position_ids" in inputs:
            extend_filed("position_ids", max_length, 0)

        return inputs

    def forward(self, input_text):
        print(input_text)
        input_ids = self.tokenizer.encode(input_text)
        inputs = {'input_ids': [input_ids]}

        inputs = self.left_padding(inputs, self.tokenizer.eos_token_id)
        input_ids = inputs['input_ids']

        if len(input_ids) == 0:
            input_ids = None
        else:
            # [1, seq_len]
            input_ids = paddle.to_tensor(input_ids, dtype='int64')

        ids, scores = self.model(
            input_ids=input_ids,
            max_length=self.configs['max_dec_len'],
            min_length=self.configs['min_dec_len'],
            bos_token_id=self.tokenizer.eos_token_id,
            eos_token_id=self.tokenizer.eos_token_id,
            pad_token_id=self.tokenizer.eos_token_id,
            decode_strategy=self.configs['decode_strategy'],
            temperature=self.configs['temperature'],
            top_k=self.configs['top_k'],
            top_p=self.configs['top_p'],
            num_beams=self.configs['num_beams'],
            length_penalty=self.configs['length_penalty'],
            early_stopping=self.configs['early_stopping'],
            num_return_sequences=self.configs['num_return_sequences'])

        generated_sequences = []
        for i, generated_ids in enumerate(ids):
            # print("*" * 10 + " GENERATED SEQUENCE {} ".format(i) + "*" * 10)
            generated_ids = generated_ids.numpy().tolist()
            # Decode text
            text = self.tokenizer.convert_ids_to_string(generated_ids)
            # Add the prompt at the beginning of the sequence.
            sequence = input_text[i] + text
            generated_sequences.append(sequence)
            # print(sequence)

        return generated_sequences
=======
class GPTAutoModule(BasicModule):
    def __init__(self, configs):
        super().__init__()
        self.configs = configs
        self.nranks = paddle.distributed.get_world_size()

        from examples.gpt.tools import Mesh
        from fleetx.models.gpt_model.modeling_auto import GPTModel, GPTForPretraining, GPTPretrainingCriterion
        configs['Model']['mesh'] = Mesh(configs)

        self.model = GPTForPretraining(GPTModel(configs['Model']))
        self.loss_fn = GPTPretrainingCriterion()

        del configs['Model']['mesh']
        print('>> total parameters: ', len(self.model.parameters()))

    def forward(self, tokens, ids):
        tokens.stop_gradient = True
        ids.stop_gradient = True

        return self.model(tokens, ids)

    def configure_optimizers(self):

        opt_configs = self.configs['Optimizer']
        warmup_step = opt_configs['lr']['warmup_rate'] * opt_configs['lr'][
            'decay_steps']
        lr_scheduler = lr.CosineAnnealingWithWarmupDecay(
            max_lr=opt_configs['lr']['max_lr'],
            min_lr=opt_configs['lr']['min_lr'],
            warmup_step=warmup_step,
            decay_step=opt_configs['lr']['decay_steps'])

        clip = paddle.nn.ClipGradByGlobalNorm(clip_norm=opt_configs[
            'grad_clip']) if opt_configs['grad_clip'] > 0 else None

        # Generate parameter names needed to perform weight decay.
        # All bias and LayerNorm parameters are excluded.
        decay_params = [
            p.name for n, p in self.model.named_parameters()
            if not any(nd in n for nd in ["bias", "norm"])
        ]

        optimizer = paddle.optimizer.AdamW(
            learning_rate=lr_scheduler
            if lr_scheduler is not None else opt_configs['lr']['max_lr'],
            beta1=opt_configs['adam_beta1'],
            beta2=opt_configs['adam_beta2'],
            epsilon=opt_configs['adam_epsilon'],
            parameters=self.model.parameters(),
            weight_decay=opt_configs['weight_decay'],
            grad_clip=clip,
            apply_decay_param_fun=lambda x: x in decay_params)

        return optimizer
>>>>>>> 770112c1
<|MERGE_RESOLUTION|>--- conflicted
+++ resolved
@@ -174,7 +174,6 @@
                self.optimizer.get_lr()))
 
 
-<<<<<<< HEAD
 class GPTGenerationModule(BasicModule):
     def __init__(self, configs):
         super().__init__()
@@ -223,7 +222,6 @@
         return inputs
 
     def forward(self, input_text):
-        print(input_text)
         input_ids = self.tokenizer.encode(input_text)
         inputs = {'input_ids': [input_ids]}
 
@@ -264,7 +262,8 @@
             # print(sequence)
 
         return generated_sequences
-=======
+
+
 class GPTAutoModule(BasicModule):
     def __init__(self, configs):
         super().__init__()
@@ -319,5 +318,4 @@
             grad_clip=clip,
             apply_decay_param_fun=lambda x: x in decay_params)
 
-        return optimizer
->>>>>>> 770112c1
+        return optimizer