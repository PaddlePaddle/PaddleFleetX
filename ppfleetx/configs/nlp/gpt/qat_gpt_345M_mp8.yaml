_base_: ./pretrain_gpt_base.yaml

Global:
  global_batch_size: 8
  local_batch_size: 8
  micro_batch_size: 1


Model:
  vocab_size: 50304
  hidden_size: 1024
  num_layers: 24
  num_attention_heads: 16
  ffn_hidden_size:
  hidden_dropout_prob: 0.1
  attention_probs_dropout_prob: 0.1
  max_position_embeddings: 1024
  type_vocab_size: 16
  initializer_range: 0.02
  use_recompute: False
  recompute_granularity:
  fused_linear: True
  

Distributed:
  dp_degree:
  mp_degree: 8
  pp_degree: 1
  sharding:
    sharding_degree: 1
    sharding_stage: 1
    sharding_offload: False
    reduce_overlap: False
    broadcast_overlap: False


Compress:
  pretrained:
  Quantization:
    enable: True
    weight_quantize_type: 'abs_max'
    activation_quantize_type: 'moving_average_abs_max'
<<<<<<< HEAD
    activation_preprocess_type: 'PACT'
=======
>>>>>>> 10d6877f
    weight_bits: 8
    activation_bits: 8
    quantizable_layer_type: ['Linear', 'ColumnParallelLinear', 'RowParallelLinear']
    onnx_format: True<|MERGE_RESOLUTION|>--- conflicted
+++ resolved
@@ -40,10 +40,6 @@
     enable: True
     weight_quantize_type: 'abs_max'
     activation_quantize_type: 'moving_average_abs_max'
-<<<<<<< HEAD
-    activation_preprocess_type: 'PACT'
-=======
->>>>>>> 10d6877f
     weight_bits: 8
     activation_bits: 8
     quantizable_layer_type: ['Linear', 'ColumnParallelLinear', 'RowParallelLinear']
