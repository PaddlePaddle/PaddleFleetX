--- conflicted
+++ resolved
@@ -126,11 +126,7 @@
 Compress:
   Quantization:
     enable: True
-<<<<<<< HEAD
-    weight_quantize_type: 'abs_max'
-=======
     weight_quantize_type: 'channel_wise_abs_max'
->>>>>>> 9fd00e4b
     activation_quantize_type: 'moving_average_abs_max'
     activation_preprocess_type: 'PACT'
     weight_bits: 8
