# Copyright (c) 2022  PaddlePaddle Authors. All Rights Reserved.
#
# Licensed under the Apache License, Version 2.0 (the "License"
# you may not use this file except in compliance with the License.
# You may obtain a copy of the License at
#
#     http://www.apache.org/licenses/LICENSE-2.0
#
# Unless required by applicable law or agreed to in writing, software
# distributed under the License is distributed on an "AS IS" BASIS,
# WITHOUT WARRANTIES OR CONDITIONS OF ANY KIND, either express or implied.
# See the License for the specific language governing permissions and
# limitations under the License.

import contextlib
import copy
import functools
import logging
import os
import sys
import time
import datetime
import threading
from typing import List

import colorlog
from colorama import Fore

import paddle

loggers = {}

log_config = {
    'DEBUG': {
        'level': 10,
        'color': 'purple'
    },
    'INFO': {
        'level': 20,
        'color': 'green'
    },
    'TRAIN': {
        'level': 21,
        'color': 'cyan'
    },
    'EVAL': {
        'level': 22,
        'color': 'blue'
    },
    'WARNING': {
        'level': 30,
        'color': 'yellow'
    },
    'ERROR': {
        'level': 40,
        'color': 'red'
    },
    'CRITICAL': {
        'level': 50,
        'color': 'bold_red'
    }
}


class Logger(object):
    '''
    Deafult logger in PaddleFleetX

    Args:
        name(str) : Logger name, default is 'PaddleFleetX'
    '''

    def __init__(self, name: str=None):
        name = 'PaddleFleetX' if not name else name
        self.logger = logging.getLogger(name)

        for key, conf in log_config.items():
            logging.addLevelName(conf['level'], key)
            self.__dict__[key] = functools.partial(self.__call__,
                                                   conf['level'])
            self.__dict__[key.lower()] = functools.partial(self.__call__,
                                                           conf['level'])

        self.format = colorlog.ColoredFormatter(
            '%(log_color)s[%(asctime)-15s] [%(levelname)s]%(reset)s - %(message)s',
            log_colors={
                key: conf['color']
                for key, conf in log_config.items()
            })

        self.handler = logging.StreamHandler()
        self.handler.setFormatter(self.format)

        self.logger.addHandler(self.handler)
        self.logLevel = 'DEBUG'
        self.logger.setLevel(logging.DEBUG)
        self.logger.propagate = False
        self._is_enable = True

    def disable(self):
        self._is_enable = False

    def enable(self):
        self._is_enable = True

    @property
    def is_enable(self) -> bool:
        return self._is_enable

    def __call__(self, log_level: str, msg: str):
        if not self.is_enable:
            return

        self.logger.log(log_level, msg)

    @contextlib.contextmanager
    def use_terminator(self, terminator: str):
        old_terminator = self.handler.terminator
        self.handler.terminator = terminator
        yield
        self.handler.terminator = old_terminator

    @contextlib.contextmanager
    def processing(self, msg: str, interval: float=0.1):
        '''
        Continuously print a progress bar with rotating special effects.

        Args:
            msg(str): Message to be printed.
            interval(float): Rotation interval. Default to 0.1.
        '''
        end = False

        def _printer():
            index = 0
            flags = ['\\', '|', '/', '-']
            while not end:
                flag = flags[index % len(flags)]
                with self.use_terminator('\r'):
                    self.info('{}: {}'.format(msg, flag))
                time.sleep(interval)
                index += 1

        t = threading.Thread(target=_printer)
        t.start()
        yield
        end = True


logger = Logger()


def advertise():
    """
    Show the advertising message like the following:
    ===========================================================
    ==        PaddleFleetX is powered by PaddlePaddle !        ==
    ===========================================================
    ==                                                       ==
    ==   For more info please go to the following website.   ==
    ==                                                       ==
    ==       https://github.com/PaddlePaddle/PaddleFleetX    ==
    ===========================================================
    """
    copyright = "PaddleFleetX is powered by PaddlePaddle !"
    ad = "For more info please go to the following website."
    website = "https://github.com/PaddlePaddle/PaddleFleetX"
    AD_LEN = 6 + len(max([copyright, ad, website], key=len))

    logger.info("\n{0}\n{1}\n{2}\n{3}\n{4}\n{5}\n{6}\n{7}\n".format(
        "=" * (AD_LEN + 4),
        "=={}==".format(copyright.center(AD_LEN)),
        "=" * (AD_LEN + 4),
        "=={}==".format(' ' * AD_LEN),
        "=={}==".format(ad.center(AD_LEN)),
        "=={}==".format(' ' * AD_LEN),
        "=={}==".format(website.center(AD_LEN)),
        "=" * (AD_LEN + 4), ))

from .device import synchronize
def get_timestamp():
<<<<<<< HEAD
    # paddle.device.cuda.synchronize()
=======
    if synchronize():
        return time.time()
    else:
        logger.warning(f"Device synchronizing failed, which may result uncorrect time")
>>>>>>> 1ac59eb6
    return time.time()

def convert_timestamp_to_data(timeStamp):
    return str(datetime.timedelta(seconds=int(timeStamp)))<|MERGE_RESOLUTION|>--- conflicted
+++ resolved
@@ -179,14 +179,10 @@
 
 from .device import synchronize
 def get_timestamp():
-<<<<<<< HEAD
-    # paddle.device.cuda.synchronize()
-=======
     if synchronize():
         return time.time()
     else:
         logger.warning(f"Device synchronizing failed, which may result uncorrect time")
->>>>>>> 1ac59eb6
     return time.time()
 
 def convert_timestamp_to_data(timeStamp):
