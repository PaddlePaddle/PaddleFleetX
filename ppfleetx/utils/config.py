# copyright (c) 2022 PaddlePaddle Authors. All Rights Reserve.
#
# Licensed under the Apache License, Version 2.0 (the "License");
# you may not use this file except in compliance with the License.
# You may obtain a copy of the License at
#
#     http://www.apache.org/licenses/LICENSE-2.0
#
# Unless required by applicable law or agreed to in writing, software
# distributed under the License is distributed on an "AS IS" BASIS,
# WITHOUT WARRANTIES OR CONDITIONS OF ANY KIND, either express or implied.
# See the License for the specific language governing permissions and
# limitations under the License.

import os
import copy
import argparse
import yaml
import codecs
import sys
from .log import logger, advertise

from . import check
import paddle.distributed as dist
import paddle.distributed.auto_parallel as auto
from paddle.fluid.reader import use_pinned_memory

__all__ = ['get_config', 'print_config']


def process_dist_config(configs):
    """
    process distributed strategy for hybrid parallel
    """
    nranks = dist.get_world_size()

    config = configs['Distributed']

    config.setdefault("hcg", "HybridCommunicateGroup")
    mp_degree = config.setdefault("mp_degree", 1)
    pp_degree = config.setdefault("pp_degree", 1)
    pp_recompute_interval = config.setdefault("pp_recompute_interval", 1)

    # sharding default
    sharding_config = config['sharding']
    sharding_degree = sharding_config.setdefault("sharding_degree", 1)
    sharding_stage = sharding_config.setdefault('sharding_stage', 2)
    sharding_offload = sharding_config.setdefault('sharding_offload', False)
    reduce_overlap = sharding_config.setdefault('reduce_overlap', False)
    broadcast_overlap = sharding_config.setdefault('broadcast_overlap', False)

    other_degree = mp_degree * pp_degree * sharding_degree

    assert nranks % other_degree == 0, "unreasonable config of dist_strategy."
    dp_degree = config.setdefault("dp_degree", nranks // other_degree)
    assert nranks % dp_degree == 0, "unreasonable config of dist_strategy."
    assert nranks == dp_degree * other_degree, \
        "Mismatched config using {} cards with dp_degree[{}]," \
            "mp_degree[{}], pp_degree[{}] and sharding_degree[{}]".format(nranks, \
                dp_degree, mp_degree, pp_degree, sharding_degree)

    if sharding_config['sharding_degree'] > 1 and reduce_overlap:
        if sharding_config['sharding_stage'] == 3 or sharding_config[
                'sharding_offload']:
            sharding_config['reduce_overlap'] = False
            logger.warning(
                "reduce overlap only valid for sharding stage 2 without offload"
            )

    if sharding_config['sharding_degree'] > 1 and broadcast_overlap:
        if sharding_config['sharding_stage'] == 3 or sharding_config[
                'sharding_offload']:
            sharding_config['broadcast_overlap'] = False
            logger.warning(
                "broadcast overlap only valid for sharding stage 2 without offload"
            )

    if broadcast_overlap and configs['Engine']['logging_freq'] == 1:
        logger.warning(
            "Set logging_freq to 1 will disable broadcast_overlap. "
            "If you want to overlap the broadcast, please increase the logging_freq."
        )
        sharding_config['broadcast_overlap'] = False

    if sharding_config['sharding_degree'] > 1:
        if getattr(sharding_config, 'broadcast_overlap', False):
            logger.warning(
                "Enable broadcast overlap for sharding will not use pin memory for dataloader"
            )
            use_pinned_memory(False)

    if 'fuse_sequence_parallel_allreduce' not in config:
        config['fuse_sequence_parallel_allreduce'] = False


def process_global_configs(config):
    """
    process global configs for hybrid parallel
    """
    dp_degree = config['Distributed']['dp_degree']
    pp_degree = config['Distributed']['pp_degree']
    sharding_degree = config['Distributed']['sharding']['sharding_degree']

    config['Global']['enable_partial_send_recv'] = True
    if 'sequence_parallel' in config['Model'] and pp_degree > 1:
        if config['Model']['sequence_parallel']:
            config['Global']['enable_partial_send_recv'] = False
            logger.warning(
                "if config.Distributed.pp_degree > 1 and config.Model.sequence_parallel is True, " \
                "config.Global.enable_partial_send_recv will be set False."
            )

    global_cfg = config['Global']
    if global_cfg['global_batch_size'] is None and global_cfg[
            'local_batch_size'] is None:
        raise ValueError(
            "global_batch_size or local_batch_size should be set.")
    elif global_cfg['global_batch_size'] is not None and global_cfg[
            'local_batch_size'] is not None:
        assert global_cfg['global_batch_size'] // global_cfg['local_batch_size'] == (dp_degree * sharding_degree), "global_batch_size[{}] should be divided by local_batch_size[{}] "\
            "when dp_degree is [{}] and sharding_degree is [{}]".format(global_cfg['global_batch_size'],
            global_cfg['local_batch_size'], dp_degree, sharding_degree)
    elif global_cfg['global_batch_size'] is not None and global_cfg[
            'local_batch_size'] is None:
        assert global_cfg['global_batch_size'] % (dp_degree * sharding_degree) == 0, \
            "global_batch_size[{}] should be divided by dp_degree[{}] times sharding_degree[{}]"\
            .format(global_cfg['global_batch_size'], dp_degree, sharding_degree)
        global_cfg['local_batch_size'] = global_cfg['global_batch_size'] // (
            dp_degree * sharding_degree)
    else:
        global_cfg['global_batch_size'] = global_cfg[
            'local_batch_size'] * dp_degree * sharding_degree
    assert global_cfg['local_batch_size'] % global_cfg['micro_batch_size'] == 0


def process_engine_config(config):
    """
    process engine
    """
    # save_load
    config.Engine['save_load'] = config.Engine.get('save_load', {})
    save_load_cfg = config.Engine.save_load
    save_steps = save_load_cfg.get('save_steps', None)
    save_epoch = save_load_cfg.get('save_epoch', None)
    if save_steps is None or save_steps == -1:
        save_load_cfg[
            'save_steps'] = sys.maxsize if sys.version > '3' else sys.maxint

    if save_epoch is None or save_epoch == -1:
        save_load_cfg['save_epoch'] = 1

    save_load_cfg['output_dir'] = save_load_cfg.get('output_dir', './output')
    save_load_cfg['ckpt_dir'] = save_load_cfg.get('ckpt_dir', None)

    # mix_precision
    config.Engine['mix_precision'] = config.Engine.get('mix_precision', {})
    amp_cfg = config.Engine.mix_precision

    amp_cfg['use_pure_fp16'] = amp_cfg.get('use_pure_fp16', False)
    amp_cfg['scale_loss'] = amp_cfg.get('scale_loss', 32768)
    amp_cfg['custom_black_list'] = amp_cfg.get('custom_black_list', None)
    amp_cfg['custom_white_list'] = amp_cfg.get('custom_white_list', None)

    # engine
    config.Engine['max_steps'] = config.Engine.get('max_steps', 500000)
    config.Engine['eval_freq'] = config.Engine.get('eval_freq', -1)
    config.Engine['eval_iters'] = config.Engine.get('eval_iters', 0)
    config.Engine['logging_freq'] = config.Engine.get('logging_freq', 1)
    config.Engine['num_train_epochs'] = config.Engine.get('num_train_epochs',
                                                          1)
    config.Engine['test_iters'] = config.Engine['eval_iters'] * 10 \
            if config.Engine.get('test_iters', None) is None else config.Engine['test_iters']
    config.Engine[
        'accumulate_steps'] = config.Global.local_batch_size // config.Global.micro_batch_size


class AttrDict(dict):
    def __getattr__(self, key):
        return self[key]

    def __setattr__(self, key, value):
        if key in self.__dict__:
            self.__dict__[key] = value
        else:
            self[key] = value

    def __copy__(self):
        cls = self.__class__
        result = cls.__new__(cls)
        result.__dict__.update(self.__dict__)
        return result

    def __deepcopy__(self, memo):
        cls = self.__class__
        result = cls.__new__(cls)
        memo[id(self)] = result
        for k, v in self.__dict__.items():
            setattr(result, k, copy.deepcopy(v, memo))
        for k, v in self.items():
            setattr(result, k, copy.deepcopy(v, memo))
        return result

    def setdefault(self, k, default=None):
        if k not in self or self[k] is None:
            self[k] = default
            return default
        else:
            return self[k]


def create_attr_dict(yaml_config):
    from ast import literal_eval
    for key, value in yaml_config.items():
        if type(value) is dict:
            yaml_config[key] = value = AttrDict(value)
        if isinstance(value, str):
            try:
                value = literal_eval(value)
            except BaseException:
                pass
        if isinstance(value, AttrDict):
            create_attr_dict(yaml_config[key])
        else:
            yaml_config[key] = value


def parse_config(cfg_file):
    """Load a config file into AttrDict"""

    def _update_dic(dic, base_dic):
        '''Update config from dic based base_dic
        '''
        base_dic = base_dic.copy()
        dic = dic.copy()

        if dic.get('_inherited_', True) == False:
            dic.pop('_inherited_')
            return dic

        for key, val in dic.items():
            if isinstance(val, dict) and key in base_dic:
                base_dic[key] = _update_dic(val, base_dic[key])
            else:
                base_dic[key] = val
        dic = base_dic
        return dic

    def _parse_from_yaml(path):
        '''Parse a yaml file and build config'''

        with codecs.open(path, 'r', 'utf-8') as file:
            dic = yaml.load(file, Loader=yaml.FullLoader)

        if '_base_' in dic:
            cfg_dir = os.path.dirname(path)
            base_path = dic.pop('_base_')
            base_path = os.path.join(cfg_dir, base_path)
            base_dic = _parse_from_yaml(base_path)
            dic = _update_dic(dic, base_dic)
        return dic

    yaml_dict = _parse_from_yaml(cfg_file)
    yaml_config = AttrDict(yaml_dict)

    create_attr_dict(yaml_config)
    return yaml_config


def print_dict(d, delimiter=0):
    """
    Recursively visualize a dict and
    indenting acrrording by the relationship of keys.
    """
    placeholder = "-" * 60
    for k, v in sorted(d.items()):
        if isinstance(v, dict):
            logger.info("{}{} : ".format(delimiter * " ", k))
            print_dict(v, delimiter + 4)
        elif isinstance(v, list) and len(v) >= 1 and isinstance(v[0], dict):
            logger.info("{}{} : ".format(delimiter * " ", k))
            for value in v:
                print_dict(value, delimiter + 4)
        else:
            logger.info("{}{} : {}".format(delimiter * " ", k, v))
        if k.isupper():
            logger.info(placeholder)


def print_config(config):
    """
    visualize configs
    Arguments:
        config: configs
    """
    advertise()
    print_dict(config)


def check_config(config):
    """
    Check config
    """
    # global_batch_size = config.get("")

    global_config = config.get('Global')
    check.check_version()
    use_gpu = global_config.get('device', True)
    if use_gpu:
        check.check_gpu()


def override(dl, ks, v):
    """
    Recursively replace dict of list
    Args:
        dl(dict or list): dict or list to be replaced
        ks(list): list of keys
        v(str): value to be replaced
    """

    def str2num(v):
        try:
            return eval(v)
        except Exception:
            return v

    assert isinstance(dl, (list, dict)), ("{} should be a list or a dict")
    assert len(ks) > 0, ('lenght of keys should larger than 0')
    if isinstance(dl, list):
        k = str2num(ks[0])
        if len(ks) == 1:
            assert k < len(dl), ('index({}) out of range({})'.format(k, dl))
            dl[k] = str2num(v)
        else:
            override(dl[k], ks[1:], v)
    else:
        if len(ks) == 1:
            # assert ks[0] in dl, ('{} is not exist in {}'.format(ks[0], dl))
            if not ks[0] in dl:
                print('A new field ({}) detected!'.format(ks[0], dl))
            dl[ks[0]] = str2num(v)
        else:
            if ks[0] not in dl.keys():
                dl[ks[0]] = {}
                print("A new Series field ({}) detected!".format(ks[0], dl))
            override(dl[ks[0]], ks[1:], v)


def override_config(config, options=None):
    """
    Recursively override the config
    Args:
        config(dict): dict to be replaced
        options(list): list of pairs(key0.key1.idx.key2=value)
            such as: [
                'topk=2',
                'VALID.transforms.1.ResizeImage.resize_short=300'
            ]
    Returns:
        config(dict): replaced config
    """
    if options is not None:
        for opt in options:
            assert isinstance(opt, str), (
                "option({}) should be a str".format(opt))
            assert "=" in opt, (
                "option({}) should contain a ="
                "to distinguish between key and value".format(opt))
            pair = opt.split('=')
            assert len(pair) == 2, ("there can be only a = in the option")
            key, value = pair
            keys = key.split('.')
            override(config, keys, value)
    return config


def get_config(fname, overrides=None, show=False):
    """
    Read config from file
    """
    assert os.path.exists(fname), (
        'config file({}) is not exist'.format(fname))
    config = parse_config(fname)
    override_config(config, overrides)

    process_dist_config(config)
    process_global_configs(config)
    process_engine_config(config)
    create_attr_dict(AttrDict(config))

    if show:
        print_config(config)
    check_config(config)
    return config


def process_auto_dist_configs(config):
    """
    process distributed strategy for auto parallel
    """
    configs = config['Distributed']
    nranks = dist.get_world_size()

    mp_degree = configs.setdefault("mp_degree", 1)
    pp_degree = configs.setdefault("pp_degree", 1)
    sharding_config = configs['sharding']
    sharding_degree = sharding_config.setdefault("sharding_degree", 1)

    other_degree = mp_degree * pp_degree
    assert nranks % other_degree == 0, "Requires nranks should be divided by mp_degree*pp_degree."

    dp_degree = configs.setdefault("dp_degree", nranks // other_degree)
    assert nranks % dp_degree == 0, "unreasonable config of dist_strategy."
    assert nranks == dp_degree * other_degree, \
        "Mismatched config using {} cards with dp_degree[{}]," \
            "mp_degree[{}], pp_degree[{}] and sharding_degree[{}]".format(nranks, \
                dp_degree, mp_degree, pp_degree, sharding_degree)


def process_auto_global_configs(config):
    """
    process global configs for auto parallel
    """
    dp_degree = config['Distributed']['dp_degree']
    pp_degree = config['Distributed']['pp_degree']
    # sharding_degree = config['Distributed']['sharding_degree']

    config['Global']['enable_partial_send_recv'] = True
    if config.get('Model', None) is not None and 'sequence_parallel' in config[
            'Model'] and pp_degree > 1:
        if config['Model']['sequence_parallel']:
            config['Global']['enable_partial_send_recv'] = False
            logger.warning(
                "if config.Distributed.pp_degree > 1 and config.Model.sequence_parallel is True, " \
                "config.Global.enable_partial_send_recv will be set False."
            )

    global_cfg = config['Global']
    if global_cfg['global_batch_size'] is None and global_cfg[
            'local_batch_size'] is None:
        raise ValueError(
            "global_batch_size or local_batch_size should be set.")
    elif global_cfg['global_batch_size'] is not None and global_cfg[
            'local_batch_size'] is not None:
        assert global_cfg['global_batch_size'] // global_cfg['local_batch_size'] == dp_degree, \
            "global_batch_size[{}] should be divided by local_batch_size[{}] when dp_degree is [{}]"\
                .format(global_cfg['global_batch_size'], global_cfg['local_batch_size'], dp_degree)
    elif global_cfg['global_batch_size'] is not None and global_cfg[
            'local_batch_size'] is None:
        assert global_cfg['global_batch_size'] % dp_degree == 0, \
            "global_batch_size[{}] should be divided by dp_degree[{}]".format(global_cfg['global_batch_size'], dp_degree)
        global_cfg['local_batch_size'] = global_cfg[
            'global_batch_size'] // dp_degree
    else:
        global_cfg['global_batch_size'] = global_cfg[
            'local_batch_size'] * dp_degree
    assert global_cfg['local_batch_size'] % global_cfg['micro_batch_size'] == 0


def process_auto_engine_configs(config):
    """
    process engine configs for auto parallel
    """
    config.Engine['save_load'] = config.Engine.get('save_load', {})
    save_load_cfg = config.Engine.save_load
    save_steps = save_load_cfg.get('save_steps', None)
    save_epoch = save_load_cfg.get('save_epoch', None)
    if save_steps is None or save_steps == -1:
        save_load_cfg[
            'save_steps'] = sys.maxsize if sys.version > '3' else sys.maxint
    if save_epoch is None or save_epoch == -1:
        save_load_cfg['save_epoch'] = 1
    save_load_cfg['output_dir'] = save_load_cfg.get('output_dir', './output')
    save_load_cfg['ckpt_dir'] = save_load_cfg.get('ckpt_dir', None)

    config.Engine['max_steps'] = config.Engine.get('max_steps', 500000)
    config.Engine['eval_freq'] = config.Engine.get('eval_freq', -1)
    config.Engine['eval_iters'] = config.Engine.get('eval_iters', 0)
    config.Engine['logging_freq'] = config.Engine.get('logging_freq', 1)
    config.Engine['num_train_epochs'] = config.Engine.get('num_train_epochs',
                                                          1)

    config.Engine['test_iters'] = config.Engine['eval_iters'] * 10 \
            if config.Engine.get('test_iters', None) is None else config.Engine['test_iters']

    config.Engine[
        'accumulate_steps'] = config.Global.local_batch_size // config.Global.micro_batch_size


def process_auto_strategy(config):
    """
    process auto strategy for auto parallel
    """
    configs = config['Engine']
    strategy = auto.Strategy()
    strategy.auto_mode = "semi"
    strategy.seed = config['Global']['seed']

    # amp config
    amp_cfg = config.Engine.get('mix_precision', {})
    amp = strategy.amp
    amp.enable = amp_cfg.get('level', "") in ['o1', 'o2', 'o3']
    amp.use_pure_fp16 = amp_cfg.get('level', "") in ['o2', 'o3']
    amp.use_optimizer_fp16 = amp_cfg.get('level', "") in ['o3']
    amp.use_fp16_guard = amp_cfg.get('use_fp16_guard', False)
    amp.init_loss_scaling = amp_cfg.get('scale_loss', 32768)
    amp.custom_black_list = amp_cfg.get('custom_black_list', [])
    amp.custom_white_list = amp_cfg.get('custom_white_list', [])

    # recompute config
<<<<<<< HEAD
    config['Engine']['use_recompute'] = config['Model'].pop('use_recompute',
                                                            None)
    recompute = strategy.recompute
    recompute.enable = config.Engine.get('use_recompute', False)
=======
    if config.get('Model', None) is not None:
        config['Engine']['use_recompute'] = config['Model'].pop(
            'use_recompute', None)
        recompute = strategy.recompute
        recompute.enable = config['Engine']['use_recompute']
>>>>>>> 6a68a0d6

    # sharding config
    sharding_cfg = config.Distributed.get('sharding', {})
    sharding = strategy.sharding
    sharding.enable = sharding_cfg.get('sharding_degree', 1) > 1
    sharding.degree = sharding_cfg.get('sharding_degree', 1)
    sharding.stage = sharding_cfg.get('sharding_stage', 1)

    # gradient merge config
    gradient_merge = strategy.gradient_merge
    gradient_merge.enable = config.Engine.get('accumulate_steps') > 1
    gradient_merge.k_steps = config.Engine.get('accumulate_steps', 1)

    configs['strategy'] = strategy


def get_auto_config(fname, overrides=None, show=False):
    """
    Read config from file for auto parallel
    """
    assert os.path.exists(fname), (
        'config file({}) is not exist'.format(fname))
    config = parse_config(fname)
    override_config(config, overrides)

    process_auto_dist_configs(config)
    process_auto_global_configs(config)
    process_auto_engine_configs(config)
    process_auto_strategy(config)

    if show:
        print_config(config)
    check_config(config)
    return config


def parse_args():
    parser = argparse.ArgumentParser("train script")
    parser.add_argument(
        '-c',
        '--config',
        type=str,
        default='configs/config.yaml',
        help='config file path')
    parser.add_argument(
        '-o',
        '--override',
        action='append',
        default=[],
        help='config options to be overridden')
    args = parser.parse_args()
    return args<|MERGE_RESOLUTION|>--- conflicted
+++ resolved
@@ -508,18 +508,11 @@
     amp.custom_white_list = amp_cfg.get('custom_white_list', [])
 
     # recompute config
-<<<<<<< HEAD
-    config['Engine']['use_recompute'] = config['Model'].pop('use_recompute',
-                                                            None)
-    recompute = strategy.recompute
-    recompute.enable = config.Engine.get('use_recompute', False)
-=======
     if config.get('Model', None) is not None:
         config['Engine']['use_recompute'] = config['Model'].pop(
             'use_recompute', None)
         recompute = strategy.recompute
         recompute.enable = config['Engine']['use_recompute']
->>>>>>> 6a68a0d6
 
     # sharding config
     sharding_cfg = config.Distributed.get('sharding', {})
