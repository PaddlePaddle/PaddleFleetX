# Copyright (c) 2022 PaddlePaddle Authors. All Rights Reserved.
# 
# Licensed under the Apache License, Version 2.0 (the "License");
# you may not use this file except in compliance with the License.
# You may obtain a copy of the License at
# 
#     http://www.apache.org/licenses/LICENSE-2.0
# 
# Unless required by applicable law or agreed to in writing, software
# distributed under the License is distributed on an "AS IS" BASIS,
# WITHOUT WARRANTIES OR CONDITIONS OF ANY KIND, either express or implied.
# See the License for the specific language governing permissions and
# limitations under the License.

import os
import time
import sys
import logging

import paddle
import paddle.nn as nn
import paddle.distributed as dist
import paddle.distributed.fleet as fleet
from paddle.optimizer.lr import LRScheduler
from paddle.distributed.sharding import group_sharded_parallel
from paddle.fluid.dygraph.parallel import sync_params_buffers
from paddle.distributed.fleet.utils.hybrid_parallel_util import fused_allreduce_gradients
from paddle.profiler import SummaryView

from ppfleetx.distributed.apis import env
from ppfleetx.optims import build_lr_scheduler, build_optimizer
from ppfleetx.utils.log import logger, get_timestamp, convert_timestamp_to_data
from ppfleetx.core.engine import BasicEngine, InferenceEngine, TensorRTConfig
from ppfleetx.core.module import BasicModule
from ppfleetx.utils.tensor_fusion_helper import all_reduce_parameters
from ppfleetx.utils.version import version_check
from ppfleetx.utils.export import export_inference_model
from paddle.incubate.distributed.utils.io import save_for_auto_inference


class EagerEngine(BasicEngine):
    """
    The common engine for all models that support single-card and distributed 
    training, validation and test. Only used in eager dygraph mode.
    """

    def __init__(self, configs, module, optimizer=None, lr=None, mode='train'):
        """
        Initialize an engine depending on the user-defined module and configs.

        Args:

            module(BasicModule): user-defined module. After assigning computations 
                and configurations of model/optimizers/lr Schedulers, engine can 
                support the whole loop of training/validation/test.
            
            configs(dict): the configurations that engine needs for training/validation/test 
                loop. Such as mix precision strategy, save&load and the infos of steps/epoches.
        
        Return:

            An instance of `EagerEngine`.

        Examples::

            class TestModule(BasicModule):

                def __init__(self):
                    super().__init__()
                    self.model = paddle.nn.Linear(28 * 28, 10)
                    self.loss_fn = paddle.nn.MSELoss()

                def forward(self, x):
                    return paddle.relu(self.model(x.reshape(-1)))

                def training_step(self, batch):
                    x, y = batch
                    loss = self.loss_fn(self(x), y)
                    return loss

                def configure_optimizers(self):
                    return paddle.optimizer.Adam(
                        parameters=self.model.parameters(), learning_rate=0.02)

            module = TestModule()
            engine = EagerEngine(module, configs)

        """
        super().__init__()
        version_check()

        self.mode = mode

        if not isinstance(module, BasicModule):
            raise TypeError(
                "'module' must be sub classes of `BasicModule`, but got: {model.__class__.__name__}."
            )

        self._module = module

        if module.model and not isinstance(
                module.model, nn.Layer) and not callable(module.model):
            raise TypeError(
                "'model' must be sub classes of `paddle.nn.Layer` or any callable function, but got: {module.model.__class__.__name__}."
            )

        # if mode == 'train':
        #     if module.loss_fn and not isinstance(
        #             module.loss_fn, nn.Layer) and not callable(module.loss_fn):
        #         raise TypeError(
        #             "'loss_fn' must be sub classes of `paddle.nn.Layer` or any callable function, but got: {module.loss_fn.__class__.__name__}."
        #         )

        # engine configs
        self._configs = configs['Engine']

        self._run_mode = self._configs.get('run_mode', 'step')
        assert self._run_mode in ['epoch', 'step'
                                  ], 'run_mode must be epoch or step'
        self._max_steps = self._configs['max_steps']
        self._eval_freq = self._configs['eval_freq']
        self._eval_iters = self._configs['eval_iters']
        self._test_iters = self._configs['test_iters']
        self._logging_freq = self._configs['logging_freq']
        self._num_train_epochs = self._configs['num_train_epochs']
        self._accumulate_steps = self._configs['accumulate_steps']

        self._use_pure_fp16 = self._configs['mix_precision']['use_pure_fp16']
        if mode == 'export' and self._use_pure_fp16:
            logger.info("NOTE: disable use_pure_fp16 in export mode")
            self._use_pure_fp16 = False

        self._scale_loss = self._configs['mix_precision']['scale_loss']
        self._custom_black_list = self._configs['mix_precision'][
            'custom_black_list']
        self._custom_white_list = self._configs['mix_precision'][
            'custom_white_list']

        self._save_steps = self._configs['save_load']['save_steps']
        self._save_epoch = self._configs['save_load']['save_epoch']

        self._output_dir = self._configs['save_load']['output_dir']
        self._ckpt_dir = self._configs['save_load']['ckpt_dir']

        # TODO(haohongxiang): Remove there extra configs after reconstruct of Fleet API
        self._dist_configs = configs['Distributed']
        self._dp_degree = self._dist_configs['dp_degree']
        self._mp_degree = self._dist_configs['mp_degree']
        self._pp_degree = self._dist_configs['pp_degree']
        sharding_config = self._dist_configs['sharding']

        self._sharding_stage = sharding_config['sharding_stage']
        self._sharding_degree = sharding_config['sharding_degree']
        self._sharding_offload = sharding_config['sharding_offload']
        self._reduce_overlap = sharding_config['reduce_overlap']
        self._broadcast_overlap = sharding_config['broadcast_overlap']

        self._use_recompute = configs['Model']['use_recompute']

        if self._use_pure_fp16:
            if mode == 'train':
                self._scaler = paddle.amp.GradScaler(
                    init_loss_scaling=self._scale_loss)

            # Save dtype is the same as model dtype. Also can set save_dtype='float32' when 
            # training with pure fp16 strategy, but will cause the rise of memory.
            self._module.model = paddle.amp.decorate(
                models=self._module.model, level='O2')
        else:
            self._scaler = None

        self._lr_scheduler_mode = configs.Optimizer.lr.pop('run_mode', 'step')
        assert self._lr_scheduler_mode in [
            'epoch', 'step'
        ], 'lr.run_mode must be epoch or step'
        self._lr_scheduler = build_lr_scheduler(
            configs.Optimizer.lr) if mode == 'train' else None

        self._optimizer = build_optimizer(
            configs.Optimizer, self._module.model,
            self._lr_scheduler) if mode == 'train' else None

        # distributed configs
        self._distributed = (dist.get_world_size() > 1)

        if self._distributed:
            self._hcg = env.get_hcg()
            self._dp_group = self._hcg.get_data_parallel_group()
            self._sharding_group = self._hcg.get_sharding_parallel_group()

            self._dp_rank = self._hcg.get_data_parallel_rank()
            self._mp_rank = self._hcg.get_model_parallel_rank()
            self._pp_rank = self._hcg.get_stage_id()
            self._sharding_rank = self._hcg.get_sharding_parallel_rank()

            self._wrap_with_fleet()
        else:
            self._dp_rank = 0

        # using for save/load
        self._load_recovery = {'step': 0, 'epoch': 0, 'rng_state': -1}

        if 'Inference' in configs:
            self._inference_configs = configs['Inference']
            self._inference_engine = None

        self.profiler = None
        if 'Profiler' in configs and configs.get('Profiler', {}).get('enable',
                                                                     False):
            self.profiler_config = configs['Profiler']

            scheduler = self.profiler_config.get('scheduler', None)
            profiler_log = self.profiler_config.get('profiler_log',
                                                    './profiler_log')
            record_shapes = self.profiler_config.get('record_shapes', True)
            profile_memory = self.profiler_config.get('profile_memory', True)
            self.profiler = paddle.profiler.Profiler(
                targets=[
                    paddle.profiler.ProfilerTarget.CPU,
                    paddle.profiler.ProfilerTarget.GPU
                ],
                scheduler=scheduler,
                on_trace_ready=paddle.profiler.export_chrome_tracing(
                    profiler_log),
                record_shapes=record_shapes,
                profile_memory=profile_memory)
            self.profiler.start()
            logger.warning(
                "Profiler is enabled, do not enable it in production.")

    def _wrap_with_fleet(self):
        if self._sharding_stage in [2, 3]:
            assert self._mp_degree == self._pp_degree == 1, "sharding stage2/3 will support hybrid parallel later"
            self._wrap_sharding_2_3()
        else:
            self._wrap_3D_parallel()

    def _wrap_sharding_2_3(self):
        if self._dp_degree > 1 and self._sharding_stage == 3:
            sync_params_buffers(
                self._module.model,
                comm_group=self._dp_group,
                src_rank=self._dp_group.ranks[0])

        level = "p_g_os" if self._sharding_stage == 3 else "os_g"
        origin_model = self._module.model
        self._module.model, self._optimizer, self._scaler = group_sharded_parallel(
            model=self._module.model,
            optimizer=self._optimizer,
            level=level,
            scaler=self._scaler,
            group=self._sharding_group,
            offload=self._sharding_offload,
            dp_group=self._dp_group if self._dp_group.nranks > 1 else None)
        if self._reduce_overlap:
            self._module.model._set_reduce_overlap(self._reduce_overlap)
        if self._broadcast_overlap:
            self._optimizer._set_broadcast_overlap(
                self._broadcast_overlap, layers=origin_model, num_groups=2)

    def _wrap_3D_parallel(self):
        self._module.model = fleet.distributed_model(self._module.model)
        self._optimizer = fleet.distributed_optimizer(self._optimizer)
        self._scaler = fleet.distributed_scaler(
            self._scaler) if self._scaler is not None else self._scaler

    def _train_one_epoch(self,
                         epoch_index,
                         train_data_loader=None,
                         valid_data_loader=None):
        self._module.model.train()

        # time count
        train_losses = []
        train_step_start = get_timestamp()
        skip_first = True
        # Note(GuoxiaWang): Do not use len(train_data_loader()),
        # it will cause a memory leak.
        total_train_batch = len(train_data_loader)
        total_eval_batch = len(
            valid_data_loader) if valid_data_loader is not None else 0
        for step, batch in enumerate(train_data_loader):

            if epoch_index == self._load_recovery['epoch']:
                if step < self._load_recovery['step']:
                    continue

            loss = self._fit_impl(batch)
            train_losses.append(loss)

            if (step + 1) % self._logging_freq == 0:
                train_step_cost = get_timestamp() - train_step_start
                numpy_losses = [loss.numpy()[0] for loss in train_losses]
                log_dict = {
                    'epoch': epoch_index,
                    'total_epoch': self._num_train_epochs,
                    'batch': step,
                    'total_batch': total_train_batch,
                    'train_cost': train_step_cost
                    if step == 0 else train_step_cost / self._logging_freq,
                    'loss': sum(numpy_losses) / len(numpy_losses),
                    'lr': self._optimizer.get_lr()
                }
                self._module.training_step_end(log_dict)

                train_step_start = get_timestamp()
                train_losses = []

            if self._lr_scheduler is not None and self._lr_scheduler_mode == 'step':
                self._lr_scheduler.step()

            self._optimizer.clear_grad()

            if self._run_mode == 'step' and not skip_first:
                if self._eval_freq > 0 and step % self._eval_freq == 0:

                    eval_losses = []
                    eval_step_start = get_timestamp()

                    for eval_step, batch in enumerate(valid_data_loader):
                        loss = self._evaluate_impl(batch)
                        eval_losses.append(loss)

                        if eval_step >= self._eval_iters - 1:
                            break

                    eval_step_cost = get_timestamp() - eval_step_start
                    eval_loss = sum(eval_losses) / len(eval_losses)

                    log_dict = {
                        'loss': eval_loss.numpy()[0],
                        'epoch': epoch_index,
                        'batch': eval_step,
                        'total_batch': total_eval_batch,
                        'eval_cost': eval_step_cost / self._logging_freq,
                    }
                    self._module.validation_step_end(log_dict)

                if self._save_steps > 0 and step % self._save_steps == 0:
                    paddle.device.cuda.synchronize()
                    self.save(epoch=epoch_index, step=step)
            else:
                skip_first = False

            if self._run_mode == 'step' and step >= self._max_steps:
                return

            if self.profiler:
                self.profiler.step()

    def fit(self, epoch=1, train_data_loader=None, valid_data_loader=None):
        """
        Run the full process of training/validation/save loop.

        Args:

            epoch(int): the epoch index.
            
            train_data_loader(DataLoader, None): a collection of :class:`paddle.io.DataLoader`, specifying training samples.

            valid_data_loader(DataLoader, None): a collection of :class:`paddle.io.DataLoader`, specifying validation samples.

        """
        self._module.model.train()

        train_start = get_timestamp()

        start_epoch = self._load_recovery['epoch']
        if self._load_recovery['rng_state'] != -1:
            paddle.set_cuda_rng_state(self._load_recovery['rng_state'])

        for epoch_index in range(start_epoch, epoch):
            train_epoch_start = get_timestamp()
            self._train_one_epoch(epoch_index, train_data_loader,
                                  valid_data_loader)

            train_epoch_cost = get_timestamp() - train_epoch_start
            log_dict = {
                'epoch': epoch_index,
                'train_cost': train_epoch_cost,
            }
            self._module.training_epoch_end(log_dict)

            if self._lr_scheduler is not None and self._lr_scheduler_mode == 'epoch':
                self._lr_scheduler.step()

            if self._run_mode == 'epoch' and self._eval_freq > 0 and \
                epoch_index % self._eval_freq == 0:
                eval_epoch_start = get_timestamp()
                self._evaluate_one_epoch(epoch_index, valid_data_loader)
                eval_epoch_cost = get_timestamp() - eval_epoch_start
                log_dict = {
                    'epoch': epoch_index,
                    'eval_cost': eval_epoch_cost,
                }
                self._module.validation_epoch_end(log_dict)

            if self._save_epoch > 0 and self._run_mode == 'epoch' and epoch_index % self._save_epoch == 0:
                self.save(epoch=epoch_index, step=len(train_data_loader))

        logger.info(
            "The training process is complete and total cost of time for training is : {}".
            format(convert_timestamp_to_data(get_timestamp() - train_start)))

        if self.profiler:
            self._profiler_done()

    def _fit_impl(self, batch):
        self._module.model.train()

        batch = self._module.pretreating_batch(batch)
        if self._pp_degree == 1:
            if self._use_recompute and isinstance(self._module.model,
                                                  paddle.DataParallel):
                with self._module.model.no_sync():
                    loss = self._model_forward_backward(batch)
                if not hasattr(self._optimizer, "all_fused_tensors"
                               ) or self._optimizer.all_fused_tensors is None:
                    fused_allreduce_gradients(
                        list(self._module.model.parameters()), None)
                else:
                    all_reduce_parameters(self._optimizer.all_fused_tensors,
                                          self._dp_group)
            else:
                loss = self._model_forward_backward(batch)
        else:
            with paddle.amp.auto_cast(
                    self._use_pure_fp16,
                    custom_black_list=self._custom_black_list,
                    custom_white_list=self._custom_white_list,
                    level='O2'):
                batch = self._module.model._prepare_training(
                    batch, self._optimizer, self._lr_scheduler)
                loss = self._module.model.forward_backward_pipeline(
                    batch, self._scaler)

        self._optim_update_params()
        return loss

    def _model_forward_backward(self, batch):
        if self._accumulate_steps == 1 or self._pp_degree > 1:
            batches = [batch]
        else:
            split_batches = [
                paddle.split(b, self._accumulate_steps) for b in batch
            ]
            batches = []
            for i in range(len(split_batches[0])):
                micro_batch = [split_batch[i] for split_batch in split_batches]
                batches.append(micro_batch)
        final_loss = None
        for micro_batch in batches:
            with paddle.amp.auto_cast(
                    self._use_pure_fp16,
                    custom_black_list=self._custom_black_list,
                    custom_white_list=self._custom_white_list,
                    level='O2'):
                loss = self._module.training_step(micro_batch)

            loss_bw = self._scaler.scale(loss) if self._use_pure_fp16 else loss
            if self._accumulate_steps > 1:
                # div the loss for backward
                loss_bw = loss_bw / self._accumulate_steps
            self._module.backward(loss_bw)
            detach_loss = loss.detach()
            if final_loss is None:
                final_loss = detach_loss
            else:
                final_loss = paddle.add(final_loss, detach_loss)
        if self._accumulate_steps > 1:
            # div the loss for print
            final_loss = final_loss / self._accumulate_steps
        return final_loss

    def _optim_update_params(self):
        if self._sharding_stage in [3] and self._dp_degree > 1:
            fused_allreduce_gradients(self._module.model.parameters(),
                                      self._hcg)

            for p in self._module.model.parameters():
                if hasattr(p, "bw_storage"):
                    assert p.grad is None, "This case shouldn't happen."
                    p.bw_storage.scale_(1.0 / self._dp_group.nranks)
                    dist.all_reduce(p.bw_storage, group=self._dp_group)

        if self._use_pure_fp16:
            self._scaler.step(self._optimizer)
            self._scaler.update()
        else:
            self._optimizer.step()

    @paddle.no_grad()
    def evaluate(self, epoch=1, valid_data_loader=None):
        """
        run one evaluation epoch over the validation set.

        Args:

            epoch(int): the epoch index.

            valid_data_loader(DataLoader, None): a collection of :class:`paddle.io.DataLoader`, specifying validation samples.

        """
        self._module.model.eval()

        for epoch_index in range(epoch):
            eval_epoch_start = get_timestamp()
            self._evaluate_one_epoch(epoch_index, valid_data_loader)

            eval_epoch_cost = get_timestamp() - eval_epoch_start
            log_dict = {
                'epoch': epoch_index,
                'eval_cost': eval_epoch_cost,
            }
            self._module.validation_epoch_end(log_dict)

        logger.info("The evaluting process is complete.")
        del valid_data_loader
        return

    @paddle.no_grad()
    def _evaluate_one_epoch(self, epoch=1, valid_data_loader=None):
        self._module.model.eval()

        eval_step_start = get_timestamp()
        eval_losses = []
        total_eval_batch = len(valid_data_loader)
        for eval_step, batch in enumerate(valid_data_loader):
            loss = self._evaluate_impl(batch)
            eval_losses.append(loss.numpy()[0])

            if eval_step % self._logging_freq == 0:
                eval_step_cost = get_timestamp() - eval_step_start
                log_dict = {
                    'loss': sum(eval_losses) / len(eval_losses),
                    'epoch': epoch,
                    'batch': eval_step,
                    'total_batch': total_eval_batch,
                    'eval_cost': eval_step_cost
                    if eval_step == 0 else eval_step_cost / self._logging_freq,
                }
                self._module.validation_step_end(log_dict)
                eval_step_start = get_timestamp()
                eval_losses = []

            if self._run_mode == 'step' and eval_step >= self._max_steps:
                logger.info("[eval] epoch {} : evaluting process is complete.".
                            format(epoch))
                return

    @paddle.no_grad()
    def _evaluate_impl(self, batch):
        self._module.model.eval()

        batch = self._module.pretreating_batch(batch)
        with paddle.amp.auto_cast(
                self._use_pure_fp16,
                custom_black_list=self._custom_black_list,
                custom_white_list=self._custom_white_list,
                level='O2'):
            if self._pp_degree == 1:
                loss = self._module.validation_step(batch)
            else:
                loss = self._module.model.eval_batch(batch, compute_loss=True)

        return loss

    @paddle.no_grad()
    def predict(self, epoch=1, test_data_loader=None):
        """
        run one evaluation epoch over the test set.

        Args:

            epoch(int): the epoch index.
            
            test_data_loader(DataLoader, None): a collection of :class:`paddle.io.DataLoader`, specifying test samples.

        """
        self._module.model.eval()

        test_start = get_timestamp()
        test_losses = []
        for test_step, batch in enumerate(test_data_loader):
            loss = self._predict_impl(batch)

            test_losses.append(loss.numpy()[0])

            if test_step % self._logging_freq == 0:
                test_cost = get_timestamp() - test_start
                log_dict = {
                    'loss': sum(test_losses) / len(test_losses),
                    'epoch': epoch,
                    'batch': test_step,
                    'test_cost': test_cost
                    if test_step == 0 else test_cost / self._logging_freq,
                }
                self._module.test_step_end(log_dict)
                test_start = get_timestamp()
                test_losses = []

            if test_step >= self._max_steps:
                logger.info("The predicting process is complete.")
                del test_data_loader
                return

    @paddle.no_grad()
    def _predict_impl(self, batch):
        self._module.model.eval()
        batch = self._module.pretreating_batch(batch)

        with paddle.amp.auto_cast(
                self._use_pure_fp16,
                custom_black_list=self._custom_black_list,
                custom_white_list=self._custom_white_list,
                level='O2'):
            if self._pp_degree == 1:
                loss = self._module.test_step(batch)
            else:
                loss = self._module.model.eval_batch(batch, compute_loss=True)

        return loss

    def save(self, epoch=0, step=0):
        """
        save the state dicts of model and optimizer into an checkpoint.
        """
        if self._dp_rank != 0:
            logger.info("DP_Rank %d doesn't save model" % self._dp_rank)
            return

        if self._output_dir and isinstance(self._output_dir, str):
            output_dir = os.path.join(self._output_dir,
                                      "epoch_%d_step_%d" % (epoch, step))
            if not os.path.exists(output_dir):
                os.makedirs(output_dir, exist_ok=True)
            logger.info("Save model to %s" % output_dir)

            save_dir = "{}/mp_{:0>2d}_sharding_{:0>2d}_pp_{:0>2d}".format(
                output_dir, self._mp_rank, self._sharding_rank,
                self._pp_rank) if self._distributed else output_dir

            if self._sharding_stage == 3:
                self._module.model.get_all_parameters(convert2cpu=False)
            paddle.save(self._module.model.state_dict(),
                        os.path.join(save_dir, "model.pdparams"))
            paddle.save(self._optimizer.state_dict(),
                        os.path.join(save_dir, "model_state.pdopt"))

            meta_dict = {
                "epoch": epoch,
                "step": step,
                "cuda_rng_state": paddle.get_cuda_rng_state()
            }
            paddle.save(meta_dict, os.path.join(save_dir, "meta_state.pdopt"))

<<<<<<< HEAD
            save_for_auto_inference(
                os.path.join(output_dir, "auto"), self._module.model)
=======
            save_auto_dir = os.path.join(output_dir, "auto_infer")
            save_for_auto_inference(
                os.path.join(save_auto_dir, "auto"), self._module.model)
>>>>>>> 05df3d75

        else:
            raise TypeError("`save` requires a valid value of `output_dir`.")

    def load(self):
        """
        load the saved checkpoint file and update the state dicts of model and optimizer.
        """
        if self._ckpt_dir and isinstance(self._ckpt_dir, str):
            logger.info("Try to load checkpoint from %s " % self._ckpt_dir)

            load_dir = "{}/mp_{:0>2d}_sharding_{:0>2d}_pp_{:0>2d}".format(
                self._ckpt_dir, self._mp_rank, self._sharding_rank,
                self._pp_rank) if self._distributed else self._ckpt_dir
            model_path = os.path.join(load_dir, "model.pdparams")
            opt_path = os.path.join(load_dir, "model_state.pdopt")
            meta_path = os.path.join(load_dir, "meta_state.pdopt")

            if os.path.exists(model_path):
                model_dict = paddle.load(model_path)
                for name, param in self._module.model.state_dict().items():
                    assert name in model_dict.keys(
                    ), "No param named `{}` was found in checkpoint file.".format(
                        name)

                    if param.dtype != model_dict[name].dtype:
                        model_dict[name] = model_dict[name].cast(param.dtype)

                self._module.model.set_state_dict(model_dict)
            else:
                raise ValueError("No optimizer checkpoint file found in %s." %
                                 model_path)

            if self.mode == 'train':
                if os.path.exists(opt_path):
                    opt_dict = paddle.load(opt_path)
                    self._optimizer.set_state_dict(opt_dict)
                else:
                    raise ValueError(
                        "No optimizer checkpoint file found in %s." % opt_path)

                if os.path.exists(meta_path):
                    meta_dict = paddle.load(meta_path)
                    self._load_recovery = {
                        'step': meta_dict['step'],
                        'epoch': meta_dict['epoch'],
                        'rng_state': meta_dict['cuda_rng_state']
                    }
                else:
                    raise ValueError("No meta checkpoint file found in %s." %
                                     meta_path)

            logger.info("successfully load checkpoints")
        else:
            logger.warning("`load` requires a valid value of `ckpt_dir`.")
            raise TypeError("`load` requires a valid value of `ckpt_dir`.")

    def export(self):
        self._module.model.eval()
        input_spec = self._module.input_spec()

        save_dir = os.path.join(self._output_dir,
                                "rank_{}".format(self._dp_rank))
        export_inference_model(self._module.model, input_spec, save_dir,
                               'model')

    def inference(self, data):
        if self._inference_engine is None:
            # parse TensorRT config
            tensorrt_config = None
            if 'TensorRT' in self._inference_configs:
                tensorrt_config = TensorRTConfig(
                    **self._inference_configs['TensorRT'])

            self._inference_engine = InferenceEngine(
                self._inference_configs['model_dir'],
                self._inference_configs['mp_degree'], tensorrt_config)

        return self._inference_engine.predict(data)

    def _print_summary(self):
        views_dict = {
            SummaryView.DeviceView: 'device',
            SummaryView.OverView: 'overview',
            SummaryView.ModelView: 'model',
            SummaryView.DistributedView: 'dist',
            SummaryView.KernelView: 'kernel',
            SummaryView.OperatorView: 'op',
            SummaryView.MemoryView: 'mem',
            SummaryView.MemoryManipulationView: 'memcpy',
            SummaryView.UDFView: 'udf',
        }

        default_views = [
            SummaryView.OverView,
            SummaryView.ModelView,
            SummaryView.KernelView,
            SummaryView.OperatorView,
        ]

        def gen_views(cfg):
            # print all summary view if detailed=True
            if self.profiler_config.get('detailed', False):
                return None

            views = []
            # override default view with user defined value if detailed=False
            for view in SummaryView:
                v = self.profiler_config.get('summary', {}).get(
                    views_dict[view], None)
                if v is True or (v is None and view in default_views):
                    views.append(view)

            return views or None

        self.profiler.summary(
            sorted_by=paddle.profiler.SortedKeys.GPUTotal,
            views=gen_views(self.profiler_config))

    def _profiler_done(self):
        if not self.profiler:
            return

        logger.info("Profiler finished, prepare to print summary...")

        self.profiler.stop()

        self._print_summary()
        profiler_log = self.profiler_config.get('profiler_log',
                                                './profiler_log')
        logger.info(
            "For more information please install visualdl and run it with following command:"
        )
        logger.info(
            "-------------------------------------------------------------------------------"
        )
        logger.info(f"visualdl --host 0.0.0.0 --logdir {profiler_log}")
        logger.info(
            "-------------------------------------------------------------------------------"
        )<|MERGE_RESOLUTION|>--- conflicted
+++ resolved
@@ -654,14 +654,9 @@
             }
             paddle.save(meta_dict, os.path.join(save_dir, "meta_state.pdopt"))
 
-<<<<<<< HEAD
-            save_for_auto_inference(
-                os.path.join(output_dir, "auto"), self._module.model)
-=======
             save_auto_dir = os.path.join(output_dir, "auto_infer")
             save_for_auto_inference(
                 os.path.join(save_auto_dir, "auto"), self._module.model)
->>>>>>> 05df3d75
 
         else:
             raise TypeError("`save` requires a valid value of `output_dir`.")
