# Copyright (c) 2022 PaddlePaddle Authors. All Rights Reserved.
# 
# Licensed under the Apache License, Version 2.0 (the "License");
# you may not use this file except in compliance with the License.
# You may obtain a copy of the License at
# 
#     http://www.apache.org/licenses/LICENSE-2.0
# 
# Unless required by applicable law or agreed to in writing, software
# distributed under the License is distributed on an "AS IS" BASIS,
# WITHOUT WARRANTIES OR CONDITIONS OF ANY KIND, either express or implied.
# See the License for the specific language governing permissions and
# limitations under the License.

import os
import time
import sys
import logging

import paddle
import paddle.nn as nn
import paddle.distributed as dist
import paddle.distributed.fleet as fleet
from paddle.optimizer.lr import LRScheduler

from paddle.fluid.dygraph.parallel import sync_params_buffers
from paddle.distributed.fleet.utils.hybrid_parallel_util import fused_allreduce_gradients
from paddle.profiler import SummaryView

from ppfleetx.distributed.apis import env, sharding
from ppfleetx.optims import build_lr_scheduler, build_optimizer
from ppfleetx.utils.log import logger, get_timestamp, convert_timestamp_to_data
from ppfleetx.core.engine import BasicEngine, InferenceEngine, TensorRTConfig
from ppfleetx.core.module import BasicModule
from ppfleetx.utils.tensor_fusion_helper import all_reduce_parameters
from ppfleetx.utils.version import version_check
from ppfleetx.utils.export import export_inference_model
from paddle.incubate.distributed.utils.io import save_for_auto_inference
<<<<<<< HEAD

logging.basicConfig(level=logging.INFO)
logger = logging.getLogger(__name__)
=======
>>>>>>> a1c670d7


class EagerEngine(BasicEngine):
    """
    The common engine for all models that support single-card and distributed 
    training, validation and test. Only used in eager dygraph mode.
    """

    def __init__(self, configs, module, optimizer=None, lr=None, mode='train'):
        """
        Initialize an engine depending on the user-defined module and configs.

        Args:

            module(BasicModule): user-defined module. After assigning computations 
                and configurations of model/optimizers/lr Schedulers, engine can 
                support the whole loop of training/validation/test.
            
            configs(dict): the configurations that engine needs for training/validation/test 
                loop. Such as mix precision strategy, save&load and the infos of steps/epoches.
        
        Return:

            An instance of `EagerEngine`.

        Examples::

            class TestModule(BasicModule):

                def __init__(self):
                    super().__init__()
                    self.model = paddle.nn.Linear(28 * 28, 10)
                    self.loss_fn = paddle.nn.MSELoss()

                def forward(self, x):
                    return paddle.relu(self.model(x.reshape(-1)))

                def training_step(self, batch):
                    x, y = batch
                    loss = self.loss_fn(self(x), y)
                    return loss

                def configure_optimizers(self):
                    return paddle.optimizer.Adam(
                        parameters=self.model.parameters(), learning_rate=0.02)

            module = TestModule()
            engine = EagerEngine(module, configs)

        """
        super().__init__()
        version_check()

        self.mode = mode

        if not isinstance(module, BasicModule):
            raise TypeError(
                "'module' must be sub classes of `BasicModule`, but got: {model.__class__.__name__}."
            )

        self._module = module

        if module.model and not isinstance(
                module.model, nn.Layer) and not callable(module.model):
            raise TypeError(
                "'model' must be sub classes of `paddle.nn.Layer` or any callable function, but got: {module.model.__class__.__name__}."
            )

        # if mode == 'train':
        #     if module.loss_fn and not isinstance(
        #             module.loss_fn, nn.Layer) and not callable(module.loss_fn):
        #         raise TypeError(
        #             "'loss_fn' must be sub classes of `paddle.nn.Layer` or any callable function, but got: {module.loss_fn.__class__.__name__}."
        #         )

        # engine configs
        self._configs = configs['Engine']

        self._run_mode = self._configs.get('run_mode', 'step')
        assert self._run_mode in ['epoch', 'step'
                                  ], 'run_mode must be epoch or step'
        self._max_steps = self._configs['max_steps']
        self._eval_freq = self._configs['eval_freq']
        self._eval_iters = self._configs['eval_iters']
        self._test_iters = self._configs['test_iters']
        self._logging_freq = self._configs['logging_freq']
        self._num_train_epochs = self._configs['num_train_epochs']
        self._accumulate_steps = self._configs['accumulate_steps']

        self._use_pure_fp16 = self._configs['mix_precision']['use_pure_fp16']
        if mode == 'export' and self._use_pure_fp16:
            logger.info("NOTE: disable use_pure_fp16 in export mode")
            self._use_pure_fp16 = False

        self._scale_loss = self._configs['mix_precision']['scale_loss']
        self._custom_black_list = self._configs['mix_precision'][
            'custom_black_list']
        self._custom_white_list = self._configs['mix_precision'][
            'custom_white_list']
        self._fp16_dtype = "float16" if 'fp16_dtype' not in self._configs['mix_precision'] \
                                     else self._configs['mix_precision']['fp16_dtype']

        self._save_steps = self._configs['save_load']['save_steps']
        self._save_epoch = self._configs['save_load']['save_epoch']

        self._output_dir = self._configs['save_load']['output_dir']
        self._ckpt_dir = self._configs['save_load']['ckpt_dir']

        # TODO(haohongxiang): Remove there extra configs after reconstruct of Fleet API
        self._dist_configs = configs['Distributed']
        self._dp_degree = self._dist_configs['dp_degree']
        self._mp_degree = self._dist_configs['mp_degree']
        self._pp_degree = self._dist_configs['pp_degree']
        sharding_config = self._dist_configs['sharding']

        self._sharding_stage = sharding_config['sharding_stage']
        self._sharding_degree = sharding_config['sharding_degree']
        self._sharding_offload = sharding_config['sharding_offload']
        self._reduce_overlap = sharding_config['reduce_overlap']
        self._broadcast_overlap = sharding_config['broadcast_overlap']

        self._use_recompute = configs['Model']['use_recompute']

        self._lr_scheduler = build_lr_scheduler(
            configs.Optimizer.lr) if mode == 'train' else None

        self._optimizer = build_optimizer(
            configs.Optimizer, self._module.model,
            self._lr_scheduler) if mode == 'train' else None

        if self._use_pure_fp16:
            if mode == 'train':
                self._scaler = paddle.amp.GradScaler(
                    init_loss_scaling=self._scale_loss)

            # Save dtype is the same as model dtype. Also can set save_dtype='float32' when 
            # training with pure fp16 strategy, but will cause the rise of memory.
            self._module.model = paddle.amp.decorate(
                models=self._module.model, level='O2', dtype=self._fp16_dtype)
        else:
            self._scaler = None

<<<<<<< HEAD
=======
        self._lr_scheduler_mode = configs.Optimizer.lr.pop('run_mode', 'step')
        assert self._lr_scheduler_mode in [
            'epoch', 'step'
        ], 'lr.run_mode must be epoch or step'
        self._lr_scheduler = build_lr_scheduler(
            configs.Optimizer.lr) if mode == 'train' else None

        self._optimizer = build_optimizer(
            configs.Optimizer, self._module.model,
            self._lr_scheduler) if mode == 'train' else None

>>>>>>> a1c670d7
        # distributed configs
        self._distributed = (dist.get_world_size() > 1)

        if self._distributed:
            self._hcg = env.get_hcg()
            self._dp_group = self._hcg.get_data_parallel_group()
            self._sharding_group = self._hcg.get_sharding_parallel_group()

            self._dp_rank = self._hcg.get_data_parallel_rank()
            self._mp_rank = self._hcg.get_model_parallel_rank()
            self._pp_rank = self._hcg.get_stage_id()
            self._sharding_rank = self._hcg.get_sharding_parallel_rank()

            self._wrap_with_fleet()
        else:
            self._dp_rank = 0

        # using for save/load
        self._load_recovery = {'step': 0, 'epoch': 0, 'rng_state': -1}

        if 'Inference' in configs:
            self._inference_configs = configs['Inference']
            self._inference_engine = None

        self.profiler = None
        if 'Profiler' in configs and configs.get('Profiler', {}).get('enable',
                                                                     False):
            self.profiler_config = configs['Profiler']

            scheduler = self.profiler_config.get('scheduler', None)
            profiler_log = self.profiler_config.get('profiler_log',
                                                    './profiler_log')
            record_shapes = self.profiler_config.get('record_shapes', True)
            profile_memory = self.profiler_config.get('profile_memory', True)
            self.profiler = paddle.profiler.Profiler(
                targets=[
                    paddle.profiler.ProfilerTarget.CPU,
                    paddle.profiler.ProfilerTarget.GPU
                ],
                scheduler=scheduler,
                on_trace_ready=paddle.profiler.export_chrome_tracing(
                    profiler_log),
                record_shapes=record_shapes,
                profile_memory=profile_memory)
            self.profiler.start()
            logger.warning(
                "Profiler is enabled, do not enable it in production.")

    def _wrap_with_fleet(self):
        if self._sharding_stage in [2, 3]:
            assert self._mp_degree == self._pp_degree == 1, "sharding stage2/3 will support hybrid parallel later"
            self._wrap_sharding_2_3()
        else:
            self._wrap_3D_parallel()

    def _wrap_sharding_2_3(self):
        if self._dp_degree > 1 and self._sharding_stage == 3:
            sync_params_buffers(
                self._module.model,
                comm_group=self._dp_group,
                src_rank=self._dp_group.ranks[0])

        level = "p_g_os" if self._sharding_stage == 3 else "os_g"
        origin_model = self._module.model
        self._module.model, self._optimizer, self._scaler = sharding.sharding_wrapper(
            model=self._module.model,
            optimizer=self._optimizer,
            level=level,
            scaler=self._scaler,
            group=self._sharding_group,
            offload=self._sharding_offload,
            dp_group=self._dp_group if self._dp_group.nranks > 1 else None)
        if self._reduce_overlap:
            self._module.model._set_reduce_overlap(self._reduce_overlap)
        if self._broadcast_overlap:
            self._optimizer._set_broadcast_overlap(
                self._broadcast_overlap, layers=origin_model, num_groups=2)

    def _wrap_3D_parallel(self):
        self._module.model = fleet.distributed_model(self._module.model)
        self._optimizer = fleet.distributed_optimizer(self._optimizer)
        self._scaler = fleet.distributed_scaler(
            self._scaler) if self._scaler is not None else self._scaler

    def _train_one_epoch(self,
                         epoch_index,
                         train_data_loader=None,
                         valid_data_loader=None):
        self._module.model.train()

        # time count
        train_losses = []
        train_step_start = get_timestamp()
        skip_first = True
        # Note(GuoxiaWang): Do not use len(train_data_loader()),
        # it will cause a memory leak.
        total_train_batch = len(train_data_loader)
        total_eval_batch = len(
            valid_data_loader) if valid_data_loader is not None else 0
        for step, batch in enumerate(train_data_loader):

            if epoch_index == self._load_recovery['epoch']:
                if step < self._load_recovery['step']:
                    continue

            loss = self._fit_impl(batch)
            train_losses.append(loss)

            if (step + 1) % self._logging_freq == 0:
                train_step_cost = get_timestamp() - train_step_start
                numpy_losses = [loss.numpy()[0] for loss in train_losses]
                log_dict = {
                    'epoch': epoch_index,
                    'total_epoch': self._num_train_epochs,
                    'batch': step,
                    'total_batch': total_train_batch,
                    'train_cost': train_step_cost
                    if step == 0 else train_step_cost / self._logging_freq,
                    'loss': sum(numpy_losses) / len(numpy_losses),
                    'lr': self._optimizer.get_lr()
                }
                self._module.training_step_end(log_dict)

                train_step_start = get_timestamp()
                train_losses = []

            if self._lr_scheduler is not None and self._lr_scheduler_mode == 'step':
                self._lr_scheduler.step()

            self._optimizer.clear_grad()

            if self._run_mode == 'step' and not skip_first:
                if self._eval_freq > 0 and step % self._eval_freq == 0:

                    eval_losses = []
                    eval_step_start = get_timestamp()

                    for eval_step, batch in enumerate(valid_data_loader):
                        loss = self._evaluate_impl(batch)
                        eval_losses.append(loss)

                        if eval_step >= self._eval_iters - 1:
                            break

                    eval_step_cost = get_timestamp() - eval_step_start
                    eval_loss = sum(eval_losses) / len(eval_losses)

                    log_dict = {
                        'loss': eval_loss.numpy()[0],
                        'epoch': epoch_index,
                        'batch': eval_step,
                        'total_batch': total_eval_batch,
                        'eval_cost': eval_step_cost / self._logging_freq,
                    }
                    self._module.validation_step_end(log_dict)

                if self._save_steps > 0 and step % self._save_steps == 0:
                    paddle.device.cuda.synchronize()
                    self.save(epoch=epoch_index, step=step)
            else:
                skip_first = False

            if self._run_mode == 'step' and step >= self._max_steps:
                return

            if self.profiler:
                self.profiler.step()

    def fit(self, epoch=1, train_data_loader=None, valid_data_loader=None):
        """
        Run the full process of training/validation/save loop.

        Args:

            epoch(int): the epoch index.
            
            train_data_loader(DataLoader, None): a collection of :class:`paddle.io.DataLoader`, specifying training samples.

            valid_data_loader(DataLoader, None): a collection of :class:`paddle.io.DataLoader`, specifying validation samples.

        """
        self._module.model.train()

        train_start = get_timestamp()

        start_epoch = self._load_recovery['epoch']
        if self._load_recovery['rng_state'] != -1:
            paddle.set_cuda_rng_state(self._load_recovery['rng_state'])

        for epoch_index in range(start_epoch, epoch):
            train_epoch_start = get_timestamp()
            self._train_one_epoch(epoch_index, train_data_loader,
                                  valid_data_loader)

            train_epoch_cost = get_timestamp() - train_epoch_start
            log_dict = {
                'epoch': epoch_index,
                'train_cost': train_epoch_cost,
            }
            self._module.training_epoch_end(log_dict)

            if self._lr_scheduler is not None and self._lr_scheduler_mode == 'epoch':
                self._lr_scheduler.step()

            if self._run_mode == 'epoch' and self._eval_freq > 0 and \
                epoch_index % self._eval_freq == 0:
                eval_epoch_start = get_timestamp()
                self._evaluate_one_epoch(epoch_index, valid_data_loader)
                eval_epoch_cost = get_timestamp() - eval_epoch_start
                log_dict = {
                    'epoch': epoch_index,
                    'eval_cost': eval_epoch_cost,
                }
                self._module.validation_epoch_end(log_dict)

            if self._save_epoch > 0 and self._run_mode == 'epoch' and epoch_index % self._save_epoch == 0:
                self.save(epoch=epoch_index, step=len(train_data_loader))

        logger.info(
            "The training process is complete and total cost of time for training is : {}".
            format(convert_timestamp_to_data(get_timestamp() - train_start)))

        if self.profiler:
            self._profiler_done()

    def _fit_impl(self, batch):
        self._module.model.train()

        batch = self._module.pretreating_batch(batch)
        if self._fp16_dtype is 'bfloat16':
            with paddle.no_grad():
                batch = [
                    paddle.cast(
                        t, dtype=paddle.bfloat16)
                    if t.dtype == paddle.float32 else t for t in batch
                ]
        if self._pp_degree == 1:
            if self._use_recompute and isinstance(self._module.model,
                                                  paddle.DataParallel):
                with self._module.model.no_sync():
                    loss = self._model_forward_backward(batch)
                if not hasattr(self._optimizer, "all_fused_tensors"
                               ) or self._optimizer.all_fused_tensors is None:
                    fused_allreduce_gradients(
                        list(self._module.model.parameters()), None)
                else:
                    all_reduce_parameters(self._optimizer.all_fused_tensors,
                                          self._dp_group)
            else:
                loss = self._model_forward_backward(batch)
        else:
            with paddle.amp.auto_cast(
                    self._use_pure_fp16,
                    custom_black_list=self._custom_black_list,
                    custom_white_list=self._custom_white_list,
<<<<<<< HEAD
                    level='O2',
                    dtype=self._fp16_dtype):
                loss = self._module.model.train_batch(
                    batch,
                    optimizer=self._optimizer,
                    lr_scheduler=self._lr_scheduler,
                    scaler=self._scaler)
=======
                    level='O2'):
                batch = self._module.model._prepare_training(
                    batch, self._optimizer, self._lr_scheduler)
                loss = self._module.model.forward_backward_pipeline(
                    batch, self._scaler)

        self._optim_update_params()
>>>>>>> a1c670d7
        return loss

    def _model_forward_backward(self, batch):
        if self._accumulate_steps == 1 or self._pp_degree > 1:
            batches = [batch]
        else:
            split_batches = [
                paddle.split(b, self._accumulate_steps) for b in batch
            ]
            batches = []
            for i in range(len(split_batches[0])):
                micro_batch = [split_batch[i] for split_batch in split_batches]
                batches.append(micro_batch)
        final_loss = None
        for micro_batch in batches:
            with paddle.amp.auto_cast(
                    self._use_pure_fp16,
                    custom_black_list=self._custom_black_list,
                    custom_white_list=self._custom_white_list,
                    level='O2',
                    dtype=self._fp16_dtype):
                loss = self._module.training_step(micro_batch)
            loss_bw = self._scaler.scale(loss) if self._use_pure_fp16 else loss
            if self._accumulate_steps > 1:
                # div the loss for backward
                loss_bw = loss_bw / self._accumulate_steps

            # NOTE(haohongxiang): To temporarily resolve the problem of INF caused 
            # by primary sharding strategy during training. The division will be removed 
            # after fixing sharding strategy.
            if self._distributed and self._sharding_stage == 2:
                self._module.backward(loss_bw / self._sharding_group.nranks)
            else:
                self._module.backward(loss_bw)

            detach_loss = loss.detach()
            if final_loss is None:
                final_loss = detach_loss
            else:
                final_loss = paddle.add(final_loss, detach_loss)
        if self._accumulate_steps > 1:
            # div the loss for print
            final_loss = final_loss / self._accumulate_steps
        return final_loss

    def _optim_update_params(self):
        if self._sharding_stage in [3] and self._dp_degree > 1:
            fused_allreduce_gradients(self._module.model.parameters(),
                                      self._hcg)

            for p in self._module.model.parameters():
                if hasattr(p, "bw_storage"):
                    assert p.grad is None, "This case shouldn't happen."
                    p.bw_storage.scale_(1.0 / self._dp_group.nranks)
                    dist.all_reduce(p.bw_storage, group=self._dp_group)

        if self._use_pure_fp16:
            self._scaler.step(self._optimizer)
            self._scaler.update()
        else:
            self._optimizer.step()

    @paddle.no_grad()
    def evaluate(self, epoch=1, valid_data_loader=None):
        """
        run one evaluation epoch over the validation set.

        Args:

            epoch(int): the epoch index.

            valid_data_loader(DataLoader, None): a collection of :class:`paddle.io.DataLoader`, specifying validation samples.

        """
        self._module.model.eval()

        for epoch_index in range(epoch):
            eval_epoch_start = get_timestamp()
            self._evaluate_one_epoch(epoch_index, valid_data_loader)

            eval_epoch_cost = get_timestamp() - eval_epoch_start
            log_dict = {
                'epoch': epoch_index,
                'eval_cost': eval_epoch_cost,
            }
            self._module.validation_epoch_end(log_dict)

        logger.info("The evaluting process is complete.")
        del valid_data_loader
        return

    @paddle.no_grad()
    def _evaluate_one_epoch(self, epoch=1, valid_data_loader=None):
        self._module.model.eval()

        eval_step_start = get_timestamp()
        eval_losses = []
        total_eval_batch = len(valid_data_loader)
        for eval_step, batch in enumerate(valid_data_loader):
            loss = self._evaluate_impl(batch)
            eval_losses.append(loss.numpy()[0])

            if eval_step % self._logging_freq == 0:
                eval_step_cost = get_timestamp() - eval_step_start
                log_dict = {
                    'loss': sum(eval_losses) / len(eval_losses),
                    'epoch': epoch,
                    'batch': eval_step,
                    'total_batch': total_eval_batch,
                    'eval_cost': eval_step_cost
                    if eval_step == 0 else eval_step_cost / self._logging_freq,
                }
                self._module.validation_step_end(log_dict)
                eval_step_start = get_timestamp()
                eval_losses = []

            if self._run_mode == 'step' and eval_step >= self._max_steps:
                logger.info("[eval] epoch {} : evaluting process is complete.".
                            format(epoch))
                return

    @paddle.no_grad()
    def _evaluate_impl(self, batch):
        self._module.model.eval()

        batch = self._module.pretreating_batch(batch)
        with paddle.amp.auto_cast(
                self._use_pure_fp16,
                custom_black_list=self._custom_black_list,
                custom_white_list=self._custom_white_list,
                level='O2'):
            if self._pp_degree == 1:
                loss = self._module.validation_step(batch)
            else:
                loss = self._module.model.eval_batch(batch, compute_loss=True)

        return loss

    @paddle.no_grad()
    def predict(self, epoch=1, test_data_loader=None):
        """
        run one evaluation epoch over the test set.

        Args:

            epoch(int): the epoch index.
            
            test_data_loader(DataLoader, None): a collection of :class:`paddle.io.DataLoader`, specifying test samples.

        """
        self._module.model.eval()

        test_start = get_timestamp()
        test_losses = []
        for test_step, batch in enumerate(test_data_loader):
            loss = self._predict_impl(batch)

            test_losses.append(loss.numpy()[0])

            if test_step % self._logging_freq == 0:
                test_cost = get_timestamp() - test_start
                log_dict = {
                    'loss': sum(test_losses) / len(test_losses),
                    'epoch': epoch,
                    'batch': test_step,
                    'test_cost': test_cost
                    if test_step == 0 else test_cost / self._logging_freq,
                }
                self._module.test_step_end(log_dict)
                test_start = get_timestamp()
                test_losses = []

            if test_step >= self._max_steps:
                logger.info("The predicting process is complete.")
                del test_data_loader
                return

    @paddle.no_grad()
    def _predict_impl(self, batch):
        self._module.model.eval()
        batch = self._module.pretreating_batch(batch)

        with paddle.amp.auto_cast(
                self._use_pure_fp16,
                custom_black_list=self._custom_black_list,
                custom_white_list=self._custom_white_list,
                level='O2'):
            if self._pp_degree == 1:
                loss = self._module.test_step(batch)
            else:
                loss = self._module.model.eval_batch(batch, compute_loss=True)

        return loss

    def save(self, epoch=0, step=0):
        """
        save the state dicts of model and optimizer into an checkpoint.
        """
        if self._dp_rank != 0:
            logger.info("DP_Rank %d doesn't save model" % self._dp_rank)
            return

        if self._output_dir and isinstance(self._output_dir, str):
            output_dir = os.path.join(self._output_dir,
                                      "epoch_%d_step_%d" % (epoch, step))
            if not os.path.exists(output_dir):
                os.makedirs(output_dir, exist_ok=True)
            logger.info("Save model to %s" % output_dir)

            save_dir = "{}/mp_{:0>2d}_sharding_{:0>2d}_pp_{:0>2d}".format(
                output_dir, self._mp_rank, self._sharding_rank,
                self._pp_rank) if self._distributed else output_dir

            if self._sharding_stage == 3:
                self._module.model.get_all_parameters(convert2cpu=False)
            paddle.save(self._module.model.state_dict(),
                        os.path.join(save_dir, "model.pdparams"))
            paddle.save(self._optimizer.state_dict(),
                        os.path.join(save_dir, "model_state.pdopt"))

            meta_dict = {
                "epoch": epoch,
                "step": step,
                "cuda_rng_state": paddle.get_cuda_rng_state()
            }
            paddle.save(meta_dict, os.path.join(save_dir, "meta_state.pdopt"))
            
            save_auto_dir = os.path.join(output_dir,"auto_infer")
            save_for_auto_inference(os.path.join(save_auto_dir,"auto"),self._module.model)

            save_auto_dir = os.path.join(output_dir, "auto_infer")
            save_for_auto_inference(
                os.path.join(save_auto_dir, "auto"), self._module.model)

        else:
            raise TypeError("`save` requires a valid value of `output_dir`.")

    def load(self):
        """
        load the saved checkpoint file and update the state dicts of model and optimizer.
        """
        if self._ckpt_dir and isinstance(self._ckpt_dir, str):
            logger.info("Try to load checkpoint from %s " % self._ckpt_dir)

            load_dir = "{}/mp_{:0>2d}_sharding_{:0>2d}_pp_{:0>2d}".format(
                self._ckpt_dir, self._mp_rank, self._sharding_rank,
                self._pp_rank) if self._distributed else self._ckpt_dir
            model_path = os.path.join(load_dir, "model.pdparams")
            opt_path = os.path.join(load_dir, "model_state.pdopt")
            meta_path = os.path.join(load_dir, "meta_state.pdopt")

            if os.path.exists(model_path):
                model_dict = paddle.load(model_path)
                for name, param in self._module.model.state_dict().items():
                    assert name in model_dict.keys(
                    ), "No param named `{}` was found in checkpoint file.".format(
                        name)

                    if param.dtype != model_dict[name].dtype:
                        model_dict[name] = model_dict[name].cast(param.dtype)

                self._module.model.set_state_dict(model_dict)
            else:
                raise ValueError("No optimizer checkpoint file found in %s." %
                                 model_path)

            if self.mode == 'train':
                if os.path.exists(opt_path):
                    opt_dict = paddle.load(opt_path)
                    self._optimizer.set_state_dict(opt_dict)
                else:
                    raise ValueError(
                        "No optimizer checkpoint file found in %s." % opt_path)

                if os.path.exists(meta_path):
                    meta_dict = paddle.load(meta_path)
                    self._load_recovery = {
                        'step': meta_dict['step'],
                        'epoch': meta_dict['epoch'],
                        'rng_state': meta_dict['cuda_rng_state']
                    }
                else:
                    raise ValueError("No meta checkpoint file found in %s." %
                                     meta_path)

            logger.info("successfully load checkpoints")
        else:
            logger.warning("`load` requires a valid value of `ckpt_dir`.")
            raise TypeError("`load` requires a valid value of `ckpt_dir`.")

    def export(self):
        self._module.model.eval()
        input_spec = self._module.input_spec()

        save_dir = os.path.join(self._output_dir,
                                "rank_{}".format(self._dp_rank))
        export_inference_model(self._module.model, input_spec, save_dir,
                               'model')

    def inference(self, data):
        if self._inference_engine is None:
            # parse TensorRT config
            tensorrt_config = None
            if 'TensorRT' in self._inference_configs:
                tensorrt_config = TensorRTConfig(
                    **self._inference_configs['TensorRT'])

            self._inference_engine = InferenceEngine(
                self._inference_configs['model_dir'],
                self._inference_configs['mp_degree'], tensorrt_config)

        return self._inference_engine.predict(data)

    def _print_summary(self):
        views_dict = {
            SummaryView.DeviceView: 'device',
            SummaryView.OverView: 'overview',
            SummaryView.ModelView: 'model',
            SummaryView.DistributedView: 'dist',
            SummaryView.KernelView: 'kernel',
            SummaryView.OperatorView: 'op',
            SummaryView.MemoryView: 'mem',
            SummaryView.MemoryManipulationView: 'memcpy',
            SummaryView.UDFView: 'udf',
        }

        default_views = [
            SummaryView.OverView,
            SummaryView.ModelView,
            SummaryView.KernelView,
            SummaryView.OperatorView,
        ]

        def gen_views(cfg):
            # print all summary view if detailed=True
            if self.profiler_config.get('detailed', False):
                return None

            views = []
            # override default view with user defined value if detailed=False
            for view in SummaryView:
                v = self.profiler_config.get('summary', {}).get(
                    views_dict[view], None)
                if v is True or (v is None and view in default_views):
                    views.append(view)

            return views or None

        self.profiler.summary(
            sorted_by=paddle.profiler.SortedKeys.GPUTotal,
            views=gen_views(self.profiler_config))

    def _profiler_done(self):
        if not self.profiler:
            return

        logger.info("Profiler finished, prepare to print summary...")

        self.profiler.stop()

        self._print_summary()
        profiler_log = self.profiler_config.get('profiler_log',
                                                './profiler_log')
        logger.info(
            "For more information please install visualdl and run it with following command:"
        )
        logger.info(
            "-------------------------------------------------------------------------------"
        )
        logger.info(f"visualdl --host 0.0.0.0 --logdir {profiler_log}")
        logger.info(
            "-------------------------------------------------------------------------------"
        )<|MERGE_RESOLUTION|>--- conflicted
+++ resolved
@@ -36,12 +36,6 @@
 from ppfleetx.utils.version import version_check
 from ppfleetx.utils.export import export_inference_model
 from paddle.incubate.distributed.utils.io import save_for_auto_inference
-<<<<<<< HEAD
-
-logging.basicConfig(level=logging.INFO)
-logger = logging.getLogger(__name__)
-=======
->>>>>>> a1c670d7
 
 
 class EagerEngine(BasicEngine):
@@ -184,8 +178,6 @@
         else:
             self._scaler = None
 
-<<<<<<< HEAD
-=======
         self._lr_scheduler_mode = configs.Optimizer.lr.pop('run_mode', 'step')
         assert self._lr_scheduler_mode in [
             'epoch', 'step'
@@ -197,7 +189,6 @@
             configs.Optimizer, self._module.model,
             self._lr_scheduler) if mode == 'train' else None
 
->>>>>>> a1c670d7
         # distributed configs
         self._distributed = (dist.get_world_size() > 1)
 
@@ -453,15 +444,6 @@
                     self._use_pure_fp16,
                     custom_black_list=self._custom_black_list,
                     custom_white_list=self._custom_white_list,
-<<<<<<< HEAD
-                    level='O2',
-                    dtype=self._fp16_dtype):
-                loss = self._module.model.train_batch(
-                    batch,
-                    optimizer=self._optimizer,
-                    lr_scheduler=self._lr_scheduler,
-                    scaler=self._scaler)
-=======
                     level='O2'):
                 batch = self._module.model._prepare_training(
                     batch, self._optimizer, self._lr_scheduler)
@@ -469,7 +451,6 @@
                     batch, self._scaler)
 
         self._optim_update_params()
->>>>>>> a1c670d7
         return loss
 
     def _model_forward_backward(self, batch):
@@ -696,9 +677,6 @@
                 "cuda_rng_state": paddle.get_cuda_rng_state()
             }
             paddle.save(meta_dict, os.path.join(save_dir, "meta_state.pdopt"))
-            
-            save_auto_dir = os.path.join(output_dir,"auto_infer")
-            save_for_auto_inference(os.path.join(save_auto_dir,"auto"),self._module.model)
 
             save_auto_dir = os.path.join(output_dir, "auto_infer")
             save_for_auto_inference(
