# Copyright (c) 2022 PaddlePaddle Authors. All Rights Reserved.
# 
# Licensed under the Apache License, Version 2.0 (the "License");
# you may not use this file except in compliance with the License.
# You may obtain a copy of the License at
# 
#     http://www.apache.org/licenses/LICENSE-2.0
# 
# Unless required by applicable law or agreed to in writing, software
# distributed under the License is distributed on an "AS IS" BASIS,
# WITHOUT WARRANTIES OR CONDITIONS OF ANY KIND, either express or implied.
# See the License for the specific language governing permissions and
# limitations under the License.

import os
import time
import sys
import logging

import paddle
import paddle.nn as nn
import paddle.distributed as dist
import paddle.distributed.fleet as fleet
from paddle.optimizer.lr import LRScheduler
from paddle.distributed.sharding import group_sharded_parallel
from paddle.fluid.dygraph.parallel import sync_params_buffers
from paddle.distributed.fleet.utils.hybrid_parallel_util import fused_allreduce_gradients
from paddle.profiler import SummaryView

from ppfleetx.utils import logger
from ppfleetx.core.engine import BasicEngine, InferenceEngine
from ppfleetx.core.module import BasicModule
from ppfleetx.utils.tensor_fusion_helper import all_reduce_parameters
from ppfleetx.utils.version import version_check
from ppfleetx.utils.export import export_inference_model

logging.basicConfig(level=logging.INFO)
logger = logging.getLogger(__name__)


class EagerEngine(BasicEngine):
    """
    The common engine for all models that support single-card and distributed 
    training, validation and test. Only used in eager dygraph mode.
    """

    def __init__(self, configs, module, optimizer=None, lr=None, mode='train'):
        """
        Initialize an engine depending on the user-defined module and configs.

        Args:

            module(BasicModule): user-defined module. After assigning computations 
                and configurations of model/optimizers/lr Schedulers, engine can 
                support the whole loop of training/validation/test.
            
            configs(dict): the configurations that engine needs for training/validation/test 
                loop. Such as mix precision strategy, save&load and the infos of steps/epoches.
        
        Return:

            An instance of `EagerEngine`.

        Examples::

            class TestModule(BasicModule):

                def __init__(self):
                    super().__init__()
                    self.model = paddle.nn.Linear(28 * 28, 10)
                    self.loss_fn = paddle.nn.MSELoss()

                def forward(self, x):
                    return paddle.relu(self.model(x.reshape(-1)))

                def training_step(self, batch):
                    x, y = batch
                    loss = self.loss_fn(self(x), y)
                    return loss

                def configure_optimizers(self):
                    return paddle.optimizer.Adam(
                        parameters=self.model.parameters(), learning_rate=0.02)

            module = TestModule()
            engine = EagerEngine(module, configs)

        """
        super().__init__()
        version_check()

        self.mode = mode

        if not isinstance(module, BasicModule):
            raise TypeError(
                "'module' must be sub classes of `BasicModule`, but got: {model.__class__.__name__}."
            )

        self._module = module

        if module.model and not isinstance(
                module.model, nn.Layer) and not callable(module.model):
            raise TypeError(
                "'model' must be sub classes of `paddle.nn.Layer` or any callable function, but got: {module.model.__class__.__name__}."
            )

        if mode == 'train':
            if module.loss_fn and not isinstance(
                    module.loss_fn, nn.Layer) and not callable(module.loss_fn):
                raise TypeError(
                    "'loss_fn' must be sub classes of `paddle.nn.Layer` or any callable function, but got: {module.loss_fn.__class__.__name__}."
                )

        # engine configs
        self._configs = configs['Engine']

        self._run_mode = self._configs.get('run_mode', 'step')
        assert self._run_mode in ['epoch', 'step'
                                  ], 'run_mode must be epoch or step'
        self._max_steps = self._configs['max_steps']
        self._eval_freq = self._configs['eval_freq']
        self._eval_iters = self._configs['eval_iters']
        self._test_iters = self._configs['test_iters']
        self._logging_freq = self._configs['logging_freq']
        self._num_train_epochs = self._configs['num_train_epochs']
        self._accumulate_steps = self._configs['accumulate_steps']

        self._use_pure_fp16 = self._configs['mix_precision']['use_pure_fp16']
        if mode == 'export' and self._use_pure_fp16:
            logger.info("NOTE: disable use_pure_fp16 in export mode")
            self._use_pure_fp16 = False

        self._scale_loss = self._configs['mix_precision']['scale_loss']
        self._custom_black_list = self._configs['mix_precision'][
            'custom_black_list']
        self._custom_white_list = self._configs['mix_precision'][
            'custom_white_list']

        self._save_steps = self._configs['save_load']['save_steps']
        self._save_epoch = self._configs['save_load']['save_epoch']

        self._output_dir = self._configs['save_load']['output_dir']
        self._ckpt_dir = self._configs['save_load']['ckpt_dir']

        # TODO(haohongxiang): Remove there extra configs after reconstruct of Fleet API
        self._dist_configs = configs['Distributed']
        self._dp_degree = self._dist_configs['dp_degree']
        self._mp_degree = self._dist_configs['mp_degree']
        self._pp_degree = self._dist_configs['pp_degree']
        self._sharding_stage = self._dist_configs['sharding']['sharding_stage']
        self._sharding_degree = self._dist_configs['sharding'][
            'sharding_degree']
        self._sharding_offload = self._dist_configs['sharding'][
            'sharding_offload']
        self._use_recompute = configs['Model']['use_recompute']

        if self._use_pure_fp16:
            if mode == 'train':
                self._scaler = paddle.amp.GradScaler(
                    init_loss_scaling=self._scale_loss)

            # Save dtype is the same as model dtype. Also can set save_dtype='float32' when 
            # training with pure fp16 strategy, but will cause the rise of memory.
            self._module.model = paddle.amp.decorate(
                models=self._module.model, level='O2')
        else:
            self._scaler = None

        self._optimizer = optimizer if mode == 'train' else None
        self._lr_scheduler = lr if mode == 'train' else None

        # distributed configs
        self._distributed = dist.is_initialized()

        if self._distributed:
            self._hcg = fleet.get_hybrid_communicate_group()
            self._dp_group = self._hcg.get_data_parallel_group()
            self._sharding_group = self._hcg.get_sharding_parallel_group()

            self._dp_rank = self._hcg.get_data_parallel_rank()
            self._mp_rank = self._hcg.get_model_parallel_rank()
            self._pp_rank = self._hcg.get_stage_id()
            self._sharding_rank = self._hcg.get_sharding_parallel_rank()

            if self._hcg.nranks > 1:
                self._wrap_with_fleet()
        else:
            self._dp_rank = 0

        # using for save/load
        self._load_recovery = {'step': 0, 'epoch': 0, 'rng_state': -1}

        if 'Inference' in configs:
            self._inference_configs = configs['Inference']
            self._inference_engine = None

        self.profiler = None
        if 'Profiler' in configs and configs.get('Profiler', {}).get('enable',
                                                                     False):
            self.profiler_config = configs['Profiler']

            scheduler = self.profiler_config.get('scheduler', None)
            profiler_log = self.profiler_config.get('profiler_log',
                                                    './profiler_log')
            record_shapes = self.profiler_config.get('record_shapes', True)
            profile_memory = self.profiler_config.get('profile_memory', True)
            self.profiler = paddle.profiler.Profiler(
                targets=[
                    paddle.profiler.ProfilerTarget.CPU,
                    paddle.profiler.ProfilerTarget.GPU
                ],
                scheduler=scheduler,
                on_trace_ready=paddle.profiler.export_chrome_tracing(
                    profiler_log),
                record_shapes=record_shapes,
                profile_memory=profile_memory)
            self.profiler.start()
            logger.warning(
                "Profiler is enabled, do not enable it in production.")

    def _wrap_with_fleet(self):
        if self._sharding_stage in [2, 3]:
            assert self._mp_degree == self._pp_degree == 1, "sharding stage2/3 will support hybrid parallel later"
            self._wrap_sharding_2_3()
        else:
            self._wrap_3D_parallel()

    def _wrap_sharding_2_3(self):
        if self._dp_degree > 1:
            sync_params_buffers(
                self._module.model,
                comm_group=self._dp_group,
                src_rank=self._dp_group.ranks[0])

        level = "p_g_os" if self._sharding_stage == 3 else "os_g"
        self._module.model, self._optimizer, self._scaler = group_sharded_parallel(
            model=self._module.model,
            optimizer=self._optimizer,
            level=level,
            scaler=self._scaler,
            group=self._sharding_group,
            offload=self._sharding_offload)

    def _wrap_3D_parallel(self):
        self._module.model = fleet.distributed_model(self._module.model)
        self._optimizer = fleet.distributed_optimizer(self._optimizer)
        self._scaler = fleet.distributed_scaler(
            self._scaler) if self._scaler is not None else self._scaler

    def _train_one_epoch(self,
                         epoch_index,
                         train_data_loader=None,
                         valid_data_loader=None):

        # time count
        train_losses = []
        train_start = time.time()
        skip_first = True
        # Note(GuoxiaWang): Do not use len(train_data_loader()),
        # it will cause a memory leak.
        total_train_batch = len(train_data_loader)
<<<<<<< HEAD
        total_eval_batch = len(valid_data_loader) if valid_data_loader is not None else 0
=======
        total_eval_batch = len(
            valid_data_loader) if valid_data_loader is not None else 0
>>>>>>> aa36ae05
        for step, batch in enumerate(train_data_loader):

            if epoch_index == self._load_recovery['epoch']:
                if step < self._load_recovery['step']:
                    continue

            loss = self._fit_impl(batch)
            # Sync for profile time, delete it may be a little faster
            paddle.device.cuda.synchronize()
            train_costs = time.time() - train_start
            train_losses.append(loss.numpy()[0])

            if step % self._logging_freq == 0:
                log_dict = {
                    'epoch': epoch_index,
                    'batch': step,
                    'total_batch': total_train_batch,
                    'train_cost': train_costs
                    if step == 0 else train_costs / self._logging_freq,
                    'loss': sum(train_losses) / len(train_losses),
                    'lr': self._optimizer.get_lr()
                }
                self._module.training_step_end(log_dict)

                train_start = time.time()
                train_losses = []

            if self._run_mode == 'step' and not skip_first:
                if step % self._eval_freq == 0:
                    self._module.model.eval()

                    eval_losses = []
                    eval_start = time.time()

                    for eval_step, batch in enumerate(valid_data_loader):
                        loss = self._evaluate_impl(batch)
                        eval_losses.append(loss)

                        if eval_step >= self._eval_iters - 1:
                            break

                    paddle.device.cuda.synchronize()
                    eval_cost = time.time() - eval_start
                    eval_loss = sum(eval_losses) / len(eval_losses)

                    log_dict = {
                        'loss': eval_loss.numpy()[0],
                        'epoch': epoch_index,
                        'batch': eval_step,
                        'total_batch': total_eval_batch,
                        'eval_cost': eval_cost / self._logging_freq,
                    }
                    self._module.validation_step_end(log_dict)

                    self._module.model.train()

                if self._save_steps > 0 and step % self._save_steps == 0:
                    self.save(epoch=epoch_index, step=step)
            else:
                skip_first = False

            if self._run_mode == 'step' and step >= self._max_steps:
                logger.info("The training process is complete.")
                return

            if self.profiler:
                self.profiler.step()

    def fit(self, epoch=1, train_data_loader=None, valid_data_loader=None):
        """
        Run the full process of training/validation/save loop.

        Args:

            epoch(int): the epoch index.
            
            train_data_loader(DataLoader, None): a collection of :class:`paddle.io.DataLoader`, specifying training samples.

            valid_data_loader(DataLoader, None): a collection of :class:`paddle.io.DataLoader`, specifying validation samples.

        """
        self._module.model.train()

        train_cost = 0.0
        train_start = time.time()

        start_epoch = self._load_recovery['epoch']
        if self._load_recovery['rng_state'] != -1:
            paddle.set_cuda_rng_state(self._load_recovery['rng_state'])

        for epoch_index in range(start_epoch, epoch):
            self._train_one_epoch(epoch_index, train_data_loader,
                                  valid_data_loader)

            paddle.device.cuda.synchronize()
            train_cost += time.time() - train_start
            log_dict = {
                'epoch': epoch_index,
                'train_cost': train_cost,
            }
            self._module.training_epoch_end(log_dict)

            eval_start = time.time()
            if self._run_mode == 'epoch' and epoch_index % self._eval_freq == 0:
                self._evaluate_one_epoch(epoch_index, valid_data_loader)
                self._module.model.train()
                eval_cost = time.time() - eval_start
                log_dict = {
                    'epoch': epoch_index,
                    'eval_cost': eval_cost,
                }
                self._module.validation_epoch_end(log_dict)

            if self._save_epoch > 0 and self._run_mode == 'epoch' and epoch_index % self._save_epoch == 0:
                self.save(epoch=epoch_index, step=len(train_data_loader))

        if self.profiler:
            self._profiler_done()

    def _fit_impl(self, batch):
        batch = self._module.pretreating_batch(batch)
        if self._pp_degree == 1:
            if self._use_recompute and isinstance(self._module.model,
                                                  paddle.DataParallel):
                with self._module.model.no_sync():
                    loss = self._model_forward_backward(batch)
                if not hasattr(self._optimizer, "all_fused_tensors"
                               ) or self._optimizer.all_fused_tensors is None:
                    fused_allreduce_gradients(
                        list(self._module.model.parameters()), None)
                else:
                    all_reduce_parameters(self._optimizer.all_fused_tensors,
                                          self._dp_group)
            else:
                loss = self._model_forward_backward(batch)
            self._optim_update_params()
        else:
            with paddle.amp.auto_cast(
                    self._use_pure_fp16,
                    custom_black_list=self._custom_black_list,
                    custom_white_list=self._custom_white_list,
                    level='O2'):
                loss = self._module.model.train_batch(
                    batch,
                    optimizer=self._optimizer,
                    lr_scheduler=self._lr_scheduler,
                    scaler=self._scaler)
        return loss

    def _model_forward_backward(self, batch):
        with paddle.amp.auto_cast(
                self._use_pure_fp16,
                custom_black_list=self._custom_black_list,
                custom_white_list=self._custom_white_list,
                level='O2'):
            loss = self._module.training_step(batch)

        loss_bw = self._scaler.scale(loss) if self._use_pure_fp16 else loss
        self._module.backward(loss_bw)
        return loss

    def _optim_update_params(self):
        if self._sharding_stage in [2, 3] and self._dp_degree > 1:
            fused_allreduce_gradients(self._module.model.parameters(),
                                      self._hcg)
            if self._sharding_stage == 3:
                for p in self._module.model.parameters():
                    if hasattr(p, "bw_storage"):
                        assert p.grad is None, "This case shouldn't happen."
                        p.bw_storage.scale_(1.0 / self._dp_group.nranks)
                        dist.all_reduce(p.bw_storage, group=self._dp_group)

        if self._use_pure_fp16:
            self._scaler.step(self._optimizer)
            self._scaler.update()
        else:
            self._optimizer.step()

        if self._lr_scheduler is not None:
            self._lr_scheduler.step()

        self._optimizer.clear_grad()

    @paddle.no_grad()
    def evaluate(self, epoch=1, valid_data_loader=None):
        """
        run one evaluation epoch over the validation set.

        Args:

            epoch(int): the epoch index.

            valid_data_loader(DataLoader, None): a collection of :class:`paddle.io.DataLoader`, specifying validation samples.

        """
        self._module.model.eval()

        eval_cost = 0.0
        eval_epoch_start = time.time()

        for epoch_index in range(epoch):
            self._evaluate_one_epoch(epoch_index, valid_data_loader)

            paddle.device.cuda.synchronize()
            eval_cost += time.time() - eval_epoch_start
            log_dict = {
                'epoch': epoch_index,
                'eval_cost': eval_cost,
            }
            self._module.validation_epoch_end(log_dict)

        logger.info("The evaluting process is complete.")
        del valid_data_loader
        return

    @paddle.no_grad()
    def _evaluate_one_epoch(self, epoch=1, valid_data_loader=None):
        eval_start = time.time()
        eval_losses = []
        total_eval_batch = len(valid_data_loader)
        for eval_step, batch in enumerate(valid_data_loader):
            loss = self._evaluate_impl(batch)

            paddle.device.cuda.synchronize()
            eval_cost = time.time() - eval_start
            eval_losses.append(loss.numpy()[0])

            if eval_step % self._logging_freq == 0:
                log_dict = {
                    'loss': sum(eval_losses) / len(eval_losses),
                    'epoch': epoch,
                    'batch': eval_step,
                    'total_batch': total_eval_batch,
                    'eval_cost': eval_cost
                    if eval_step == 0 else eval_cost / self._logging_freq,
                }
                self._module.validation_step_end(log_dict)
                eval_start = time.time()
                eval_losses = []

            if self._run_mode == 'step' and eval_step >= self._max_steps:
                logger.info("[eval] epoch {} : evaluting process is complete.".
                            format(epoch))
                return

    @paddle.no_grad()
    def _evaluate_impl(self, batch):
        batch = self._module.pretreating_batch(batch)

        with paddle.amp.auto_cast(
                self._use_pure_fp16,
                custom_black_list=self._custom_black_list,
                custom_white_list=self._custom_white_list,
                level='O2'):
            if self._pp_degree == 1:
                loss = self._module.validation_step(batch)
            else:
                loss = self._module.model.eval_batch(batch, compute_loss=True)

        return loss

    @paddle.no_grad()
    def predict(self, epoch=1, test_data_loader=None):
        """
        run one evaluation epoch over the test set.

        Args:

            epoch(int): the epoch index.
            
            test_data_loader(DataLoader, None): a collection of :class:`paddle.io.DataLoader`, specifying test samples.

        """
        self._module.model.eval()

        test_start = time.time()
        test_losses = []
        for test_step, batch in enumerate(test_data_loader):
            loss = self._predict_impl(batch)

            paddle.device.cuda.synchronize()
            test_cost = time.time() - test_start
            test_losses.append(loss.numpy()[0])

            if test_step % self._logging_freq == 0:
                log_dict = {
                    'loss': sum(test_losses) / len(test_losses),
                    'epoch': epoch,
                    'batch': test_step,
                    'test_cost': test_cost
                    if test_step == 0 else test_cost / self._logging_freq,
                }
                self._module.test_step_end(log_dict)
                test_start = time.time()
                test_losses = []

            if test_step >= self._max_steps:
                logger.info("The predicting process is complete.")
                del test_data_loader
                return

    @paddle.no_grad()
    def _predict_impl(self, batch):
        batch = self._module.pretreating_batch(batch)

        with paddle.amp.auto_cast(
                self._use_pure_fp16,
                custom_black_list=self._custom_black_list,
                custom_white_list=self._custom_white_list,
                level='O2'):
            if self._pp_degree == 1:
                loss = self._module.test_step(batch)
            else:
                loss = self._module.model.eval_batch(batch, compute_loss=True)

        return loss

    def save(self, epoch=0, step=0):
        """
        save the state dicts of model and optimizer into an checkpoint.
        """
        if self._dp_rank != 0:
            logger.info("DP_Rank %d doesn't save model" % self._dp_rank)
            return

        if self._output_dir and isinstance(self._output_dir, str):
            output_dir = os.path.join(self._output_dir,
                                      "epoch_%d_step_%d" % (epoch, step))
            if not os.path.exists(output_dir):
                os.makedirs(output_dir, exist_ok=True)
            logger.info("Save model to %s" % output_dir)

            save_dir = "{}/mp_{:0>2d}_sharding_{:0>2d}_pp_{:0>2d}".format(
                output_dir, self._mp_rank, self._sharding_rank,
                self._pp_rank) if self._distributed else output_dir

            if self._sharding_stage == 3:
                self._module.model.get_all_parameters(convert2cpu=False)
            paddle.save(self._module.model.state_dict(),
                        os.path.join(save_dir, "model.pdparams"))
            paddle.save(self._optimizer.state_dict(),
                        os.path.join(save_dir, "model_state.pdopt"))

            meta_dict = {
                "epoch": epoch,
                "step": step,
                "cuda_rng_state": paddle.get_cuda_rng_state()
            }
            paddle.save(meta_dict, os.path.join(save_dir, "meta_state.pdopt"))

        else:
            raise TypeError("`save` requires a valid value of `output_dir`.")

    def load(self):
        """
        load the saved checkpoint file and update the state dicts of model and optimizer.
        """
        if self._ckpt_dir and isinstance(self._ckpt_dir, str):
            logger.info("Try to load checkpoint from %s " % self._ckpt_dir)

            load_dir = "{}/mp_{:0>2d}_sharding_{:0>2d}_pp_{:0>2d}".format(
                self._ckpt_dir, self._mp_rank, self._sharding_rank,
                self._pp_rank) if self._distributed else self._ckpt_dir
            model_path = os.path.join(load_dir, "model.pdparams")
            opt_path = os.path.join(load_dir, "model_state.pdopt")
            meta_path = os.path.join(load_dir, "meta_state.pdopt")

            if os.path.exists(model_path):
                model_dict = paddle.load(model_path)
                self._module.model.set_state_dict(model_dict)
            else:
                raise ValueError("No optimizer checkpoint file found in %s." %
                                 model_path)

            if self.mode == 'train':
                if os.path.exists(opt_path):
                    opt_dict = paddle.load(opt_path)
                    self._optimizer.set_state_dict(opt_dict)
                else:
                    raise ValueError(
                        "No optimizer checkpoint file found in %s." % opt_path)

                if os.path.exists(meta_path):
                    meta_dict = paddle.load(meta_path)
                    self._load_recovery = {
                        'step': meta_dict['step'],
                        'epoch': meta_dict['epoch'],
                        'rng_state': meta_dict['cuda_rng_state']
                    }
                else:
                    raise ValueError("No meta checkpoint file found in %s." %
                                     meta_path)

            logger.info("successfully load checkpoints")
        else:
            logger.warning("`load` requires a valid value of `ckpt_dir`.")
            raise TypeError("`load` requires a valid value of `ckpt_dir`.")

    def export(self):
        self._module.model.eval()
        input_spec = self._module.input_spec()

        save_dir = os.path.join(self._output_dir,
                                "rank_{}".format(self._dp_rank))
        export_inference_model(self._module.model, input_spec, save_dir,
                               'model')

    def inference(self, data):
        if self._inference_engine is None:
            self._inference_engine = InferenceEngine(
                self._inference_configs['model_dir'],
                self._inference_configs['mp_degree'])

        return self._inference_engine.predict(data)

    def _print_summary(self):
        views_dict = {
            SummaryView.DeviceView: 'device',
            SummaryView.OverView: 'overview',
            SummaryView.ModelView: 'model',
            SummaryView.DistributedView: 'dist',
            SummaryView.KernelView: 'kernel',
            SummaryView.OperatorView: 'op',
            SummaryView.MemoryView: 'mem',
            SummaryView.MemoryManipulationView: 'memcpy',
            SummaryView.UDFView: 'udf',
        }

        default_views = [
            SummaryView.OverView,
            SummaryView.ModelView,
            SummaryView.KernelView,
            SummaryView.OperatorView,
        ]

        def gen_views(cfg):
            # print all summary view if detailed=True
            if self.profiler_config.get('detailed', False):
                return None

            views = []
            # override default view with user defined value if detailed=False
            for view in SummaryView:
                v = self.profiler_config.get('summary', {}).get(
                    views_dict[view], None)
                if v is True or (v is None and view in default_views):
                    views.append(view)

            return views or None

        self.profiler.summary(
            sorted_by=paddle.profiler.SortedKeys.GPUTotal,
            views=gen_views(self.profiler_config))

    def _profiler_done(self):
        if not self.profiler:
            return

        logger.info("Profiler finished, prepare to print summary...")

        self.profiler.stop()

        self._print_summary()
        profiler_log = self.profiler_config.get('profiler_log',
                                                './profiler_log')
        logger.info(
            "For more information please install visualdl and run it with following command:"
        )
        logger.info(
            "-------------------------------------------------------------------------------"
        )
        logger.info(f"visualdl --host 0.0.0.0 --logdir {profiler_log}")
        logger.info(
            "-------------------------------------------------------------------------------"
        )<|MERGE_RESOLUTION|>--- conflicted
+++ resolved
@@ -259,12 +259,8 @@
         # Note(GuoxiaWang): Do not use len(train_data_loader()),
         # it will cause a memory leak.
         total_train_batch = len(train_data_loader)
-<<<<<<< HEAD
-        total_eval_batch = len(valid_data_loader) if valid_data_loader is not None else 0
-=======
         total_eval_batch = len(
             valid_data_loader) if valid_data_loader is not None else 0
->>>>>>> aa36ae05
         for step, batch in enumerate(train_data_loader):
 
             if epoch_index == self._load_recovery['epoch']:
