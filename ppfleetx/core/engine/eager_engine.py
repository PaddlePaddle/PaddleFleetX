# Copyright (c) 2022 PaddlePaddle Authors. All Rights Reserved.
# 
# Licensed under the Apache License, Version 2.0 (the "License");
# you may not use this file except in compliance with the License.
# You may obtain a copy of the License at
# 
#     http://www.apache.org/licenses/LICENSE-2.0
# 
# Unless required by applicable law or agreed to in writing, software
# distributed under the License is distributed on an "AS IS" BASIS,
# WITHOUT WARRANTIES OR CONDITIONS OF ANY KIND, either express or implied.
# See the License for the specific language governing permissions and
# limitations under the License.

import os
import time
import sys
import logging

import paddle
import paddle.nn as nn
import paddle.distributed as dist
import paddle.distributed.fleet as fleet
from paddle.optimizer.lr import LRScheduler
from paddle.distributed.sharding import group_sharded_parallel
from paddle.fluid.dygraph.parallel import sync_params_buffers
from paddle.distributed.fleet.utils.hybrid_parallel_util import fused_allreduce_gradients
from paddle.profiler import SummaryView

sys.path.append("../../../")
from ppfleetx.utils import logger
from ppfleetx.core.engine import BasicEngine, InferenceEngine
from ppfleetx.core.module import BasicModule
from ppfleetx.utils.tensor_fusion_helper import all_reduce_parameters
from ppfleetx.utils.version import version_check
from ppfleetx.utils.export import export_inference_model

logging.basicConfig(level=logging.INFO)
logger = logging.getLogger(__name__)


class EagerEngine(BasicEngine):
    """
    The common engine for all models that support single-card and distributed 
    training, validation and test. Only used in eager dygraph mode.
    """

    def __init__(self, configs, module, optimizer=None, lr=None, mode='train'):
        """
        Initialize an engine depending on the user-defined module and configs.

        Args:

            module(BasicModule): user-defined module. After assigning computations 
                and configurations of model/optimizers/lr Schedulers, engine can 
                support the whole loop of training/validation/test.
            
            configs(dict): the configurations that engine needs for training/validation/test 
                loop. Such as mix precision strategy, save&load and the infos of steps/epoches.
        
        Return:

            An instance of `EagerEngine`.

        Examples::

            class TestModule(BasicModule):

                def __init__(self):
                    super().__init__()
                    self.model = paddle.nn.Linear(28 * 28, 10)
                    self.loss_fn = paddle.nn.MSELoss()

                def forward(self, x):
                    return paddle.relu(self.model(x.reshape(-1)))

                def training_step(self, batch):
                    x, y = batch
                    loss = self.loss_fn(self(x), y)
                    return loss

                def configure_optimizers(self):
                    return paddle.optimizer.Adam(
                        parameters=self.model.parameters(), learning_rate=0.02)

            module = TestModule()
            engine = EagerEngine(module, configs)

        """
        super().__init__()
        version_check()

        self.mode = mode

        if not isinstance(module, BasicModule):
            raise TypeError(
                "'module' must be sub classes of `BasicModule`, but got: {model.__class__.__name__}."
            )

        self._module = module

        if module.model and not isinstance(
                module.model, nn.Layer) and not callable(module.model):
            raise TypeError(
                "'model' must be sub classes of `paddle.nn.Layer` or any callable function, but got: {module.model.__class__.__name__}."
            )

        if mode == 'train':
            if module.loss_fn and not isinstance(
                    module.loss_fn, nn.Layer) and not callable(module.loss_fn):
                raise TypeError(
                    "'loss_fn' must be sub classes of `paddle.nn.Layer` or any callable function, but got: {module.loss_fn.__class__.__name__}."
                )

        # engine configs
        self._configs = configs['Engine']

        self._run_mode = self._configs.get('run_mode', 'step')
        assert self._run_mode in ['epoch', 'step'
                                  ], 'run_mode must be epoch or step'
        self._max_steps = self._configs['max_steps']
        self._eval_freq = self._configs['eval_freq']
        self._eval_iters = self._configs['eval_iters']
        self._test_iters = self._configs['test_iters']
        self._logging_freq = self._configs['logging_freq']
        self._num_train_epochs = self._configs['num_train_epochs']
        self._accumulate_steps = self._configs['accumulate_steps']

        self._use_pure_fp16 = self._configs['mix_precision']['use_pure_fp16']
        if mode == 'export' and self._use_pure_fp16:
            logger.info("NOTE: disable use_pure_fp16 in export mode")
            self._use_pure_fp16 = False

        self._scale_loss = self._configs['mix_precision']['scale_loss']
        self._custom_black_list = self._configs['mix_precision'][
            'custom_black_list']
        self._custom_white_list = self._configs['mix_precision'][
            'custom_white_list']

        self._save_steps = self._configs['save_load']['save_steps']
        self._save_epoch = self._configs['save_load']['save_epoch']

        self._output_dir = self._configs['save_load']['output_dir']
        self._ckpt_dir = self._configs['save_load']['ckpt_dir']

        # TODO(haohongxiang): Remove there extra configs after reconstruct of Fleet API
        self._dist_configs = configs['Distributed']
        self._dp_degree = self._dist_configs['dp_degree']
        self._mp_degree = self._dist_configs['mp_degree']
        self._pp_degree = self._dist_configs['pp_degree']
        self._sharding_stage = self._dist_configs['sharding']['sharding_stage']
        self._sharding_degree = self._dist_configs['sharding'][
            'sharding_degree']
        self._sharding_offload = self._dist_configs['sharding'][
            'sharding_offload']
        self._use_recompute = configs['Model']['use_recompute']

        if self._use_pure_fp16:
            if mode == 'train':
                self._scaler = paddle.amp.GradScaler(
                    init_loss_scaling=self._scale_loss)

            # Save dtype is the same as model dtype. Also can set save_dtype='float32' when 
            # training with pure fp16 strategy, but will cause the rise of memory.
            self._module.model = paddle.amp.decorate(
                models=self._module.model, level='O2')
        else:
            self._scaler = None

        self._optimizer = optimizer if mode == 'train' else None
        self._lr_scheduler = lr if mode == 'train' else None

        # distributed configs
        self._distributed = dist.is_initialized()

        if self._distributed:
            self._hcg = fleet.get_hybrid_communicate_group()
            self._dp_group = self._hcg.get_data_parallel_group()
            self._sharding_group = self._hcg.get_sharding_parallel_group()

            self._dp_rank = self._hcg.get_data_parallel_rank()
            self._mp_rank = self._hcg.get_model_parallel_rank()
            self._pp_rank = self._hcg.get_stage_id()
            self._sharding_rank = self._hcg.get_sharding_parallel_rank()

            if self._hcg.nranks > 1:
                self._wrap_with_fleet()
        else:
            self._dp_rank = 0

        # using for save/load
        self._load_recovery = {'step': 0, 'epoch': 0, 'rng_state': -1}

        if 'Inference' in configs:
            self._inference_configs = configs['Inference']
            self._inference_engine = None

        self.profiler = None
        if 'Profiler' in configs and configs.get('Profiler', {}).get('enable',
                                                                     False):
            self.profiler_config = configs['Profiler']

            scheduler = self.profiler_config.get('scheduler', None)
            profiler_log = self.profiler_config.get('profiler_log',
                                                    './profiler_log')
            record_shapes = self.profiler_config.get('record_shapes', True)
            profile_memory = self.profiler_config.get('profile_memory', True)
            self.profiler = paddle.profiler.Profiler(
                targets=[
                    paddle.profiler.ProfilerTarget.CPU,
                    paddle.profiler.ProfilerTarget.GPU
                ],
                scheduler=scheduler,
                on_trace_ready=paddle.profiler.export_chrome_tracing(
                    profiler_log),
                record_shapes=record_shapes,
                profile_memory=profile_memory)
            self.profiler.start()
            logger.warning(
                "Profiler is enabled, do not enable it in production.")

    def _wrap_with_fleet(self):
        if self._sharding_stage in [2, 3]:
            assert self._mp_degree == self._pp_degree == 1, "sharding stage2/3 will support hybrid parallel later"
            self._wrap_sharding_2_3()
        else:
            self._wrap_3D_parallel()

    def _wrap_sharding_2_3(self):
        if self._dp_degree > 1:
            sync_params_buffers(
                self._module.model,
                comm_group=self._dp_group,
                src_rank=self._dp_group.ranks[0])

        level = "p_g_os" if self._sharding_stage == 3 else "os_g"
        self._module.model, self._optimizer, self._scaler = group_sharded_parallel(
            model=self._module.model,
            optimizer=self._optimizer,
            level=level,
            scaler=self._scaler,
            group=self._sharding_group,
            offload=self._sharding_offload)

    def _wrap_3D_parallel(self):
        self._module.model = fleet.distributed_model(self._module.model)
        self._optimizer = fleet.distributed_optimizer(self._optimizer)
        self._scaler = fleet.distributed_scaler(
            self._scaler) if self._scaler is not None else self._scaler

    def _train_one_epoch(self,
                         epoch_index,
                         train_data_loader=None,
                         valid_data_loader=None):

        # time count
        train_losses = []
        train_start = time.time()
        skip_first = True
        # Note(GuoxiaWang): Do not use len(train_data_loader()),
        # it will cause a memory leak.
        total_train_batch = len(train_data_loader)
        total_eval_batch = len(valid_data_loader)
        for step, batch in enumerate(train_data_loader):

            if epoch_index == self._load_recovery['epoch']:
                if step < self._load_recovery['step']:
                    continue

            loss = self._fit_impl(batch)
            # Sync for profile time, delete it may be a little faster
            paddle.device.cuda.synchronize()
            train_costs = time.time() - train_start
            train_losses.append(loss.numpy()[0])

            if step % self._logging_freq == 0:
                log_dict = {
                    'epoch': epoch_index,
                    'batch': step,
                    'total_batch': total_train_batch,
                    'train_cost': train_costs
                    if step == 0 else train_costs / self._logging_freq,
                    'loss': sum(train_losses) / len(train_losses),
                    'lr': self._optimizer.get_lr()
                }
                self._module.training_step_end(log_dict)

                train_start = time.time()
                train_losses = []

            if self._run_mode == 'step' and not skip_first:
                if step % self._eval_freq == 0:
                    self._module.model.eval()

                    eval_losses = []
                    eval_start = time.time()

                    for eval_step, batch in enumerate(valid_data_loader):
                        loss = self._evaluate_impl(batch)
                        eval_losses.append(loss)

                        if eval_step >= self._eval_iters - 1:
                            break

                    paddle.device.cuda.synchronize()
                    eval_cost = time.time() - eval_start
                    eval_loss = sum(eval_losses) / len(eval_losses)

                    log_dict = {
                        'loss': eval_loss.numpy()[0],
                        'epoch': epoch_index,
                        'batch': eval_step,
                        'total_batch': total_eval_batch,
                        'eval_cost': eval_cost / self._logging_freq,
                    }
                    self._module.validation_step_end(log_dict)

                    self._module.model.train()

                if self._save_steps > 0 and step % self._save_steps == 0:
                    self.save(epoch=epoch_index, step=step)
            else:
                skip_first = False

            if self._run_mode == 'step' and step >= self._max_steps:
                logger.info("The training process is complete.")
                return

            if self.profiler:
                self.profiler.step()

    def fit(self, epoch=1, train_data_loader=None, valid_data_loader=None):
        """
        Run the full process of training/validation/save loop.

        Args:

            epoch(int): the epoch index.
            
            train_data_loader(DataLoader, None): a collection of :class:`paddle.io.DataLoader`, specifying training samples.

            valid_data_loader(DataLoader, None): a collection of :class:`paddle.io.DataLoader`, specifying validation samples.

        """
        self._module.model.train()

        train_cost = 0.0
        train_start = time.time()

        start_epoch = self._load_recovery['epoch']
        if self._load_recovery['rng_state'] != -1:
            paddle.set_cuda_rng_state(self._load_recovery['rng_state'])

        for epoch_index in range(start_epoch, epoch):
            self._train_one_epoch(epoch_index, train_data_loader,
                                  valid_data_loader)

            paddle.device.cuda.synchronize()
            train_cost += time.time() - train_start
            log_dict = {
                'epoch': epoch_index,
                'train_cost': train_cost,
            }
            self._module.training_epoch_end(log_dict)

            eval_start = time.time()
            if self._run_mode == 'epoch' and epoch_index % self._eval_freq == 0:
                self.evaluate(epoch_index, valid_data_loader)
                self._module.model.train()
                eval_cost = time.time() - eval_start
                log_dict = {
                    'epoch': epoch_index,
                    'eval_cost': eval_cost,
                }
                self._module.validation_epoch_end(log_dict)

            if self._save_epoch > 0 and epoch_index % self._save_epoch == 0:
                self.save(epoch=epoch_index, step=len(train_data_loader))

        if self.profiler:
            self._profiler_done()

    def _fit_impl(self, batch):
        batch = self._module.pretreating_batch(batch)
        if self._pp_degree == 1:
            if self._use_recompute and isinstance(self._module.model,
                                                  paddle.DataParallel):
                with self._module.model.no_sync():
                    loss = self._model_forward_backward(batch)
                if not hasattr(self._optimizer, "all_fused_tensors"
                               ) or self._optimizer.all_fused_tensors is None:
                    fused_allreduce_gradients(
                        list(self._module.model.parameters()), None)
                else:
                    all_reduce_parameters(self._optimizer.all_fused_tensors,
                                          self._dp_group)
            else:
                loss = self._model_forward_backward(batch)
            self._optim_update_params()
        else:
            with paddle.amp.auto_cast(
                    self._use_pure_fp16,
                    custom_black_list=self._custom_black_list,
                    custom_white_list=self._custom_white_list,
                    level='O2'):
                loss = self._module.model.train_batch(
                    batch,
                    optimizer=self._optimizer,
                    lr_scheduler=self._lr_scheduler,
                    scaler=self._scaler)
        return loss

    def _model_forward_backward(self, batch):
        with paddle.amp.auto_cast(
                self._use_pure_fp16,
                custom_black_list=self._custom_black_list,
                custom_white_list=self._custom_white_list,
                level='O2'):
            loss = self._module.training_step(batch)

        loss_bw = self._scaler.scale(loss) if self._use_pure_fp16 else loss
        self._module.backward(loss_bw)
        return loss

    def _optim_update_params(self):
        if self._sharding_stage in [2, 3] and self._dp_degree > 1:
            fused_allreduce_gradients(self._module.model.parameters(),
                                      self._hcg)
            if self._sharding_stage == 3:
                for p in self._module.model.parameters():
                    if hasattr(p, "bw_storage"):
                        assert p.grad is None, "This case shouldn't happen."
                        p.bw_storage.scale_(1.0 / self._dp_group.nranks)
                        dist.all_reduce(p.bw_storage, group=self._dp_group)

        if self._use_pure_fp16:
            self._scaler.step(self._optimizer)
            self._scaler.update()
        else:
            self._optimizer.step()

        if self._lr_scheduler is not None:
            self._lr_scheduler.step()

        self._optimizer.clear_grad()

    @paddle.no_grad()
    def evaluate(self, epoch=1, valid_data_loader=None):
        """
        run one evaluation epoch over the validation set.

        Args:

            epoch(int): the epoch index.

            valid_data_loader(DataLoader, None): a collection of :class:`paddle.io.DataLoader`, specifying validation samples.

        """
        self._module.model.eval()

        eval_cost = 0.0
        eval_epoch_start = time.time()

        for epoch_index in range(epoch):
            self._evaluate_one_epoch(epoch_index, valid_data_loader)

            paddle.device.cuda.synchronize()
            eval_cost += time.time() - eval_epoch_start
            log_dict = {
                'epoch': epoch_index,
                'eval_cost': eval_cost,
            }
            self._module.validation_epoch_end(log_dict)

        logger.info("The evaluting process is complete.")
        del valid_data_loader
        return

    @paddle.no_grad()
    def _evaluate_one_epoch(self, epoch=1, valid_data_loader=None):
        eval_start = time.time()
        eval_losses = []
        total_eval_batch = len(valid_data_loader)
        for eval_step, batch in enumerate(valid_data_loader):
            loss = self._evaluate_impl(batch)

            paddle.device.cuda.synchronize()
            eval_cost = time.time() - eval_start
            eval_losses.append(loss.numpy()[0])

            if eval_step % self._logging_freq == 0:
                log_dict = {
                    'loss': sum(eval_losses) / len(eval_losses),
                    'epoch': epoch,
                    'batch': eval_step,
                    'total_batch': total_eval_batch,
                    'eval_cost': eval_cost
                    if eval_step == 0 else eval_cost / self._logging_freq,
                }
                self._module.validation_step_end(log_dict)
                eval_start = time.time()
                eval_losses = []

<<<<<<< HEAD
            if eval_step >= self._max_steps:
                logger.info("[eval] epoch {} : evaluting process is complete.".
                            format(epoch))
=======
            if self._run_mode == 'step' and eval_step >= self._max_steps:
                logger.info("The evaluting process is complete.")
                del valid_data_loader
>>>>>>> 614bb62e
                return

    @paddle.no_grad()
    def _evaluate_impl(self, batch):
        batch = self._module.pretreating_batch(batch)

        with paddle.amp.auto_cast(
                self._use_pure_fp16,
                custom_black_list=self._custom_black_list,
                custom_white_list=self._custom_white_list,
                level='O2'):
            if self._pp_degree == 1:
                loss = self._module.validation_step(batch)
            else:
                loss = self._module.model.eval_batch(batch, compute_loss=True)

        return loss

    @paddle.no_grad()
    def predict(self, epoch=1, test_data_loader=None):
        """
        run one evaluation epoch over the test set.

        Args:

            epoch(int): the epoch index.
            
            test_data_loader(DataLoader, None): a collection of :class:`paddle.io.DataLoader`, specifying test samples.

        """
        self._module.model.eval()

        test_start = time.time()
        test_losses = []
        for test_step, batch in enumerate(test_data_loader):
            loss = self._predict_impl(batch)

            paddle.device.cuda.synchronize()
            test_cost = time.time() - test_start
            test_losses.append(loss.numpy()[0])

            if test_step % self._logging_freq == 0:
                log_dict = {
                    'loss': sum(test_losses) / len(test_losses),
                    'epoch': epoch,
                    'batch': test_step,
                    'test_cost': test_cost
                    if test_step == 0 else test_cost / self._logging_freq,
                }
                self._module.test_step_end(log_dict)
                test_start = time.time()
                test_losses = []

            if test_step >= self._max_steps:
                logger.info("The predicting process is complete.")
                del test_data_loader
                return

    @paddle.no_grad()
    def _predict_impl(self, batch):
        batch = self._module.pretreating_batch(batch)

        with paddle.amp.auto_cast(
                self._use_pure_fp16,
                custom_black_list=self._custom_black_list,
                custom_white_list=self._custom_white_list,
                level='O2'):
            if self._pp_degree == 1:
                loss = self._module.test_step(batch)
            else:
                loss = self._module.model.eval_batch(batch, compute_loss=True)

        return loss

    def save(self, epoch=0, step=0):
        """
        save the state dicts of model and optimizer into an checkpoint.
        """
        if self._dp_rank != 0:
            logger.info("DP_Rank %d doesn't save model" % self._dp_rank)
            return

        if self._output_dir and isinstance(self._output_dir, str):
            output_dir = os.path.join(self._output_dir,
                                      "epoch_%d_step_%d" % (epoch, step))
            if not os.path.exists(output_dir):
                os.makedirs(output_dir, exist_ok=True)
            logger.info("Save model to %s" % output_dir)

            save_dir = "{}/mp_{:0>2d}_sharding_{:0>2d}_pp_{:0>2d}".format(
                output_dir, self._mp_rank, self._sharding_rank,
                self._pp_rank) if self._distributed else output_dir

            if self._sharding_stage == 3:
                self._module.model.get_all_parameters(convert2cpu=False)
            paddle.save(self._module.model.state_dict(),
                        os.path.join(save_dir, "model.pdparams"))
            paddle.save(self._optimizer.state_dict(),
                        os.path.join(save_dir, "model_state.pdopt"))

            meta_dict = {
                "epoch": epoch,
                "step": step,
                "cuda_rng_state": paddle.get_cuda_rng_state()
            }
            paddle.save(meta_dict, os.path.join(save_dir, "meta_state.pdopt"))

        else:
            raise TypeError("`save` requires a valid value of `output_dir`.")

    def load(self):
        """
        load the saved checkpoint file and update the state dicts of model and optimizer.
        """
        if self._ckpt_dir and isinstance(self._ckpt_dir, str):
            logger.info("Try to load checkpoint from %s " % self._ckpt_dir)

            load_dir = "{}/mp_{:0>2d}_sharding_{:0>2d}_pp_{:0>2d}".format(
                self._ckpt_dir, self._mp_rank, self._sharding_rank,
                self._pp_rank) if self._distributed else self._ckpt_dir
            model_path = os.path.join(load_dir, "model.pdparams")
            opt_path = os.path.join(load_dir, "model_state.pdopt")
            meta_path = os.path.join(load_dir, "meta_state.pdopt")

            if os.path.exists(model_path):
                model_dict = paddle.load(model_path)
                self._module.model.set_state_dict(model_dict)
            else:
                raise ValueError("No optimizer checkpoint file found in %s." %
                                 model_path)

            if self.mode == 'train':
                if os.path.exists(opt_path):
                    opt_dict = paddle.load(opt_path)
                    self._optimizer.set_state_dict(opt_dict)
                else:
                    raise ValueError(
                        "No optimizer checkpoint file found in %s." % opt_path)

                if os.path.exists(meta_path):
                    meta_dict = paddle.load(meta_path)
                    self._load_recovery = {
                        'step': meta_dict['step'],
                        'epoch': meta_dict['epoch'],
                        'rng_state': meta_dict['cuda_rng_state']
                    }
                else:
                    raise ValueError("No meta checkpoint file found in %s." %
                                     meta_path)

            logger.info("successfully load checkpoints")
        else:
            logger.warning("`load` requires a valid value of `ckpt_dir`.")
            raise TypeError("`load` requires a valid value of `ckpt_dir`.")

    def export(self):
        self._module.model.eval()
        input_spec = self._module.input_spec()

        save_dir = os.path.join(self._output_dir,
                                "rank_{}".format(self._dp_rank))
        export_inference_model(self._module.model, input_spec, save_dir,
                               'model')

    def inference(self, data):
        if self._inference_engine is None:
            self._inference_engine = InferenceEngine(
                self._inference_configs['model_dir'],
                self._inference_configs['mp_degree'])

        return self._inference_engine.predict(data)

    def _print_summary(self):
        views_dict = {
            SummaryView.DeviceView: 'device',
            SummaryView.OverView: 'overview',
            SummaryView.ModelView: 'model',
            SummaryView.DistributedView: 'dist',
            SummaryView.KernelView: 'kernel',
            SummaryView.OperatorView: 'op',
            SummaryView.MemoryView: 'mem',
            SummaryView.MemoryManipulationView: 'memcpy',
            SummaryView.UDFView: 'udf',
        }

        default_views = [
            SummaryView.OverView,
            SummaryView.ModelView,
            SummaryView.KernelView,
            SummaryView.OperatorView,
        ]

        def gen_views(cfg):
            # print all summary view if detailed=True
            if self.profiler_config.get('detailed', False):
                return None

            views = []
            # override default view with user defined value if detailed=False
            for view in SummaryView:
                v = self.profiler_config.get('summary', {}).get(
                    views_dict[view], None)
                if v is True or (v is None and view in default_views):
                    views.append(view)

            return views or None

        self.profiler.summary(
            sorted_by=paddle.profiler.SortedKeys.GPUTotal,
            views=gen_views(self.profiler_config))

    def _profiler_done(self):
        if not self.profiler:
            return

        logger.info("Profiler finished, prepare to print summary...")

        self.profiler.stop()

        self._print_summary()
        profiler_log = self.profiler_config.get('profiler_log',
                                                './profiler_log')
        logger.info(
            "For more information please install visualdl and run it with following command:"
        )
        logger.info(
            "-------------------------------------------------------------------------------"
        )
        logger.info(f"visualdl --host 0.0.0.0 --logdir {profiler_log}")
        logger.info(
            "-------------------------------------------------------------------------------"
        )<|MERGE_RESOLUTION|>--- conflicted
+++ resolved
@@ -501,15 +501,9 @@
                 eval_start = time.time()
                 eval_losses = []
 
-<<<<<<< HEAD
-            if eval_step >= self._max_steps:
+            if self._run_mode == 'step' and eval_step >= self._max_steps:
                 logger.info("[eval] epoch {} : evaluting process is complete.".
                             format(epoch))
-=======
-            if self._run_mode == 'step' and eval_step >= self._max_steps:
-                logger.info("The evaluting process is complete.")
-                del valid_data_loader
->>>>>>> 614bb62e
                 return
 
     @paddle.no_grad()
