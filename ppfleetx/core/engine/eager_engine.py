# Copyright (c) 2022 PaddlePaddle Authors. All Rights Reserved.
# 
# Licensed under the Apache License, Version 2.0 (the "License");
# you may not use this file except in compliance with the License.
# You may obtain a copy of the License at
# 
#     http://www.apache.org/licenses/LICENSE-2.0
# 
# Unless required by applicable law or agreed to in writing, software
# distributed under the License is distributed on an "AS IS" BASIS,
# WITHOUT WARRANTIES OR CONDITIONS OF ANY KIND, either express or implied.
# See the License for the specific language governing permissions and
# limitations under the License.

import os
import time
import sys
import logging

import paddle
import paddle.nn as nn
import paddle.distributed as dist
import paddle.distributed.fleet as fleet
from paddle.optimizer.lr import LRScheduler
from paddle.distributed.sharding import group_sharded_parallel
from paddle.fluid.dygraph.parallel import sync_params_buffers
from paddle.distributed.fleet.utils.hybrid_parallel_util import fused_allreduce_gradients
from paddle.profiler import SummaryView

from ppfleetx.optims import build_lr_scheduler, build_optimizer
from ppfleetx.utils.log import logger
from ppfleetx.core.engine import BasicEngine, InferenceEngine
from ppfleetx.core.module import BasicModule
from ppfleetx.utils.tensor_fusion_helper import all_reduce_parameters
from ppfleetx.utils.version import version_check
from ppfleetx.utils.export import export_inference_model

logging.basicConfig(level=logging.INFO)
logger = logging.getLogger(__name__)


class EagerEngine(BasicEngine):
    """
    The common engine for all models that support single-card and distributed 
    training, validation and test. Only used in eager dygraph mode.
    """

    def __init__(self, configs, module, optimizer=None, lr=None, mode='train'):
        """
        Initialize an engine depending on the user-defined module and configs.

        Args:

            module(BasicModule): user-defined module. After assigning computations 
                and configurations of model/optimizers/lr Schedulers, engine can 
                support the whole loop of training/validation/test.
            
            configs(dict): the configurations that engine needs for training/validation/test 
                loop. Such as mix precision strategy, save&load and the infos of steps/epoches.
        
        Return:

            An instance of `EagerEngine`.

        Examples::

            class TestModule(BasicModule):

                def __init__(self):
                    super().__init__()
                    self.model = paddle.nn.Linear(28 * 28, 10)
                    self.loss_fn = paddle.nn.MSELoss()

                def forward(self, x):
                    return paddle.relu(self.model(x.reshape(-1)))

                def training_step(self, batch):
                    x, y = batch
                    loss = self.loss_fn(self(x), y)
                    return loss

                def configure_optimizers(self):
                    return paddle.optimizer.Adam(
                        parameters=self.model.parameters(), learning_rate=0.02)

            module = TestModule()
            engine = EagerEngine(module, configs)

        """
        super().__init__()
        version_check()

        self.mode = mode

        if not isinstance(module, BasicModule):
            raise TypeError(
                "'module' must be sub classes of `BasicModule`, but got: {model.__class__.__name__}."
            )

        self._module = module

        if module.model and not isinstance(
                module.model, nn.Layer) and not callable(module.model):
            raise TypeError(
                "'model' must be sub classes of `paddle.nn.Layer` or any callable function, but got: {module.model.__class__.__name__}."
            )

        if mode == 'train':
            if module.loss_fn and not isinstance(
                    module.loss_fn, nn.Layer) and not callable(module.loss_fn):
                raise TypeError(
                    "'loss_fn' must be sub classes of `paddle.nn.Layer` or any callable function, but got: {module.loss_fn.__class__.__name__}."
                )

        # engine configs
        self._configs = configs['Engine']

        self._run_mode = self._configs.get('run_mode', 'step')
        assert self._run_mode in ['epoch', 'step'
                                  ], 'run_mode must be epoch or step'
        self._max_steps = self._configs['max_steps']
        self._eval_freq = self._configs['eval_freq']
        self._eval_iters = self._configs['eval_iters']
        self._test_iters = self._configs['test_iters']
        self._logging_freq = self._configs['logging_freq']
        self._num_train_epochs = self._configs['num_train_epochs']
        self._accumulate_steps = self._configs['accumulate_steps']

        self._use_pure_fp16 = self._configs['mix_precision']['use_pure_fp16']
        if mode == 'export' and self._use_pure_fp16:
            logger.info("NOTE: disable use_pure_fp16 in export mode")
            self._use_pure_fp16 = False

        self._scale_loss = self._configs['mix_precision']['scale_loss']
        self._custom_black_list = self._configs['mix_precision'][
            'custom_black_list']
        self._custom_white_list = self._configs['mix_precision'][
            'custom_white_list']

        self._save_steps = self._configs['save_load']['save_steps']
        self._save_epoch = self._configs['save_load']['save_epoch']

        self._output_dir = self._configs['save_load']['output_dir']
        self._ckpt_dir = self._configs['save_load']['ckpt_dir']

        # TODO(haohongxiang): Remove there extra configs after reconstruct of Fleet API
        self._dist_configs = configs['Distributed']
        self._dp_degree = self._dist_configs['dp_degree']
        self._mp_degree = self._dist_configs['mp_degree']
        self._pp_degree = self._dist_configs['pp_degree']
        self._sharding_stage = self._dist_configs['sharding']['sharding_stage']
        self._sharding_degree = self._dist_configs['sharding'][
            'sharding_degree']
        self._sharding_offload = self._dist_configs['sharding'][
            'sharding_offload']
        self._reduce_overlap = getattr(self._dist_configs['sharding'],
                                       'reduce_overlap', False)
        self._broadcast_overlap = getattr(self._dist_configs['sharding'],
                                          'broadcast_overlap', False)
        self._use_recompute = configs['Model']['use_recompute']

        if self._use_pure_fp16:
            if mode == 'train':
                self._scaler = paddle.amp.GradScaler(
                    init_loss_scaling=self._scale_loss)

            # Save dtype is the same as model dtype. Also can set save_dtype='float32' when 
            # training with pure fp16 strategy, but will cause the rise of memory.
            self._module.model = paddle.amp.decorate(
                models=self._module.model, level='O2', dtype='bfloat16')
        else:
            self._scaler = None

        self._lr_scheduler = build_lr_scheduler(
            configs.Optimizer.lr) if mode == 'train' else None

        self._optimizer = build_optimizer(
            configs.Optimizer, self._module.model,
            self._lr_scheduler) if mode == 'train' else None

        # distributed configs
        self._distributed = (dist.get_world_size() > 1)

        if self._distributed:
            self._hcg = fleet.get_hybrid_communicate_group()
            self._dp_group = self._hcg.get_data_parallel_group()
            self._sharding_group = self._hcg.get_sharding_parallel_group()

            self._dp_rank = self._hcg.get_data_parallel_rank()
            self._mp_rank = self._hcg.get_model_parallel_rank()
            self._pp_rank = self._hcg.get_stage_id()
            self._sharding_rank = self._hcg.get_sharding_parallel_rank()

            if self._hcg.nranks > 1:
                self._wrap_with_fleet()
        else:
            self._dp_rank = 0

        # using for save/load
        self._load_recovery = {'step': 0, 'epoch': 0, 'rng_state': -1}

        if 'Inference' in configs:
            self._inference_configs = configs['Inference']
            self._inference_engine = None

        self.profiler = None
        if 'Profiler' in configs and configs.get('Profiler', {}).get('enable',
                                                                     False):
            self.profiler_config = configs['Profiler']

            scheduler = self.profiler_config.get('scheduler', None)
            profiler_log = self.profiler_config.get('profiler_log',
                                                    './profiler_log')
            record_shapes = self.profiler_config.get('record_shapes', True)
            profile_memory = self.profiler_config.get('profile_memory', True)
            self.profiler = paddle.profiler.Profiler(
                targets=[
                    paddle.profiler.ProfilerTarget.CPU,
                    paddle.profiler.ProfilerTarget.GPU
                ],
                scheduler=scheduler,
                on_trace_ready=paddle.profiler.export_chrome_tracing(
                    profiler_log),
                record_shapes=record_shapes,
                profile_memory=profile_memory)
            self.profiler.start()
            logger.warning(
                "Profiler is enabled, do not enable it in production.")

    def _wrap_with_fleet(self):
        if self._sharding_stage in [2, 3]:
            assert self._mp_degree == self._pp_degree == 1, "sharding stage2/3 will support hybrid parallel later"
            self._wrap_sharding_2_3()
        else:
            self._wrap_3D_parallel()

    def _wrap_sharding_2_3(self):
        if self._dp_degree > 1:
            sync_params_buffers(
                self._module.model,
                comm_group=self._dp_group,
                src_rank=self._dp_group.ranks[0])

        level = "p_g_os" if self._sharding_stage == 3 else "os_g"
        origin_model = self._module.model
        self._module.model, self._optimizer, self._scaler = group_sharded_parallel(
            model=self._module.model,
            optimizer=self._optimizer,
            level=level,
            scaler=self._scaler,
            group=self._sharding_group,
            offload=self._sharding_offload)
        if self._reduce_overlap:
            self._module.model._set_reduce_overlap(self._reduce_overlap)
        if self._broadcast_overlap:
            self._optimizer._set_broadcast_overlap(self._broadcast_overlap,
                                                   layers=origin_model,
                                                   num_groups=2)

    def _wrap_3D_parallel(self):
        self._module.model = fleet.distributed_model(self._module.model)
        self._optimizer = fleet.distributed_optimizer(self._optimizer)
        self._scaler = fleet.distributed_scaler(
            self._scaler) if self._scaler is not None else self._scaler

    def _train_one_epoch(self,
                         epoch_index,
                         train_data_loader=None,
                         valid_data_loader=None):

        # time count
        train_losses = []
        train_start = time.time()
        skip_first = True
        # Note(GuoxiaWang): Do not use len(train_data_loader()),
        # it will cause a memory leak.
        total_train_batch = len(train_data_loader)
        total_eval_batch = len(
            valid_data_loader) if valid_data_loader is not None else 0
        for step, batch in enumerate(train_data_loader):

            if epoch_index == self._load_recovery['epoch']:
                if step < self._load_recovery['step']:
                    continue

<<<<<<< HEAD
            loss = self._fit_impl(batch, step)
            # Sync for profile time, delete it may be a little faster
            paddle.device.cuda.synchronize()
            train_costs = time.time() - train_start
            train_losses.append(loss.numpy()[0])
=======
            loss = self._fit_impl(batch)
            train_losses.append(loss)
>>>>>>> fa4cd960

            if (step + 1) % self._logging_freq == 0:
                # Sync for profile time, delete it may be a little faster
                paddle.device.cuda.synchronize()
                train_costs = time.time() - train_start
                numpy_losses = [loss.numpy()[0] for loss in train_losses]
                log_dict = {
                    'epoch': epoch_index,
                    'total_epoch': self._num_train_epochs,
                    'batch': step,
                    'total_batch': total_train_batch,
                    'train_cost': train_costs
                    if step == 0 else train_costs / self._logging_freq,
                    'loss': sum(numpy_losses) / len(numpy_losses),
                    'lr': self._optimizer.get_lr()
                }
                self._module.training_step_end(log_dict)

                train_start = time.time()
                train_losses = []

            if self._run_mode == 'step' and not skip_first:
                if self._eval_freq > 0 and step % self._eval_freq == 0:
                    paddle.device.cuda.synchronize()
                    self._module.model.eval()

                    eval_losses = []
                    eval_start = time.time()

                    for eval_step, batch in enumerate(valid_data_loader):
                        loss = self._evaluate_impl(batch)
                        eval_losses.append(loss)

                        if eval_step >= self._eval_iters - 1:
                            break

                    paddle.device.cuda.synchronize()
                    eval_cost = time.time() - eval_start
                    eval_loss = sum(eval_losses) / len(eval_losses)

                    log_dict = {
                        'loss': eval_loss.numpy()[0],
                        'epoch': epoch_index,
                        'batch': eval_step,
                        'total_batch': total_eval_batch,
                        'eval_cost': eval_cost / self._logging_freq,
                    }
                    self._module.validation_step_end(log_dict)

                    self._module.model.train()

                if self._save_steps > 0 and step % self._save_steps == 0:
                    paddle.device.cuda.synchronize()
                    self.save(epoch=epoch_index, step=step)
            else:
                skip_first = False

            if self._run_mode == 'step' and step >= self._max_steps:
                logger.info("The training process is complete.")
                return

            if self.profiler:
                self.profiler.step()

    def fit(self, epoch=1, train_data_loader=None, valid_data_loader=None):
        """
        Run the full process of training/validation/save loop.

        Args:

            epoch(int): the epoch index.
            
            train_data_loader(DataLoader, None): a collection of :class:`paddle.io.DataLoader`, specifying training samples.

            valid_data_loader(DataLoader, None): a collection of :class:`paddle.io.DataLoader`, specifying validation samples.

        """
        self._module.model.train()

        train_cost = 0.0
        train_start = time.time()

        start_epoch = self._load_recovery['epoch']
        if self._load_recovery['rng_state'] != -1:
            paddle.set_cuda_rng_state(self._load_recovery['rng_state'])

        for epoch_index in range(start_epoch, epoch):
            self._train_one_epoch(epoch_index, train_data_loader,
                                  valid_data_loader)

            paddle.device.cuda.synchronize()
            train_cost += time.time() - train_start
            log_dict = {
                'epoch': epoch_index,
                'train_cost': train_cost,
            }
            self._module.training_epoch_end(log_dict)

            eval_start = time.time()
            if self._run_mode == 'epoch' and self._eval_freq > 0 and \
                epoch_index % self._eval_freq == 0:
                self._evaluate_one_epoch(epoch_index, valid_data_loader)
                self._module.model.train()
                eval_cost = time.time() - eval_start
                log_dict = {
                    'epoch': epoch_index,
                    'eval_cost': eval_cost,
                }
                self._module.validation_epoch_end(log_dict)

            if self._save_epoch > 0 and self._run_mode == 'epoch' and epoch_index % self._save_epoch == 0:
                self.save(epoch=epoch_index, step=len(train_data_loader))

        if self.profiler:
            self._profiler_done()

    def _fit_impl(self, batch, step):
        batch = self._module.pretreating_batch(batch)
        with paddle.no_grad():
            batch = [paddle.cast(t, dtype=paddle.bfloat16) if t.dtype == paddle.float32 else t for t in batch]
        if self._pp_degree == 1:
            update_parameters = (step != 0 and step % self._accumulate_steps == 0)
            if self._use_recompute and isinstance(self._module.model,
                                                  paddle.DataParallel):
                with self._module.model.no_sync():
                    loss = self._model_forward_backward(batch)
                if update_parameters:
                    if not hasattr(self._optimizer, "all_fused_tensors"
                                ) or self._optimizer.all_fused_tensors is None:
                        fused_allreduce_gradients(
                            list(self._module.model.parameters()), None)
                    else:
                        all_reduce_parameters(self._optimizer.all_fused_tensors,
                                            self._dp_group)
            else:
                if update_parameters or not isinstance(self._module.model,
                                                  paddle.DataParallel):
                    loss = self._model_forward_backward(batch)
                else:
                    with self._module.model.no_sync():
                        loss = self._model_forward_backward(batch)
            if update_parameters:
                self._optim_update_params()
        else:
            with paddle.amp.auto_cast(
                    self._use_pure_fp16,
                    custom_black_list=self._custom_black_list,
                    custom_white_list=self._custom_white_list,
                    level='O2',
                    dtype='bfloat16'):
                loss = self._module.model.train_batch(
                    batch,
                    optimizer=self._optimizer,
                    lr_scheduler=self._lr_scheduler,
                    scaler=self._scaler)
        return loss

    def _model_forward_backward(self, batch):
<<<<<<< HEAD
        with paddle.amp.auto_cast(
                self._use_pure_fp16,
                custom_black_list=self._custom_black_list,
                custom_white_list=self._custom_white_list,
                level='O2',
                dtype='bfloat16'):
            loss = self._module.training_step(batch)
=======
        if self._accumulate_steps == 1 or self._pp_degree > 1:
            batches = [batch]
        else:
            split_batches = [
                paddle.split(b, self._accumulate_steps) for b in batch
            ]
            batches = []
            for i in range(len(split_batches[0])):
                micro_batch = [split_batch[i] for split_batch in split_batches]
                batches.append(micro_batch)
        final_loss = None
        for micro_batch in batches:
            with paddle.amp.auto_cast(
                    self._use_pure_fp16,
                    custom_black_list=self._custom_black_list,
                    custom_white_list=self._custom_white_list,
                    level='O2'):
                loss = self._module.training_step(micro_batch)
>>>>>>> fa4cd960

            loss_bw = self._scaler.scale(loss) if self._use_pure_fp16 else loss
            self._module.backward(loss_bw)
            detach_loss = loss.detach()
            if final_loss is None:
                final_loss = detach_loss
            else:
                final_loss = paddle.add(final_loss, detach_loss)
        if self._accumulate_steps > 1:
            final_loss = final_loss / self._accumulate_steps
        return final_loss

    def _optim_update_params(self):
        if self._sharding_stage in [2, 3] and self._dp_degree > 1:
            fused_allreduce_gradients(self._module.model.parameters(),
                                      self._hcg)
            if self._sharding_stage == 3:
                for p in self._module.model.parameters():
                    if hasattr(p, "bw_storage"):
                        assert p.grad is None, "This case shouldn't happen."
                        p.bw_storage.scale_(1.0 / self._dp_group.nranks)
                        dist.all_reduce(p.bw_storage, group=self._dp_group)

        if self._use_pure_fp16:
            self._scaler.step(self._optimizer)
            self._scaler.update()
        else:
            self._optimizer.step()

        if self._lr_scheduler is not None:
            self._lr_scheduler.step()

        self._optimizer.clear_grad()

    @paddle.no_grad()
    def evaluate(self, epoch=1, valid_data_loader=None):
        """
        run one evaluation epoch over the validation set.

        Args:

            epoch(int): the epoch index.

            valid_data_loader(DataLoader, None): a collection of :class:`paddle.io.DataLoader`, specifying validation samples.

        """
        self._module.model.eval()

        eval_cost = 0.0
        eval_epoch_start = time.time()

        for epoch_index in range(epoch):
            self._evaluate_one_epoch(epoch_index, valid_data_loader)

            paddle.device.cuda.synchronize()
            eval_cost += time.time() - eval_epoch_start
            log_dict = {
                'epoch': epoch_index,
                'eval_cost': eval_cost,
            }
            self._module.validation_epoch_end(log_dict)

        logger.info("The evaluting process is complete.")
        del valid_data_loader
        return

    @paddle.no_grad()
    def _evaluate_one_epoch(self, epoch=1, valid_data_loader=None):
        eval_start = time.time()
        eval_losses = []
        total_eval_batch = len(valid_data_loader)
        for eval_step, batch in enumerate(valid_data_loader):
            loss = self._evaluate_impl(batch)

            paddle.device.cuda.synchronize()
            eval_cost = time.time() - eval_start
            eval_losses.append(loss.numpy()[0])

            if eval_step % self._logging_freq == 0:
                log_dict = {
                    'loss': sum(eval_losses) / len(eval_losses),
                    'epoch': epoch,
                    'batch': eval_step,
                    'total_batch': total_eval_batch,
                    'eval_cost': eval_cost
                    if eval_step == 0 else eval_cost / self._logging_freq,
                }
                self._module.validation_step_end(log_dict)
                eval_start = time.time()
                eval_losses = []

            if self._run_mode == 'step' and eval_step >= self._max_steps:
                logger.info("[eval] epoch {} : evaluting process is complete.".
                            format(epoch))
                return

    @paddle.no_grad()
    def _evaluate_impl(self, batch):
        batch = self._module.pretreating_batch(batch)

        with paddle.amp.auto_cast(
                self._use_pure_fp16,
                custom_black_list=self._custom_black_list,
                custom_white_list=self._custom_white_list,
                level='O2'):
            if self._pp_degree == 1:
                loss = self._module.validation_step(batch)
            else:
                loss = self._module.model.eval_batch(batch, compute_loss=True)

        return loss

    @paddle.no_grad()
    def predict(self, epoch=1, test_data_loader=None):
        """
        run one evaluation epoch over the test set.

        Args:

            epoch(int): the epoch index.
            
            test_data_loader(DataLoader, None): a collection of :class:`paddle.io.DataLoader`, specifying test samples.

        """
        self._module.model.eval()

        test_start = time.time()
        test_losses = []
        for test_step, batch in enumerate(test_data_loader):
            loss = self._predict_impl(batch)

            paddle.device.cuda.synchronize()
            test_cost = time.time() - test_start
            test_losses.append(loss.numpy()[0])

            if test_step % self._logging_freq == 0:
                log_dict = {
                    'loss': sum(test_losses) / len(test_losses),
                    'epoch': epoch,
                    'batch': test_step,
                    'test_cost': test_cost
                    if test_step == 0 else test_cost / self._logging_freq,
                }
                self._module.test_step_end(log_dict)
                test_start = time.time()
                test_losses = []

            if test_step >= self._max_steps:
                logger.info("The predicting process is complete.")
                del test_data_loader
                return

    @paddle.no_grad()
    def _predict_impl(self, batch):
        batch = self._module.pretreating_batch(batch)

        with paddle.amp.auto_cast(
                self._use_pure_fp16,
                custom_black_list=self._custom_black_list,
                custom_white_list=self._custom_white_list,
                level='O2'):
            if self._pp_degree == 1:
                loss = self._module.test_step(batch)
            else:
                loss = self._module.model.eval_batch(batch, compute_loss=True)

        return loss

    def save(self, epoch=0, step=0):
        """
        save the state dicts of model and optimizer into an checkpoint.
        """
        if self._dp_rank != 0:
            logger.info("DP_Rank %d doesn't save model" % self._dp_rank)
            return

        if self._output_dir and isinstance(self._output_dir, str):
            output_dir = os.path.join(self._output_dir,
                                      "epoch_%d_step_%d" % (epoch, step))
            if not os.path.exists(output_dir):
                os.makedirs(output_dir, exist_ok=True)
            logger.info("Save model to %s" % output_dir)

            save_dir = "{}/mp_{:0>2d}_sharding_{:0>2d}_pp_{:0>2d}".format(
                output_dir, self._mp_rank, self._sharding_rank,
                self._pp_rank) if self._distributed else output_dir

            if self._sharding_stage == 3:
                self._module.model.get_all_parameters(convert2cpu=False)
            paddle.save(self._module.model.state_dict(),
                        os.path.join(save_dir, "model.pdparams"))
            paddle.save(self._optimizer.state_dict(),
                        os.path.join(save_dir, "model_state.pdopt"))

            meta_dict = {
                "epoch": epoch,
                "step": step,
                "cuda_rng_state": paddle.get_cuda_rng_state()
            }
            paddle.save(meta_dict, os.path.join(save_dir, "meta_state.pdopt"))

        else:
            raise TypeError("`save` requires a valid value of `output_dir`.")

    def load(self):
        """
        load the saved checkpoint file and update the state dicts of model and optimizer.
        """
        if self._ckpt_dir and isinstance(self._ckpt_dir, str):
            logger.info("Try to load checkpoint from %s " % self._ckpt_dir)

            load_dir = "{}/mp_{:0>2d}_sharding_{:0>2d}_pp_{:0>2d}".format(
                self._ckpt_dir, self._mp_rank, self._sharding_rank,
                self._pp_rank) if self._distributed else self._ckpt_dir
            model_path = os.path.join(load_dir, "model.pdparams")
            opt_path = os.path.join(load_dir, "model_state.pdopt")
            meta_path = os.path.join(load_dir, "meta_state.pdopt")

            if os.path.exists(model_path):
                model_dict = paddle.load(model_path)
                for name, param in self._module.model.state_dict().items():
                    assert name in model_dict.keys(
                    ), "No param named `{}` was found in checkpoint file.".format(
                        name)

                    if param.dtype != model_dict[name].dtype:
                        model_dict[name] = model_dict[name].cast(param.dtype)

                self._module.model.set_state_dict(model_dict)
            else:
                raise ValueError("No optimizer checkpoint file found in %s." %
                                 model_path)

            if self.mode == 'train':
                if os.path.exists(opt_path):
                    opt_dict = paddle.load(opt_path)
                    self._optimizer.set_state_dict(opt_dict)
                else:
                    raise ValueError(
                        "No optimizer checkpoint file found in %s." % opt_path)

                if os.path.exists(meta_path):
                    meta_dict = paddle.load(meta_path)
                    self._load_recovery = {
                        'step': meta_dict['step'],
                        'epoch': meta_dict['epoch'],
                        'rng_state': meta_dict['cuda_rng_state']
                    }
                else:
                    raise ValueError("No meta checkpoint file found in %s." %
                                     meta_path)

            logger.info("successfully load checkpoints")
        else:
            logger.warning("`load` requires a valid value of `ckpt_dir`.")
            raise TypeError("`load` requires a valid value of `ckpt_dir`.")

    def export(self):
        self._module.model.eval()
        input_spec = self._module.input_spec()

        save_dir = os.path.join(self._output_dir,
                                "rank_{}".format(self._dp_rank))
        export_inference_model(self._module.model, input_spec, save_dir,
                               'model')

    def inference(self, data):
        if self._inference_engine is None:
            self._inference_engine = InferenceEngine(
                self._inference_configs['model_dir'],
                self._inference_configs['mp_degree'])

        return self._inference_engine.predict(data)

    def _print_summary(self):
        views_dict = {
            SummaryView.DeviceView: 'device',
            SummaryView.OverView: 'overview',
            SummaryView.ModelView: 'model',
            SummaryView.DistributedView: 'dist',
            SummaryView.KernelView: 'kernel',
            SummaryView.OperatorView: 'op',
            SummaryView.MemoryView: 'mem',
            SummaryView.MemoryManipulationView: 'memcpy',
            SummaryView.UDFView: 'udf',
        }

        default_views = [
            SummaryView.OverView,
            SummaryView.ModelView,
            SummaryView.KernelView,
            SummaryView.OperatorView,
        ]

        def gen_views(cfg):
            # print all summary view if detailed=True
            if self.profiler_config.get('detailed', False):
                return None

            views = []
            # override default view with user defined value if detailed=False
            for view in SummaryView:
                v = self.profiler_config.get('summary', {}).get(
                    views_dict[view], None)
                if v is True or (v is None and view in default_views):
                    views.append(view)

            return views or None

        self.profiler.summary(
            sorted_by=paddle.profiler.SortedKeys.GPUTotal,
            views=gen_views(self.profiler_config))

    def _profiler_done(self):
        if not self.profiler:
            return

        logger.info("Profiler finished, prepare to print summary...")

        self.profiler.stop()

        self._print_summary()
        profiler_log = self.profiler_config.get('profiler_log',
                                                './profiler_log')
        logger.info(
            "For more information please install visualdl and run it with following command:"
        )
        logger.info(
            "-------------------------------------------------------------------------------"
        )
        logger.info(f"visualdl --host 0.0.0.0 --logdir {profiler_log}")
        logger.info(
            "-------------------------------------------------------------------------------"
        )<|MERGE_RESOLUTION|>--- conflicted
+++ resolved
@@ -283,16 +283,11 @@
                 if step < self._load_recovery['step']:
                     continue
 
-<<<<<<< HEAD
             loss = self._fit_impl(batch, step)
             # Sync for profile time, delete it may be a little faster
             paddle.device.cuda.synchronize()
             train_costs = time.time() - train_start
             train_losses.append(loss.numpy()[0])
-=======
-            loss = self._fit_impl(batch)
-            train_losses.append(loss)
->>>>>>> fa4cd960
 
             if (step + 1) % self._logging_freq == 0:
                 # Sync for profile time, delete it may be a little faster
@@ -451,7 +446,6 @@
         return loss
 
     def _model_forward_backward(self, batch):
-<<<<<<< HEAD
         with paddle.amp.auto_cast(
                 self._use_pure_fp16,
                 custom_black_list=self._custom_black_list,
@@ -459,27 +453,6 @@
                 level='O2',
                 dtype='bfloat16'):
             loss = self._module.training_step(batch)
-=======
-        if self._accumulate_steps == 1 or self._pp_degree > 1:
-            batches = [batch]
-        else:
-            split_batches = [
-                paddle.split(b, self._accumulate_steps) for b in batch
-            ]
-            batches = []
-            for i in range(len(split_batches[0])):
-                micro_batch = [split_batch[i] for split_batch in split_batches]
-                batches.append(micro_batch)
-        final_loss = None
-        for micro_batch in batches:
-            with paddle.amp.auto_cast(
-                    self._use_pure_fp16,
-                    custom_black_list=self._custom_black_list,
-                    custom_white_list=self._custom_white_list,
-                    level='O2'):
-                loss = self._module.training_step(micro_batch)
->>>>>>> fa4cd960
-
             loss_bw = self._scaler.scale(loss) if self._use_pure_fp16 else loss
             self._module.backward(loss_bw)
             detach_loss = loss.detach()
