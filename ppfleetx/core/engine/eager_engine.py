# Copyright (c) 2022 PaddlePaddle Authors. All Rights Reserved.
# 
# Licensed under the Apache License, Version 2.0 (the "License");
# you may not use this file except in compliance with the License.
# You may obtain a copy of the License at
# 
#     http://www.apache.org/licenses/LICENSE-2.0
# 
# Unless required by applicable law or agreed to in writing, software
# distributed under the License is distributed on an "AS IS" BASIS,
# WITHOUT WARRANTIES OR CONDITIONS OF ANY KIND, either express or implied.
# See the License for the specific language governing permissions and
# limitations under the License.

import os
import time
import sys
import logging

import paddle
import paddle.nn as nn
import paddle.distributed as dist
import paddle.distributed.fleet as fleet
from paddle.optimizer.lr import LRScheduler
from paddle.distributed.sharding import group_sharded_parallel
from paddle.fluid.dygraph.parallel import sync_params_buffers
from paddle.distributed.fleet.utils.hybrid_parallel_util import fused_allreduce_gradients
from paddle.profiler import SummaryView

sys.path.append("../../../")
from ppfleetx.utils import logger
from ppfleetx.core.engine.basic_engine import BasicEngine
from ppfleetx.core.module.basic_module import BasicModule
# from ppfleetx.inference import InferenceEngine, export_inference_model
from ppfleetx.utils.tensor_fusion_helper import all_reduce_parameters
from ppfleetx.utils.version import version_check

logging.basicConfig(level=logging.INFO)
logger = logging.getLogger(__name__)


class EagerEngine(BasicEngine):
    """
    The common engine for all models that support single-card and distributed 
    training, validation and test. Only used in eager dygraph mode.
    """

    def __init__(self, configs, module, optimizer=None, lr=None, mode='train'):
        """
        Initialize an engine depending on the user-defined module and configs.

        Args:

            module(BasicModule): user-defined module. After assigning computations 
                and configurations of model/optimizers/lr Schedulers, engine can 
                support the whole loop of training/validation/test.
            
            configs(dict): the configurations that engine needs for training/validation/test 
                loop. Such as mix precision strategy, save&load and the infos of steps/epoches.
        
        Return:

            An instance of `EagerEngine`.

        Examples::

            class TestModule(BasicModule):

                def __init__(self):
                    super().__init__()
                    self.model = paddle.nn.Linear(28 * 28, 10)
                    self.loss_fn = paddle.nn.MSELoss()

                def forward(self, x):
                    return paddle.relu(self.model(x.reshape(-1)))

                def training_step(self, batch):
                    x, y = batch
                    loss = self.loss_fn(self(x), y)
                    return loss

                def configure_optimizers(self):
                    return paddle.optimizer.Adam(
                        parameters=self.model.parameters(), learning_rate=0.02)

            module = TestModule()
            engine = EagerEngine(module, configs)

        """
        super().__init__()
        version_check()

        self.mode = mode

        if not isinstance(module, BasicModule):
            raise TypeError(
                "'module' must be sub classes of `BasicModule`, but got: {model.__class__.__name__}."
            )

        self._module = module

        if module.model and not isinstance(
                module.model, nn.Layer) and not callable(module.model):
            raise TypeError(
                "'model' must be sub classes of `paddle.nn.Layer` or any callable function, but got: {module.model.__class__.__name__}."
            )

        if mode == 'train':
            if module.loss_fn and not isinstance(
                    module.loss_fn, nn.Layer) and not callable(module.loss_fn):
                raise TypeError(
                    "'loss_fn' must be sub classes of `paddle.nn.Layer` or any callable function, but got: {module.loss_fn.__class__.__name__}."
                )

        # engine configs
        self._configs = configs['Engine']

        self._max_steps = self._configs['max_steps']
        self._eval_freq = self._configs['eval_freq']
        self._eval_iters = self._configs['eval_iters']
        self._test_iters = self._configs['test_iters']
        self._logging_freq = self._configs['logging_freq']
        self._num_train_epochs = self._configs['num_train_epochs']
        self._accumulate_steps = self._configs['accumulate_steps']

        self._use_pure_fp16 = self._configs['mix_precision']['use_pure_fp16']
        if mode == 'export' and self._use_pure_fp16:
            logger.info("NOTE: disable use_pure_fp16 in export mode")
            self._use_pure_fp16 = False

        self._scale_loss = self._configs['mix_precision']['scale_loss']
        self._custom_black_list = self._configs['mix_precision'][
            'custom_black_list']
        self._custom_white_list = self._configs['mix_precision'][
            'custom_white_list']

        self._save_steps = self._configs['save_load']['save_steps']
        self._save_epoch = self._configs['save_load']['save_epoch']

        self._output_dir = self._configs['save_load']['output_dir']
        self._ckpt_dir = self._configs['save_load']['ckpt_dir']

        # TODO(haohongxiang): Remove there extra configs after reconstruct of Fleet API
        self._dist_configs = configs['Distributed']
        self._dp_degree = self._dist_configs['dp_degree']
        self._mp_degree = self._dist_configs['mp_degree']
        self._pp_degree = self._dist_configs['pp_degree']
        self._sharding_stage = self._dist_configs['sharding']['sharding_stage']
        self._sharding_degree = self._dist_configs['sharding'][
            'sharding_degree']
        self._sharding_offload = self._dist_configs['sharding'][
            'sharding_offload']
        self._use_recompute = configs['Model']['use_recompute']

        if self._use_pure_fp16:
            if mode == 'train':
                self._scaler = paddle.amp.GradScaler(
                    init_loss_scaling=self._scale_loss)

            # Save dtype is the same as model dtype. Also can set save_dtype='float32' when 
            # training with pure fp16 strategy, but will cause the rise of memory.
            self._module.model = paddle.amp.decorate(
                models=self._module.model, level='O2')
        else:
            self._scaler = None

        self._optimizer = optimizer if mode == 'train' else None
        self._lr_scheduler = lr if mode == 'train' else None

        # distributed configs
        self._distributed = dist.is_initialized()

        if self._distributed:
            self._hcg = fleet.get_hybrid_communicate_group()
            self._dp_group = self._hcg.get_data_parallel_group()
            self._sharding_group = self._hcg.get_sharding_parallel_group()

            self._dp_rank = self._hcg.get_data_parallel_rank()
            self._mp_rank = self._hcg.get_model_parallel_rank()
            self._pp_rank = self._hcg.get_stage_id()
            self._sharding_rank = self._hcg.get_sharding_parallel_rank()

            if self._hcg.nranks > 1:
                self._wrap_with_fleet()
        else:
            self._dp_rank = 0

        # using for save/load
        self._load_recovery = {'step': 0, 'epoch': 0, 'rng_state': -1}

        self._inference_configs = configs['Inference']
        self._inference_engine = None

        self.profiler = None
        if 'Profiler' in configs and configs.get('Profiler', {}).get('enable',
                                                                     False):
            self.profiler_config = configs['Profiler']

            scheduler = self.profiler_config.get('scheduler', None)
            profiler_log = self.profiler_config.get('profiler_log',
                                                    './profiler_log')
            record_shapes = self.profiler_config.get('record_shapes', True)
            profile_memory = self.profiler_config.get('profile_memory', True)
            self.profiler = paddle.profiler.Profiler(
                targets=[
                    paddle.profiler.ProfilerTarget.CPU,
                    paddle.profiler.ProfilerTarget.GPU
                ],
                scheduler=scheduler,
                on_trace_ready=paddle.profiler.export_chrome_tracing(
                    profiler_log),
                record_shapes=record_shapes,
                profile_memory=profile_memory)
            self.profiler.start()
            logger.warning(
                "Profiler is enabled, do not enable it in production.")

    def _wrap_with_fleet(self):
        if self._sharding_stage in [2, 3]:
            assert self._mp_degree == self._pp_degree == 1, "sharding stage2/3 will support hybrid parallel later"
            self._wrap_sharding_2_3()
        else:
            self._wrap_3D_parallel()

    def _wrap_sharding_2_3(self):
        if self._dp_degree > 1:
            sync_params_buffers(
                self._module.model,
                comm_group=self._dp_group,
                src_rank=self._dp_group.ranks[0])

        level = "p_g_os" if self._sharding_stage == 3 else "os_g"
        self._module.model, self._optimizer, self._scaler = group_sharded_parallel(
            model=self._module.model,
            optimizer=self._optimizer,
            level=level,
            scaler=self._scaler,
            group=self._sharding_group,
            offload=self._sharding_offload)

    def _wrap_3D_parallel(self):
        self._module.model = fleet.distributed_model(self._module.model)
        self._optimizer = fleet.distributed_optimizer(self._optimizer)
        self._scaler = fleet.distributed_scaler(
            self._scaler) if self._scaler is not None else self._scaler

    def _train_one_epoch(self,
                         epoch_index,
                         train_data_loader=None,
                         valid_data_loader=None):

        # time count
        train_losses = []
        train_start = time.time()
        skip_first = True
        for step, batch in enumerate(train_data_loader()):

            if epoch_index == self._load_recovery['epoch']:
                if step < self._load_recovery['step']:
                    continue

            loss = self._fit_impl(batch)
            # Sync for profile time, delete it may be a little faster
            paddle.device.cuda.synchronize()
            train_costs = time.time() - train_start
            train_losses.append(loss.numpy())

            if step % self._logging_freq == 0:
                log_dict = {
                    'epoch': epoch_index,
                    'batch': step,
                    'train_cost': train_costs
                    if step == 0 else train_costs / self._logging_freq,
                    'loss': sum(train_losses) / len(train_losses),
                    'lr': self._optimizer.get_lr()
                }
                self._module.training_step_end(log_dict)

                train_start = time.time()
                train_losses = []

            if not skip_first:
                if step % self._eval_freq == 0:
                    self._module.model.eval()

                    eval_losses = []
                    eval_start = time.time()

                    for eval_step, batch in enumerate(valid_data_loader):
                        loss = self._evaluate_impl(batch)
                        eval_losses.append(loss)

                        if eval_step >= self._eval_iters - 1:
                            break

                    paddle.device.cuda.synchronize()
                    eval_cost = time.time() - eval_start
                    eval_loss = sum(eval_losses) / len(eval_losses)

<<<<<<< HEAD
                log_dict = {
                    'loss': eval_loss.numpy(),
                    'epoch': self.epoch_index,
                    'batch': eval_step,
                    'eval_cost': eval_cost / self._logging_freq,
                }
                self._module.validation_step_end(log_dict)
=======
                    log_dict = {
                        'loss': eval_loss.numpy(),
                        'epoch': epoch_index,
                        'batch': eval_step,
                        'eval_cost': eval_cost,
                    }
                    self._module.validation_step_end(log_dict)
>>>>>>> db1210ae

                    self._module.model.train()

                if step % self._save_steps == 0:
                    self.save(epoch=epoch_index, step=step)

            if self._max_steps > 0 and step >= self._max_steps:
                logger.info("The training process is complete.")
                return

            if self.profiler:
                self.profiler.step()

    def fit(self, epoch=1, train_data_loader=None, valid_data_loader=None):
        """
        Run the full process of training/validation/save loop.

        Args:

            epoch(int): the epoch index.
            
            train_data_loader(DataLoader, None): a collection of :class:`paddle.io.DataLoader`, specifying training samples.

            valid_data_loader(DataLoader, None): a collection of :class:`paddle.io.DataLoader`, specifying validation samples.

        """
        self._module.model.train()

        train_cost = 0.0
        train_start = time.time()

        start_epoch = self._load_recovery['epoch']
        if self._load_recovery['rng_state'] != -1:
            paddle.set_cuda_rng_state(self._load_recovery['rng_state'])

        for epoch_index in range(start_epoch, epoch):
            self._train_one_epoch(epoch_index, train_data_loader,
                                  valid_data_loader)

            paddle.device.cuda.synchronize()
            train_cost += time.time() - train_start
            log_dict = {
                'epoch': epoch_index,
                'train_cost': train_cost,
            }
            self._module.training_epoch_end(log_dict)

            if epoch_index % self._save_epoch == 0:
                self.save(epoch=epoch_index, step=len(train_data_loader))

        if self.profiler:
            self._profiler_done()

    def _fit_impl(self, batch):
        batch = self._module.pretreating_batch(batch)
        if self._pp_degree == 1:
            if self._use_recompute and isinstance(self._module.model,
                                                  paddle.DataParallel):
                with self._module.model.no_sync():
                    loss = self._model_forward_backward(batch)
                if not hasattr(self._optimizer, "all_fused_tensors"
                               ) or self._optimizer.all_fused_tensors is None:
                    fused_allreduce_gradients(
                        list(self._module.model.parameters()), None)
                else:
                    all_reduce_parameters(self._optimizer.all_fused_tensors,
                                          self._dp_group)
            else:
                loss = self._model_forward_backward(batch)
            self._optim_update_params()
        else:
            with paddle.amp.auto_cast(
                    self._use_pure_fp16,
                    custom_black_list=self._custom_black_list,
                    custom_white_list=self._custom_white_list,
                    level='O2'):
                loss = self._module.model.train_batch(
                    batch,
                    optimizer=self._optimizer,
                    lr_scheduler=self._lr_scheduler,
                    scaler=self._scaler)
        return loss

    def _model_forward_backward(self, batch):
        with paddle.amp.auto_cast(
                self._use_pure_fp16,
                custom_black_list=self._custom_black_list,
                custom_white_list=self._custom_white_list,
                level='O2'):
            loss = self._module.training_step(batch)

        loss_bw = self._scaler.scale(loss) if self._use_pure_fp16 else loss
        self._module.backward(loss_bw)
        return loss

    def _optim_update_params(self):
        if self._sharding_stage in [2, 3] and self._dp_degree > 1:
            fused_allreduce_gradients(self._module.model.parameters(),
                                      self._hcg)
            if self._sharding_stage == 3:
                for p in self._module.model.parameters():
                    if hasattr(p, "bw_storage"):
                        assert p.grad is None, "This case shouldn't happen."
                        p.bw_storage.scale_(1.0 / self._dp_group.nranks)
                        dist.all_reduce(p.bw_storage, group=self._dp_group)

        if self._use_pure_fp16:
            self._scaler.step(self._optimizer)
            self._scaler.update()
        else:
            self._optimizer.step()

        if self._lr_scheduler is not None:
            self._lr_scheduler.step()

        self._optimizer.clear_grad()

    @paddle.no_grad()
    def evaluate(self, epoch=1, valid_data_loader=None):
        """
        run one evaluation epoch over the validation set.

        Args:

            epoch(int): the epoch index.

            valid_data_loader(DataLoader, None): a collection of :class:`paddle.io.DataLoader`, specifying validation samples.

        """
        self._module.model.eval()

        eval_start = time.time()
        eval_losses = []
        for eval_step, batch in enumerate(valid_data_loader):
            loss = self._evaluate_impl(batch)

            paddle.device.cuda.synchronize()
            eval_cost = time.time() - eval_start
            eval_losses.append(loss.numpy())

            if eval_step % self._logging_freq == 0:
                log_dict = {
                    'loss': len(eval_losses) / sum(eval_losses),
                    'epoch': epoch,
                    'batch': eval_step,
                    'eval_cost': eval_cost
                    if eval_step == 0 else eval_cost / self._logging_freq,
                }
                self._module.validation_step_end(log_dict)
                eval_start = time.time()
                eval_losses = []

            if eval_step >= self._max_steps:
                logger.info("The evaluting process is complete.")
                del valid_data_loader
                return

    @paddle.no_grad()
    def _evaluate_impl(self, batch):
        batch = self._module.pretreating_batch(batch)

        with paddle.amp.auto_cast(
                self._use_pure_fp16,
                custom_black_list=self._custom_black_list,
                custom_white_list=self._custom_white_list,
                level='O2'):
            if self._pp_degree == 1:
                loss = self._module.validation_step(batch)
            else:
                loss = self._module.model.eval_batch(batch, compute_loss=True)

        return loss

    @paddle.no_grad()
    def predict(self, epoch=1, test_data_loader=None):
        """
        run one evaluation epoch over the test set.

        Args:

            epoch(int): the epoch index.
            
            test_data_loader(DataLoader, None): a collection of :class:`paddle.io.DataLoader`, specifying test samples.

        """
        self._module.model.eval()

        test_start = time.time()
        test_losses = []
        for test_step, batch in enumerate(test_data_loader):
            loss = self._predict_impl(batch)

            paddle.device.cuda.synchronize()
            test_cost = time.time() - test_start
            test_losses.append(loss.numpy())

            if test_step % self._logging_freq == 0:
                log_dict = {
                    'loss': sum(test_losses) / len(test_losses),
                    'epoch': epoch,
                    'batch': test_step,
                    'test_cost': test_cost
                    if test_step == 0 else test_cost / self._logging_freq,
                }
                self._module.test_step_end(log_dict)
                test_start = time.time()
                test_losses = []

            if test_step >= self._max_steps:
                logger.info("The predicting process is complete.")
                del test_data_loader
                return

    @paddle.no_grad()
    def _predict_impl(self, batch):
        batch = self._module.pretreating_batch(batch)

        with paddle.amp.auto_cast(
                self._use_pure_fp16,
                custom_black_list=self._custom_black_list,
                custom_white_list=self._custom_white_list,
                level='O2'):
            if self._pp_degree == 1:
                loss = self._module.test_step(batch)
            else:
                loss = self._module.model.eval_batch(batch, compute_loss=True)

        return loss

    def save(self, epoch=0, step=0):
        """
        save the state dicts of model and optimizer into an checkpoint.
        """
        if self._dp_rank != 0:
            logger.info("DP_Rank %d doesn't save model" % self._dp_rank)
            return

        if self._output_dir and isinstance(self._output_dir, str):
            output_dir = os.path.join(self._output_dir,
                                      "epoch_%d_step_%d" % (epoch, step))
            if not os.path.exists(output_dir):
                os.makedirs(output_dir, exist_ok=True)
            logger.info("Save model to %s" % output_dir)

            save_dir = "{}/mp_{:0>2d}_sharding_{:0>2d}_pp_{:0>2d}".format(
                output_dir, self._mp_rank, self._sharding_rank,
                self._pp_rank) if self._distributed else output_dir

            if self._sharding_stage == 3:
                self._module.model.get_all_parameters(convert2cpu=False)
            paddle.save(self._module.model.state_dict(),
                        os.path.join(save_dir, "model.pdparams"))
            paddle.save(self._optimizer.state_dict(),
                        os.path.join(save_dir, "model_state.pdopt"))

            meta_dict = {
                "epoch": epoch,
                "step": step,
                "cuda_rng_state": paddle.get_cuda_rng_state()
            }
            paddle.save(meta_dict, os.path.join(save_dir, "meta_state.pdopt"))

        else:
            raise TypeError("`save` requires a valid value of `output_dir`.")

    def load(self):
        """
        load the saved checkpoint file and update the state dicts of model and optimizer.
        """
        if self._ckpt_dir and isinstance(self._ckpt_dir, str):
            logger.info("Try to load checkpoint from %s " % self._ckpt_dir)

            load_dir = "{}/mp_{:0>2d}_sharding_{:0>2d}_pp_{:0>2d}".format(
                self._ckpt_dir, self._mp_rank, self._sharding_rank,
                self._pp_rank) if self._distributed else self._ckpt_dir
            model_path = os.path.join(load_dir, "model.pdparams")
            opt_path = os.path.join(load_dir, "model_state.pdopt")
            meta_path = os.path.join(load_dir, "meta_state.pdopt")

            if os.path.exists(model_path):
                model_dict = paddle.load(model_path)
                self._module.model.set_state_dict(model_dict)
            else:
                raise ValueError("No optimizer checkpoint file found in %s." %
                                 model_path)

            if self.mode == 'train':
                if os.path.exists(opt_path):
                    opt_dict = paddle.load(opt_path)
                    self._optimizer.set_state_dict(opt_dict)
                else:
                    raise ValueError(
                        "No optimizer checkpoint file found in %s." % opt_path)

                if os.path.exists(meta_path):
                    meta_dict = paddle.load(meta_path)
                    self._load_recovery = {
                        'step': meta_dict['step'],
                        'epoch': meta_dict['epoch'],
                        'rng_state': meta_dict['cuda_rng_state']
                    }
                else:
                    raise ValueError("No meta checkpoint file found in %s." %
                                     meta_path)

            logger.info("successfully load checkpoints")
        else:
            logger.warning("`load` requires a valid value of `ckpt_dir`.")
            raise TypeError("`load` requires a valid value of `ckpt_dir`.")

    # def export(self):
    #     self._module.model.eval()
    #     input_spec = self._module.input_spec()

    #     save_dir = os.path.join(self._output_dir,
    #                             "rank_{}".format(self._dp_rank), 'model')
    #     export_inference_model(self._module.model, input_spec, save_dir)

    # def inference(self, data):
    #     if self._inference_engine is None:
    #         self._inference_engine = InferenceEngine(
    #             self._inference_configs['model_dir'],
    #             self._inference_configs['mp_degree'])

    #     return self._inference_engine.predict(data)

    def _print_summary(self):
        views_dict = {
            SummaryView.DeviceView: 'device',
            SummaryView.OverView: 'overview',
            SummaryView.ModelView: 'model',
            SummaryView.DistributedView: 'dist',
            SummaryView.KernelView: 'kernel',
            SummaryView.OperatorView: 'op',
            SummaryView.MemoryView: 'mem',
            SummaryView.MemoryManipulationView: 'memcpy',
            SummaryView.UDFView: 'udf',
        }

        default_views = [
            SummaryView.OverView,
            SummaryView.ModelView,
            SummaryView.KernelView,
            SummaryView.OperatorView,
        ]

        def gen_views(cfg):
            # print all summary view if detailed=True
            if self.profiler_config.get('detailed', False):
                return None

            views = []
            # override default view with user defined value if detailed=False
            for view in SummaryView:
                v = self.profiler_config.get('summary', {}).get(
                    views_dict[view], None)
                if v is True or (v is None and view in default_views):
                    views.append(view)

            return views or None

        self.profiler.summary(
            sorted_by=paddle.profiler.SortedKeys.GPUTotal,
            views=gen_views(self.profiler_config))

    def _profiler_done(self):
        if not self.profiler:
            return

        logger.info("Profiler finished, prepare to print summary...")

        self.profiler.stop()

        self._print_summary()
        profiler_log = self.profiler_config.get('profiler_log',
                                                './profiler_log')
        logger.info(
            "For more information please install visualdl and run it with following command:"
        )
        logger.info(
            "-------------------------------------------------------------------------------"
        )
        logger.info(f"visualdl --host 0.0.0.0 --logdir {profiler_log}")
        logger.info(
            "-------------------------------------------------------------------------------"
        )<|MERGE_RESOLUTION|>--- conflicted
+++ resolved
@@ -297,23 +297,13 @@
                     eval_cost = time.time() - eval_start
                     eval_loss = sum(eval_losses) / len(eval_losses)
 
-<<<<<<< HEAD
-                log_dict = {
-                    'loss': eval_loss.numpy(),
-                    'epoch': self.epoch_index,
-                    'batch': eval_step,
-                    'eval_cost': eval_cost / self._logging_freq,
-                }
-                self._module.validation_step_end(log_dict)
-=======
                     log_dict = {
                         'loss': eval_loss.numpy(),
-                        'epoch': epoch_index,
+                        'epoch': self.epoch_index,
                         'batch': eval_step,
-                        'eval_cost': eval_cost,
+                        'eval_cost': eval_cost / self._logging_freq,
                     }
                     self._module.validation_step_end(log_dict)
->>>>>>> db1210ae
 
                     self._module.model.train()
 
