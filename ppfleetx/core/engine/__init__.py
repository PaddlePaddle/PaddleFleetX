--- conflicted
+++ resolved
@@ -13,10 +13,6 @@
 # limitations under the License.
 
 from .basic_engine import BasicEngine
-<<<<<<< HEAD
 from .inference_engine import InferenceEngine
 from .eager_engine import EagerEngine
-=======
-from .eager_engine import EagerEngine
-from .auto_engine import AutoEngine
->>>>>>> 046d8644
+from .auto_engine import AutoEngine