# Copyright (c) 2022 PaddlePaddle Authors. All Rights Reserved.
#
# Licensed under the Apache License, Version 2.0 (the "License");
# you may not use this file except in compliance with the License.
# You may obtain a copy of the License at
#
#     http://www.apache.org/licenses/LICENSE-2.0
#
# Unless required by applicable law or agreed to in writing, software
# distributed under the License is distributed on an "AS IS" BASIS,
# WITHOUT WARRANTIES OR CONDITIONS OF ANY KIND, either express or implied.
# See the License for the specific language governing permissions and
# limitations under the License.

from .language_dataset import GPTDataset
<<<<<<< HEAD
from .vision_dataset import GeneralClsDataset, ImageFolder, CIFAR
=======
from .multimodal_dataset import ImagenDataset
>>>>>>> d125653d
<|MERGE_RESOLUTION|>--- conflicted
+++ resolved
@@ -13,8 +13,5 @@
 # limitations under the License.
 
 from .language_dataset import GPTDataset
-<<<<<<< HEAD
 from .vision_dataset import GeneralClsDataset, ImageFolder, CIFAR
-=======
-from .multimodal_dataset import ImagenDataset
->>>>>>> d125653d
+from .multimodal_dataset import ImagenDataset