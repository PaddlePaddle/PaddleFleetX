# Copyright (c) 2022 PaddlePaddle Authors. All Rights Reserved.
#
# Licensed under the Apache License, Version 2.0 (the "License");
# you may not use this file except in compliance with the License.
# You may obtain a copy of the License at
#
#     http://www.apache.org/licenses/LICENSE-2.0
#
# Unless required by applicable law or agreed to in writing, software
# distributed under the License is distributed on an "AS IS" BASIS,
# WITHOUT WARRANTIES OR CONDITIONS OF ANY KIND, either express or implied.
# See the License for the specific language governing permissions and
# limitations under the License.

<<<<<<< HEAD
from .vision_dataset import GeneralClsDataset, ImageFolder, CIFAR10
from .multimodal_dataset import ImagenDataset
=======
from .vision_dataset import GeneralClsDataset, ImageFolder, CIFAR
from .multimodal_dataset import ImagenDataset, TextIdxDataset
from .clip_dataset import CLIPDataset
>>>>>>> 49971a20
from .gpt_dataset import GPTDataset, LM_Eval_Dataset, Lambada_Eval_Dataset
from .glue_dataset import *
# from .ernie_dataset import ErnieDataset<|MERGE_RESOLUTION|>--- conflicted
+++ resolved
@@ -12,14 +12,9 @@
 # See the License for the specific language governing permissions and
 # limitations under the License.
 
-<<<<<<< HEAD
 from .vision_dataset import GeneralClsDataset, ImageFolder, CIFAR10
-from .multimodal_dataset import ImagenDataset
-=======
-from .vision_dataset import GeneralClsDataset, ImageFolder, CIFAR
 from .multimodal_dataset import ImagenDataset, TextIdxDataset
 from .clip_dataset import CLIPDataset
->>>>>>> 49971a20
 from .gpt_dataset import GPTDataset, LM_Eval_Dataset, Lambada_Eval_Dataset
 from .glue_dataset import *
 # from .ernie_dataset import ErnieDataset