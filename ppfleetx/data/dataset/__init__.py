# Copyright (c) 2022 PaddlePaddle Authors. All Rights Reserved.
#
# Licensed under the Apache License, Version 2.0 (the "License");
# you may not use this file except in compliance with the License.
# You may obtain a copy of the License at
#
#     http://www.apache.org/licenses/LICENSE-2.0
#
# Unless required by applicable law or agreed to in writing, software
# distributed under the License is distributed on an "AS IS" BASIS,
# WITHOUT WARRANTIES OR CONDITIONS OF ANY KIND, either express or implied.
# See the License for the specific language governing permissions and
# limitations under the License.

<<<<<<< HEAD
from .language_dataset import GPTDataset
from .vision_dataset import GeneralClsDataset, ImageFolder, CIFAR
from .multimodal_dataset import ImagenDataset
=======
from .multimodal_dataset import ImagenDataset
from .gpt_dataset import GPTDataset
# from .ernie_dataset import ErnieDataset
>>>>>>> 679b6a5a
<|MERGE_RESOLUTION|>--- conflicted
+++ resolved
@@ -12,12 +12,7 @@
 # See the License for the specific language governing permissions and
 # limitations under the License.
 
-<<<<<<< HEAD
-from .language_dataset import GPTDataset
 from .vision_dataset import GeneralClsDataset, ImageFolder, CIFAR
 from .multimodal_dataset import ImagenDataset
-=======
-from .multimodal_dataset import ImagenDataset
 from .gpt_dataset import GPTDataset
-# from .ernie_dataset import ErnieDataset
->>>>>>> 679b6a5a
+# from .ernie_dataset import ErnieDataset