--- conflicted
+++ resolved
@@ -21,12 +21,8 @@
 import paddle
 
 from ppfleetx.data import dataset, sampler, utils
-<<<<<<< HEAD
-from ppfleetx.utils import logger
 from ppfleetx.utils import env
-=======
 from ppfleetx.utils.log import logger
->>>>>>> 363fafa0
 
 
 def build_auto_dataset(config, mode):
