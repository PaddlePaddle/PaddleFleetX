# Copyright (c) 2022 PaddlePaddle Authors. All Rights Reserved.
# 
# Licensed under the Apache License, Version 2.0 (the "License");
# you may not use this file except in compliance with the License.
# You may obtain a copy of the License at
# 
#     http://www.apache.org/licenses/LICENSE-2.0
# 
# Unless required by applicable law or agreed to in writing, software
# distributed under the License is distributed on an "AS IS" BASIS,
# WITHOUT WARRANTIES OR CONDITIONS OF ANY KIND, either express or implied.
# See the License for the specific language governing permissions and
# limitations under the License.

import sys
import copy
import importlib
from collections import defaultdict
import numpy as np

import paddle
<<<<<<< HEAD
from paddle import LazyGuard
from paddle.static import InputSpec
=======
from paddle.static import InputSpec
from ppfleetx.utils.log import logger
>>>>>>> 1bd920e2

from ppfleetx.utils.log import logger
from ppfleetx.core.module.basic_module import BasicModule

from .factory import build


class GeneralClsModule(BasicModule):
    def __init__(self, configs):
        self.nranks = paddle.distributed.get_world_size()
        self.model_configs = copy.deepcopy(configs.Model)
        self.model_configs.pop('module')

        # must init before loss function
        super(GeneralClsModule, self).__init__(configs)

        assert 'train' in self.model_configs.loss
        self.loss_fn = build(self.model_configs.loss.train)
        self.eval_loss_fn = None
        if 'eval' in self.model_configs.loss:
            self.eval_loss_fn = build(self.model_configs.loss.eval)

        if 'train' in self.model_configs.metric:
            self.train_metric_fn = build(self.model_configs.metric.train)
        if 'eval' in self.model_configs.metric:
            self.eval_metric_fn = build(self.model_configs.metric.eval)

        self.train_batch_size = None
        self.eval_batch_size = None
        self.best_metric = 0.0
        self.acc_list = []

    def get_model(self):
        if not hasattr(self, 'model') or self.model is None:
            self.model = build(self.model_configs.model)
        return self.model

    def forward(self, inputs):
        return self.model(inputs)

    def training_step(self, batch):
        inputs, labels = batch

        if self.train_batch_size is None:
            self.train_batch_size = inputs.shape[
                0] * paddle.distributed.get_world_size()

        inputs.stop_gradient = True
        labels.stop_gradient = True

        logits = self(inputs)
        loss = self.loss_fn(logits, labels)

        return loss

    def training_step_end(self, log_dict):
        ips = self.train_batch_size / log_dict['train_cost']
        logger.info(
            "[train] epoch: %d, step: [%d/%d], learning rate: %.7f, loss: %.9f, batch_cost: %.5f sec, ips: %.2f images/sec"
            % (log_dict['epoch'], log_dict['batch'], log_dict['total_batch'],
               log_dict['lr'], log_dict['loss'], log_dict['train_cost'], ips))

    def validation_step(self, batch):
        inputs, labels = batch

        batch_size = inputs.shape[0]

        inputs.stop_gradient = True
        labels.stop_gradient = True

        logits = self(inputs)
        loss = self.eval_loss_fn(logits, labels)

        if paddle.distributed.get_world_size() > 1:
            label_list = []
            paddle.distributed.all_gather(label_list, labels)
            labels = paddle.concat(label_list, 0)

            pred_list = []
            paddle.distributed.all_gather(pred_list, logits)
            logits = paddle.concat(pred_list, 0)

        if self.eval_batch_size is None:
            self.eval_batch_size = logits.shape[0]

        acc = self.eval_metric_fn(logits, labels)
        self.acc_list.append(acc)
        return loss

    def validation_step_end(self, log_dict):
        ips = self.eval_batch_size / log_dict['eval_cost']
        speed = self.configs['Engine']['logging_freq'] / log_dict['eval_cost']
        logger.info(
            "[eval] epoch: %d, step: [%d/%d], loss: %.9f, batch_cost: %.5f sec, ips: %.2f images/sec"
            % (log_dict['epoch'], log_dict['batch'], log_dict['total_batch'],
               log_dict['loss'], log_dict['eval_cost'], ips))

    def input_spec(self):
        return [
            InputSpec(
                shape=[None, 3, 224, 224], name="images", dtype='float32')
        ]

    def training_epoch_end(self, log_dict):
        logger.info("[Training] epoch: %d, total time: %.5f sec" %
                    (log_dict['epoch'], log_dict['train_cost']))

    def validation_epoch_end(self, log_dict):
        msg = ''
        if len(self.acc_list) > 0:
            ret = defaultdict(list)

            for item in self.acc_list:
                for key, val in item.items():
                    ret[key].append(val)

            for k, v in ret.items():
                ret[k] = np.mean(v)

            if 'metric' in ret and ret['metric'] > self.best_metric:
                self.best_metric = ret['metric']

            if 'metric' in ret:
                ret['best_metric'] = self.best_metric

            msg = ', '
            msg += ", ".join([f'{k} = {v:.6f}' for k, v in ret.items()])
            self.acc_list.clear()

        logger.info("[Eval] epoch: %d, total time: %.5f sec%s" %
                    (log_dict['epoch'], log_dict['eval_cost'], msg))


class GeneralClsModuleAuto(BasicModule):
    def __init__(self, configs):
        self.nranks = paddle.distributed.get_world_size()
        self.model_configs = copy.deepcopy(configs.Model)
        self.model_configs.pop('module')

        # must init before loss function
        super(GeneralClsModuleAuto, self).__init__(configs)

        assert 'loss' in self.model_configs
        self.loss_fn = build(self.model_configs.loss)

        if 'metric' in self.model_configs:
            self.metric_fn = build(self.model_configs.metric)

    def get_model(self):
        with LazyGuard():
            if not hasattr(self, 'model') or self.model is None:
                self.model = build(self.model_configs.model)
        return self.model

    def input_spec(self):
        return [
            InputSpec(
                shape=[None, 3, 224, 224], name="images", dtype='float32')
        ]<|MERGE_RESOLUTION|>--- conflicted
+++ resolved
@@ -19,13 +19,9 @@
 import numpy as np
 
 import paddle
-<<<<<<< HEAD
 from paddle import LazyGuard
 from paddle.static import InputSpec
-=======
-from paddle.static import InputSpec
 from ppfleetx.utils.log import logger
->>>>>>> 1bd920e2
 
 from ppfleetx.utils.log import logger
 from ppfleetx.core.module.basic_module import BasicModule
