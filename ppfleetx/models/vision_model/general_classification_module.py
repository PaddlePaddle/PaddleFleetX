--- conflicted
+++ resolved
@@ -19,11 +19,8 @@
 import numpy as np
 
 import paddle
-<<<<<<< HEAD
+import paddleslim
 from paddle import LazyGuard
-=======
-import paddleslim
->>>>>>> 160acb89
 from paddle.static import InputSpec
 from ppfleetx.utils.log import logger
 
