# Copyright (c) 2022 PaddlePaddle Authors. All Rights Reserved.
# 
# Licensed under the Apache License, Version 2.0 (the "License");
# you may not use this file except in compliance with the License.
# You may obtain a copy of the License at
# 
#     http://www.apache.org/licenses/LICENSE-2.0
# 
# Unless required by applicable law or agreed to in writing, software
# distributed under the License is distributed on an "AS IS" BASIS,
# WITHOUT WARRANTIES OR CONDITIONS OF ANY KIND, either express or implied.
# See the License for the specific language governing permissions and
# limitations under the License.

import sys
import copy
from collections import OrderedDict

import paddle

from ppfleetx.core.module.basic_module import BasicModule
import ppfleetx.models.multimodal_model.clip as clip 
import ppfleetx.models.multimodal_model.imagen as imagen
from ppfleetx.utils.log import logger

import paddleslim
from .utils import process_configs


class MultiModalModule(BasicModule):
    def __init__(self, configs):
        self.nranks = paddle.distributed.get_world_size()
        super(MultiModalModule, self).__init__(configs)

        self.loss_fn = self.get_loss_fn()

    def process_configs(self, configs):
        configs = process_configs(configs)
        return configs

    def forward(self, samples, text_embeds, text_masks):
        return self.model(
            samples, text_embeds=text_embeds, text_masks=text_masks)

    def training_step(self, batch):
        preds, targets, log_snr, p2_loss_weight_gamma = self(
            samples, text_embeds, text_masks)
        loss = self.loss_fn(preds, targets, log_snr, p2_loss_weight_gamma)
        return loss

    def training_step_end(self, log_dict):
        speed = 1. / log_dict['train_cost']

        logger.info(
            "[train] epoch: %d, batch: %d, loss: %.9f, avg_batch_cost: %.5f sec, speed: %.2f step/s, learning rate: %.5e"
            % (log_dict['epoch'], log_dict['batch'], log_dict['loss'],
               1. / speed, speed, log_dict['lr']))

    def validation_step(self, batch):
        tokens, position_ids, labels, loss_mask = batch
        preds = self(tokens, position_ids)
        preds = paddle.cast(preds, dtype="float32")
        loss = self.loss_fn(preds, labels, loss_mask)
        return loss

    def validation_step_end(self, log_dict):
        speed = self.configs.Engine.logging_freq / log_dict['eval_cost']
        logger.info(
            "[eval] epoch: %d, batch: %d, loss: %.9f, avg_eval_cost: %.5f sec, speed: %.2f step/s"
            % (log_dict['epoch'], log_dict['batch'], log_dict['loss'],
               1. / speed, speed))

    def test_step(self, batch):
        tokens, position_ids, labels, loss_mask = batch
        preds = self(tokens, position_ids)
        preds = paddle.cast(preds, dtype="float32")
        loss = self.loss_fn(preds, labels, loss_mask)
        return loss

    def test_step_end(self, log_dict):
        speed = self.configs.Engine.logging_freq / log_dict['test_cost']
        logger.info(
            "[test] epoch: %d, batch: %d, loss: %.9f, avg_test_cost: %.5f sec, speed: %.2f step/s"
            % (log_dict['epoch'], log_dict['batch'], log_dict['loss'],
               1. / speed, speed))

    def qat_model(self):
        quanter = paddleslim.dygraph.quant.QAT(
            config=self.configs.Quantization)
        self.model = quanter.quantize(self.model)

    def input_spec(self):
        return [
            InputSpec(
                shape=[None, None], name="tokens", dtype='int64'), InputSpec(
                    shape=[None, None], name="ids", dtype='int64')
        ]

    def training_epoch_end(self, log_dict):
        logger.info("[Training] epoch: %d, total time: %.5f sec" %
                    (log_dict['epoch'], log_dict['train_cost']))


class ImagenModule(MultiModalModule):
    def __init__(self, configs):
        super(ImagenModule, self).__init__(configs)

    def get_model(self):
        model_setting = copy.deepcopy(self.configs.Model)
        model_setting.pop("module")
        imagen_model = model_setting.pop("name")
        model = getattr(imagen, imagen_model)(**model_setting)
        return model

    def get_loss_fn(self):
        model_setting = copy.deepcopy(self.configs.Loss)
        loss_fn = imagen.ImagenCriterion(**model_setting)
        return loss_fn

    def pretreating_batch(self, batch):
        return batch

<<<<<<< HEAD

class MultiModalModuleAuto(BasicModule):
    def __init__(self, configs):
        self.nranks = paddle.distributed.get_world_size()
        super(MultiModalModuleAuto, self).__init__(configs)

        self.loss_fn = self.get_loss_fn()

    def process_configs(self, configs):
        # configs = process_configs(configs)
        return configs


class ImagenModuleAuto(MultiModalModuleAuto):
    def __init__(self, configs):
        super(ImagenModuleAuto, self).__init__(configs)
=======
    def training_step(self, batch):
        samples, text_embeds, text_masks = batch
        preds, targets, log_snr, p2_loss_weight_gamma = self(
            samples, text_embeds, text_masks)
        loss = self.loss_fn(preds, targets, log_snr, p2_loss_weight_gamma)
        return loss


class ImagenSampleModule(BasicModule):
    def __init__(self, configs):
        self.configs = configs
        super().__init__(configs)

    def process_configs(self, configs):
        configs = process_configs(configs)
        return configs

    def get_model(self):
        model_setting = copy.deepcopy(self.configs.Model)
        model_setting.pop("module")
        imagen_model = model_setting.pop("name")
        model = getattr(imagen, imagen_model)(**model_setting)
        # checkpoint = paddle.load('run_imagen_text2im_397m_420m-ep1-step171000.pd', return_numpy=True) 
        # model.set_state_dict(checkpoint['model'])
        #model.unets[0].set_state_dict(checkpoint['model'])
        # checkpoint = paddle.load('run_imagen_sr512_checkpoint-ep0-step20000.pd', return_numpy=True) 
        # new = OrderedDict()
        # for k, v in checkpoint['model'].items():
        #     new[k.replace('unets.0', 'unets.1')] = v
        # model.set_state_dict(new)
        model.eval()
        return model


    def forward(self, input_ids, text_masks):
        samples = self.model.sample(
            input_ids=input_ids, 
            text_masks=text_masks,
            # skip_steps=950
            )
        return samples


class CLIPModule(MultiModalModule):
    def __init__(self, configs):
        super(CLIPModule, self).__init__(configs)
>>>>>>> 49971a20

    def get_model(self):
        model_setting = copy.deepcopy(self.configs.Model)
        model_setting.pop("module")
<<<<<<< HEAD
        imagen_model = model_setting.pop("name")
        model = getattr(imagen, imagen_model)(**model_setting)
        return model

    def get_loss_fn(self):
        model_setting = copy.deepcopy(self.configs.Loss)
        loss_fn = imagen.ImagenCriterion(**model_setting)
        return loss_fn
=======
        clip_model = model_setting.pop("name")
        model = getattr(clip, clip_model)(**model_setting)
        return model

    def get_loss_fn(self):
        loss_setting = copy.deepcopy(self.configs.Loss)
        loss_fn = getattr(clip, loss_setting.pop("name"))()
        return loss_fn

    def pretreating_batch(self, batch):
        return batch
>>>>>>> 49971a20
<|MERGE_RESOLUTION|>--- conflicted
+++ resolved
@@ -120,24 +120,6 @@
     def pretreating_batch(self, batch):
         return batch
 
-<<<<<<< HEAD
-
-class MultiModalModuleAuto(BasicModule):
-    def __init__(self, configs):
-        self.nranks = paddle.distributed.get_world_size()
-        super(MultiModalModuleAuto, self).__init__(configs)
-
-        self.loss_fn = self.get_loss_fn()
-
-    def process_configs(self, configs):
-        # configs = process_configs(configs)
-        return configs
-
-
-class ImagenModuleAuto(MultiModalModuleAuto):
-    def __init__(self, configs):
-        super(ImagenModuleAuto, self).__init__(configs)
-=======
     def training_step(self, batch):
         samples, text_embeds, text_masks = batch
         preds, targets, log_snr, p2_loss_weight_gamma = self(
@@ -184,21 +166,10 @@
 class CLIPModule(MultiModalModule):
     def __init__(self, configs):
         super(CLIPModule, self).__init__(configs)
->>>>>>> 49971a20
-
-    def get_model(self):
-        model_setting = copy.deepcopy(self.configs.Model)
-        model_setting.pop("module")
-<<<<<<< HEAD
-        imagen_model = model_setting.pop("name")
-        model = getattr(imagen, imagen_model)(**model_setting)
-        return model
-
-    def get_loss_fn(self):
-        model_setting = copy.deepcopy(self.configs.Loss)
-        loss_fn = imagen.ImagenCriterion(**model_setting)
-        return loss_fn
-=======
+
+    def get_model(self):
+        model_setting = copy.deepcopy(self.configs.Model)
+        model_setting.pop("module")
         clip_model = model_setting.pop("name")
         model = getattr(clip, clip_model)(**model_setting)
         return model
@@ -210,4 +181,32 @@
 
     def pretreating_batch(self, batch):
         return batch
->>>>>>> 49971a20
+
+
+class MultiModalModuleAuto(BasicModule):
+    def __init__(self, configs):
+        self.nranks = paddle.distributed.get_world_size()
+        super(MultiModalModuleAuto, self).__init__(configs)
+
+        self.loss_fn = self.get_loss_fn()
+
+    def process_configs(self, configs):
+        # configs = process_configs(configs)
+        return configs
+
+
+class ImagenModuleAuto(MultiModalModuleAuto):
+    def __init__(self, configs):
+        super(ImagenModuleAuto, self).__init__(configs)
+
+    def get_model(self):
+        model_setting = copy.deepcopy(self.configs.Model)
+        model_setting.pop("module")
+        imagen_model = model_setting.pop("name")
+        model = getattr(imagen, imagen_model)(**model_setting)
+        return model
+
+    def get_loss_fn(self):
+        model_setting = copy.deepcopy(self.configs.Loss)
+        loss_fn = imagen.ImagenCriterion(**model_setting)
+        return loss_fn