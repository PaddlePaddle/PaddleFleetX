# Copyright (c) 2022 PaddlePaddle Authors. All Rights Reserved.
# 
# Licensed under the Apache License, Version 2.0 (the "License");
# you may not use this file except in compliance with the License.
# You may obtain a copy of the License at
# 
#     http://www.apache.org/licenses/LICENSE-2.0
# 
# Unless required by applicable law or agreed to in writing, software
# distributed under the License is distributed on an "AS IS" BASIS,
# WITHOUT WARRANTIES OR CONDITIONS OF ANY KIND, either express or implied.
# See the License for the specific language governing permissions and
# limitations under the License.

import os
import sys
import copy
import math
import numpy as np
import types

import paddle
from paddle.static import InputSpec
import paddle.distributed.fleet as fleet

from ppfleetx.core.module.basic_module import BasicModule
import ppfleetx.models.language_model.gpt as gpt
from ppfleetx.models.language_model.gpt.dygraph.sequence_parallel_utils import register_sequence_parallel_allreduce_hooks
from ppfleetx.distributed.apis import env
from ppfleetx.utils.log import logger
from .utils import process_configs
from ppfleetx.data.tokenizers import GPTTokenizer
from .metrics import *

# TODO(haohongxiang): to solve the problem of cross-reference
import paddlenlp
from paddlenlp.transformers.gpt.tokenizer import GPTChineseTokenizer

MODEL_CLASSES = {
    "GPT": (GPTTokenizer, "gpt2"),
    "MoE": (GPTTokenizer, "gpt2"),
    "GPT-cn": (GPTChineseTokenizer, "gpt-cpm-large-cn"),
}


class LanguageModule(BasicModule):
    def __init__(self, configs):
        self.nranks = paddle.distributed.get_world_size()
        self.data_world_size = env.get_data_world_size()
        super(LanguageModule, self).__init__(configs)

        self.loss_fn = self.get_loss_fn()

    def process_configs(self, configs):
        configs = process_configs(configs)
        return configs

    def forward(self, tokens, ids):
        return self.model(tokens, ids)

    def training_step(self, batch):
        tokens, position_ids, labels, loss_mask = batch

        loss_mask.stop_gradient = True
        labels.stop_gradient = True
        position_ids.stop_gradient = True

        preds = self(tokens, position_ids)
        loss = self.loss_fn(preds, labels, loss_mask)

        return loss

    def training_step_end(self, log_dict):
        speed = 1. / log_dict['train_cost']
        default_global_tokens_num = self.configs.Global.global_batch_size * \
            self.configs.Data.Train.dataset.max_seq_len

<<<<<<< HEAD
        if log_dict.get('loss_scale', None) is not None:
            logger.info(
                "[train] epoch: %d, batch: %d, loss: %.9f, loss_scale: %.2f, avg_batch_cost: %.5f sec, speed: %.2f step/s, " \
                "ips_total: %.0f tokens/s, ips: %.0f tokens/s, learning rate: %.5e"
                % (log_dict['epoch'], log_dict['batch'], log_dict['loss'], log_dict['loss_scale'], log_dict['train_cost'], speed,
                   speed * default_global_tokens_num, speed * default_global_tokens_num / self.data_world_size, log_dict['lr']))
        else:
            logger.info(
                "[train] epoch: %d, batch: %d, loss: %.9f, avg_batch_cost: %.5f sec, speed: %.2f step/s, " \
                "ips_total: %.0f tokens/s, ips: %.0f tokens/s, learning rate: %.5e"
                % (log_dict['epoch'], log_dict['batch'], log_dict['loss'], log_dict['train_cost'], speed,
                   speed * default_global_tokens_num, speed * default_global_tokens_num / self.data_world_size, log_dict['lr']))
=======
        logger.info(
            "[train] epoch: [%d/%d], batch: [%d/%d], loss: %.9f, avg_batch_cost: %.5f sec, speed: %.2f step/s, " \
            "ips_total: %.0f tokens/s, ips: %.0f tokens/s, learning rate: %.5e"
            % (log_dict['epoch'], log_dict['total_epoch'], log_dict['batch'], log_dict['total_step'], log_dict['loss'],
               log_dict['train_cost'], speed, speed * default_global_tokens_num, speed * default_global_tokens_num / self.data_world_size, log_dict['lr']))
>>>>>>> fb3bbfb0

    def validation_step(self, batch):
        tokens, position_ids, labels, loss_mask = batch
        preds = self(tokens, position_ids)
        preds = paddle.cast(preds, dtype="float32")
        loss = self.loss_fn(preds, labels, loss_mask)
        return loss

    def validation_step_end(self, log_dict):
        speed = 1. / log_dict['eval_cost']
        logger.info(
            "[eval] epoch: %d, batch: %d/%d, loss: %.9f, avg_eval_cost: %.5f sec, speed: %.2f step/s"
            % (log_dict['epoch'], log_dict['batch'], log_dict['total_batch'],
               log_dict['loss'], log_dict['eval_cost'], speed))

    def test_step(self, batch):
        tokens, position_ids, labels, loss_mask = batch
        preds = self(tokens, position_ids)
        preds = paddle.cast(preds, dtype="float32")
        loss = self.loss_fn(preds, labels, loss_mask)
        return loss

    def test_step_end(self, log_dict):
        speed = 1. / log_dict['test_cost']
        logger.info(
            "[test] epoch: %d, batch: %d, loss: %.9f, avg_test_cost: %.5f sec, speed: %.2f step/s"
            % (log_dict['epoch'], log_dict['batch'], log_dict['loss'],
               log_dict['test_cost'], speed))

    def get_model_size(self, l, h, v, s):
        P = 0
        # embedding
        P += (v + s) * h
        # attention
        P += (4 * h * h + 4 * h) * l
        # layer_norm of decoder
        P += (2 * (2 * h)) * l
        # FFN Layer
        P += (8 * h * h + 5 * h) * l
        # layer_norm of transformer
        P += 2 * h
        logger.info('Model Size: {:.2f} B'.format(P / 1000.0 / 1000.0 /
                                                  1000.0))

    def training_epoch_end(self, log_dict):
        logger.info("[Training] epoch: %d, total time: %.5f sec" %
                    (log_dict['epoch'], log_dict['train_cost']))


class GPTModule(LanguageModule):
    def __init__(self, configs):
        super(GPTModule, self).__init__(configs)
        if configs.Model.sequence_parallel:
            register_sequence_parallel_allreduce_hooks(
                self, configs.Engine.accumulate_steps,
                configs.Distributed.fuse_sequence_parallel_allreduce)

    def get_model(self):
        model_setting = copy.deepcopy(self.configs.Model)
        if 'Compress' in self.configs and 'Quantization' in self.configs.Compress:
            quant_setting = copy.deepcopy(self.configs.Compress.Quantization)
            skip_tensor_map = quant_setting.get('skip_tensor_map', {})
            freeze_embedding = quant_setting.get('freeze_embedding', False)
            model_setting['skip_tensor_map'] = skip_tensor_map
            model_setting['freeze_embedding'] = freeze_embedding
        model_setting.pop("module")

        l = model_setting['num_layers']
        h = model_setting['hidden_size']
        v = model_setting['vocab_size']
        s = self.configs.Data.Train.dataset.max_seq_len
        self.get_model_size(l, h, v, s)

        model_name = model_setting.pop("name")
        tokenizer_class, pretrained_name = MODEL_CLASSES[model_name]
        self.tokenizer = tokenizer_class.from_pretrained(pretrained_name)

        if self.nranks == 1:
            model_setting.pop("sequence_parallel")
            model = gpt.GPTForPretraining(gpt.GPTModel(**model_setting))
        else:
            model_setting[
                'num_partitions'] = self.configs.Distributed.mp_degree
            if self.configs.Distributed.pp_degree == 1:
                model_setting.pop("virtual_pp_degree", None)
                model = gpt.GPTForPretrainingHybrid(
                    gpt.GPTModelHybrid(**model_setting))
            else:
                model = gpt.GPTForPretrainingPipe(**model_setting)

        return model

    def get_loss_fn(self):
        if self.nranks == 1:
            loss_fn = gpt.GPTPretrainingCriterion()
        else:
            loss_fn = gpt.GPTPretrainingCriterionHybird(
                sequence_parallel=self.configs.Model.sequence_parallel)
        return loss_fn

    def pretreating_batch(self, batch):
        if self.configs.Distributed.pp_degree > 1:
            tokens, position_ids, labels, loss_mask = batch
            data = [(tokens, position_ids), (labels, loss_mask)]
            return data
        else:
            return batch

    def input_spec(self):
        return [
            InputSpec(
                shape=[None, None], name="tokens", dtype='int64'), InputSpec(
                    shape=[None, None], name="ids", dtype='int64')
        ]

    def inference_end(self, outputs):
        for k, v in outputs.items():
            for i in range(v.shape[0]):
                out_ids = [int(x) for x in v[i]]
                ret_str = self.tokenizer.decode(out_ids)
                # ret_str = text[i] + ret_str
                print(ret_str)


class GPTFinetuneModule(BasicModule):
    def __init__(self, configs):
        self.nranks = paddle.distributed.get_world_size()
        self.data_world_size = env.get_data_world_size()
        super(GPTFinetuneModule, self).__init__(configs)

        # self.loss_config will be init in super class by get_model()
        assert self.loss_config is not None
        assert 'train' in self.loss_config
        assert 'eval' in self.loss_config

        train_loss = copy.deepcopy(self.loss_config.train)
        train_loss_cls = train_loss.pop('name')
        self.loss_fn = eval(f'paddle.nn.loss.{train_loss_cls}')(**train_loss)

        eval_loss = copy.deepcopy(self.loss_config.eval)
        eval_loss_cls = eval_loss.pop('name')
        self.eval_loss_fn = eval(f'paddle.nn.loss.{eval_loss_cls}')(
            **eval_loss)

        # self.metric_config will be init in super class by get_model()
        assert self.metric_config is not None
        assert 'eval' in self.metric_config

        if 'train' in self.metric_config:
            train_metric = copy.deepcopy(self.metric_config.train)
            train_metric_cls = train_metric.pop('name')
            self.train_metric = eval(f'{train_metric_cls}')(**train_metric)

        eval_metric = copy.deepcopy(self.metric_config.eval)
        eval_metric_cls = eval_metric.pop('name')
        self.eval_metric = eval(f'{eval_metric_cls}')(**eval_metric)

        self.best_metric = 0.0

    def process_configs(self, configs):
        return configs

    def get_model(self):
        model_setting = copy.deepcopy(self.configs.Model)
        model_setting.pop("module")

        self.metric_config = model_setting.pop("metric", None)
        self.loss_config = model_setting.pop("loss", None)

        pretrained = model_setting.pop("pretrained")
        num_classes = model_setting.pop("num_classes", 2)
        assert pretrained is not None

        l = model_setting['num_layers']
        h = model_setting['hidden_size']
        v = model_setting['vocab_size']
        num_heads = model_setting['num_attention_heads']
        s = self.configs.Data.Train.dataset.max_length
        self.get_model_size(l, h, v, s)

        model_name = model_setting.pop("name")
        tokenizer_class, pretrained_name = MODEL_CLASSES[model_name]
        self.tokenizer = tokenizer_class.from_pretrained(pretrained_name)

        if self.nranks == 1:
            model = gpt.GPTForSequenceClassification(
                gpt.GPTModel(**model_setting), num_classes)
        else:
            raise NotImplementedError

        pretrained_path = pretrained + ".pdparams"
        assert os.path.exists(
            pretrained_path), f'{pretrained_path} is not exists!'
        model_dict = paddle.load(pretrained_path)

        # Note(GuoxiaWang): Guess whether to convert fused vs non-fused parameters.
        # 'q_proj' vs 'qkv_proj'
        def is_fused(model_state):
            for key in model_state:
                if 'qkv_proj' in key:
                    return True
            return False

        def split_params(model_state, num_layers):
            for idx in range(num_layers):
                qkv_b = model_state.pop(
                    f'gpt.decoder.layers.{idx}.self_attn.qkv_proj.bias')
                qkv_w = model_state.pop(
                    f'gpt.decoder.layers.{idx}.self_attn.qkv_proj.weight')

                qkv_b = qkv_b.reshape((num_heads, 3, -1))
                qkv_w = qkv_w.reshape((h, num_heads, 3, -1))

                q_w, k_w, v_w = np.split(qkv_w, 3, axis=2)
                q_w = q_w.reshape((h, -1))
                k_w = k_w.reshape((h, -1))
                v_w = v_w.reshape((h, -1))

                q_b, k_b, v_b = np.split(qkv_b, 3, axis=1)
                q_b = q_b.reshape((-1))
                k_b = k_b.reshape((-1))
                v_b = v_b.reshape((-1))

                model_state[
                    f'gpt.decoder.layers.{idx}.self_attn.q_proj.bias'] = q_b
                model_state[
                    f'gpt.decoder.layers.{idx}.self_attn.q_proj.weight'] = q_w

                model_state[
                    f'gpt.decoder.layers.{idx}.self_attn.k_proj.bias'] = k_b
                model_state[
                    f'gpt.decoder.layers.{idx}.self_attn.k_proj.weight'] = k_w

                model_state[
                    f'gpt.decoder.layers.{idx}.self_attn.v_proj.bias'] = v_b
                model_state[
                    f'gpt.decoder.layers.{idx}.self_attn.v_proj.weight'] = v_w

            return model_state

        def fuse_params(model_state, num_layers):
            for idx in range(num_layers):
                q_b = model_state.pop(
                    f'gpt.decoder.layers.{idx}.self_attn.q_proj.bias')
                q_w = model_state.pop(
                    f'gpt.decoder.layers.{idx}.self_attn.q_proj.weight')

                k_b = model_state.pop(
                    f'gpt.decoder.layers.{idx}.self_attn.k_proj.bias')
                k_w = model_state.pop(
                    f'gpt.decoder.layers.{idx}.self_attn.k_proj.weight')

                v_b = model_state.pop(
                    f'gpt.decoder.layers.{idx}.self_attn.v_proj.bias')
                v_w = model_state.pop(
                    f'gpt.decoder.layers.{idx}.self_attn.v_proj.weight')

                q_w = q_w.reshape((h, num_heads, -1))
                k_w = k_w.reshape((h, num_heads, -1))
                v_w = v_w.reshape((h, num_heads, -1))

                qkv_w = np.stack([q_w, k_w, v_w], axis=2)
                qkv_w = qkv_w.reshape((h, -1))

                q_b = q_b.reshape((num_heads, -1))
                k_b = k_b.reshape((num_heads, -1))
                v_b = v_b.reshape((num_heads, -1))
                qkv_b = np.stack([q_b, k_b, v_b], axis=1)
                qkv_b = qkv_b.reshape((-1))

                model_state[
                    f'gpt.decoder.layers.{idx}.self_attn.qkv_proj.weight'] = qkv_w
                model_state[
                    f'gpt.decoder.layers.{idx}.self_attn.qkv_proj.bias'] = qkv_b
            return model_state

        fused = is_fused(model.state_dict())
        load_fused = is_fused(model_dict)

        if fused is True and load_fused is False:
            model_dict = fuse_params(model_dict, l)
        elif fused is False and load_fused is True:
            model_dict = split_params(model_dict, l)

        for name, param in model.state_dict().items():
            if name in model_dict and param.dtype != model_dict[name].dtype:
                model_dict[name] = model_dict[name].cast(param.dtype)

        model.set_state_dict(model_dict)
        logger.info(f'Load pretrained weight from {pretrained_path}')

        return model

    def forward(self, tokens):
        return self.model(tokens)

    def training_step(self, batch):
        input_ids, labels = batch

        input_ids.stop_gradient = True
        labels.stop_gradient = True

        logits = self(input_ids)
        loss = self.loss_fn(logits, labels)

        return loss

    def training_step_end(self, log_dict):
        speed = 1. / log_dict['train_cost']
        default_global_tokens_num = self.configs.Global.global_batch_size * \
            self.configs.Data.Train.dataset.max_length

        logger.info(
            "[train] epoch: [%d/%d], step: [%d/%d], learning rate: %.7f, loss: %.9f, avg_batch_cost: %.5f sec, speed: %.2f step/s, " \
            "ips_total: %.0f tokens/s, ips: %.0f tokens/s"
            % (log_dict['epoch'], log_dict['total_epoch'], log_dict['batch'], log_dict['total_batch'], log_dict['lr'], log_dict['loss'], log_dict['train_cost'], speed,
               speed * default_global_tokens_num, speed * default_global_tokens_num / self.data_world_size))

    def validation_step(self, batch):
        input_ids, labels = batch

        input_ids.stop_gradient = True
        labels.stop_gradient = True

        logits = self(input_ids)
        loss = self.eval_loss_fn(logits, labels)
        correct = self.eval_metric.compute(logits, labels)
        self.eval_metric.update(correct)
        return loss

    def validation_step_end(self, log_dict):
        speed = 1. / log_dict['eval_cost']
        logger.info(
            "[eval] epoch: %d, batch: %d, loss: %.9f, avg_eval_cost: %.5f sec, speed: %.2f step/s"
            % (log_dict['epoch'], log_dict['batch'], log_dict['loss'],
               log_dict['eval_cost'], speed))

    def test_step(self, batch):
        tokens, position_ids, labels, loss_mask = batch
        preds = self(tokens, position_ids)
        preds = paddle.cast(preds, dtype="float32")
        loss = self.eval_loss_fn(preds, labels, loss_mask)
        return loss

    def test_step_end(self, log_dict):
        speed = 1. / log_dict['test_cost']
        logger.info(
            "[test] epoch: %d, batch: %d, loss: %.9f, avg_test_cost: %.5f sec, speed: %.2f step/s"
            % (log_dict['epoch'], log_dict['batch'], log_dict['loss'],
               log_dict['test_cost'], speed))

    def get_model_size(self, l, h, v, s):
        P = 12 * l * h * h * (1 + 13 / (12 * h) + (v + s) / (12 * l * h))
        logger.info('Model Size: {:.2f} B'.format(P / 1000.0 / 1000.0 /
                                                  1000.0))

    def training_epoch_end(self, log_dict):
        logger.info("[Training] epoch: %d, total time: %.5f sec" %
                    (log_dict['epoch'], log_dict['train_cost']))

    def validation_epoch_end(self, log_dict):
        res = self.eval_metric.accumulate()
        self.eval_metric.reset()
        if isinstance(self.eval_metric, AccuracyAndF1):
            msg = "acc: %.5f, precision: %.5f, recall: %.5f, f1: %.5f, acc and f1: %.5f" % (
                res[0], res[1], res[2], res[3], res[4])
            metric = res[4]
        elif isinstance(self.eval_metric, Mcc):
            msg = "mcc: %.5f" % (res[0])
            metric = res[0]
        elif isinstance(self.eval_metric, PearsonAndSpearman):
            msg = "pearson: %.5f, spearman: %.5f, pearson and spearman: %.5f" % (
                res[0], res[1], res[2])
            metric = res[2]
        else:
            msg = "acc: %.5f" % (res)
            metric = res

        if metric > self.best_metric:
            self.best_metric = metric

        logger.info(
            "[Eval] epoch: %d, total time: %.5f sec, %s, best_metric: %.5f" %
            (log_dict['epoch'], log_dict['eval_cost'], msg, self.best_metric))


class GPTGenerationModule(BasicModule):
    def __init__(self, configs):
        self.configs = configs
        self.generation_cfgs = configs.Generation
        self.nranks = paddle.distributed.get_world_size()

        super().__init__(configs)

    def process_configs(self, configs):
        configs = process_configs(configs)
        return configs

    def get_model(self):
        model_setting = copy.deepcopy(self.configs.Model)
        if 'Compress' in self.configs and 'Quantization' in self.configs.Compress:
            quant_setting = copy.deepcopy(self.configs.Compress.Quantization)
            skip_tensor_map = quant_setting.get('skip_tensor_map', {})
            freeze_embedding = quant_setting.get('freeze_embedding', False)
            model_setting['skip_tensor_map'] = skip_tensor_map
            model_setting['freeze_embedding'] = freeze_embedding
        model_setting.pop("module")

        model_name = model_setting.pop("name")
        tokenizer_class, pretrained_name = MODEL_CLASSES[model_name]
        self.tokenizer = tokenizer_class.from_pretrained(pretrained_name)

        if self.nranks == 1:
            model = gpt.GPTForGeneration(
                gpt.GPTModel(**model_setting), self.generation_cfgs)
        else:
            assert self.nranks == self.configs.Distributed.dp_degree, \
                "only support single card and data parallel in generation task."
            model = gpt.GPTForGenerationHybrid(
                gpt.GPTModelHybrid(**model_setting), self.generation_cfgs)

        self.generation_cfgs['max_dec_len'] = self.adjust_length_to_model(
            self.generation_cfgs['max_dec_len'], 512)

        self.generation_cfgs['bos_token_id'] = self.tokenizer.eos_token_id
        self.generation_cfgs['eos_token_id'] = self.tokenizer.eos_token_id
        self.generation_cfgs['pad_token_id'] = self.tokenizer.eos_token_id

        return model

    def adjust_length_to_model(self, length, max_sequence_length):
        if length < 0 or length > max_sequence_length:
            length = max_sequence_length
        return length

    def left_padding(self, inputs, pad_id, padding="longest"):
        assert "input_ids" in inputs, "input_ids should be in inputs!"
        max_length = 0
        for ids in inputs["input_ids"]:
            max_length = max(max_length, len(ids))

        def extend_max_lenth(value, max_length, to_pad_id):
            return [to_pad_id] * (max_length - len(value)) + value

        def extend_filed(name, max_length, to_pad_id):
            values = inputs[name]
            res = []
            for index, value in enumerate(values):
                res.append(extend_max_lenth(value, max_length, to_pad_id))
            inputs[name] = res

        extend_filed("input_ids", max_length, pad_id)
        if "attention_mask" in inputs:
            extend_filed("attention_mask", max_length, 0)
        if "position_ids" in inputs:
            extend_filed("position_ids", max_length, 0)

        return inputs

    def generate(self, input_text):
        return self(input_text)

    def forward(self, input_text):
        input_ids = self.tokenizer.encode(input_text)
        inputs = {'input_ids': [input_ids]}

        inputs = self.left_padding(inputs, self.tokenizer.eos_token_id)
        input_ids = inputs['input_ids']

        if len(input_ids) == 0:
            input_ids = None
        else:
            # [1, seq_len]
            input_ids = paddle.to_tensor(input_ids, dtype='int64')

        ids, scores = self.model(input_ids=input_ids)

        generated_sequences = []
        for i, generated_ids in enumerate(ids):
            generated_ids = generated_ids.numpy().tolist()
            # Decode text
            text = self.tokenizer.convert_ids_to_string(generated_ids)
            sequence = input_text + text
            generated_sequences.append(sequence)

        return generated_sequences

    def input_spec(self):
        return [InputSpec(shape=[None, None], name="input_ids", dtype='int64')]


class GPTEvalModule(LanguageModule):
    def __init__(self, configs):
        self.eval_cfgs = configs.Offline_Eval

        super().__init__(configs)

        self.post_process_configs()

        self.first_step = True
        self.total_score = 0
        self.score_name = "loss" if not self.eval_cfgs.cloze_eval else "number correct"

    def post_process_configs(self):
        self.configs.pop("Optimizer", None)
        self.configs.pop("Inference", None)

        self.configs.Data.pop("Train", None)
        self.configs.Data.pop("Test", None)
        self.configs.Data.Eval.pop("sampler", None)
        self.configs.Data.Eval.loader.collate_fn = "gpt_collate_fn"
        self.configs.Data.Eval.loader.batch_size = self.eval_cfgs.batch_size
        self.configs.Data.Eval.dataset.input_dir = self.eval_cfgs.eval_path
        self.configs.Data.Eval.dataset.max_seq_len = self.eval_cfgs.max_seq_len

        self.configs.Engine.logging_freq = self.eval_cfgs.logging_freq

        if not self.eval_cfgs.cloze_eval:
            self.configs.Data.Eval.dataset.name = "LM_Eval_Dataset"
            self.configs.Data.Eval.dataset.overlapping_eval = self.eval_cfgs.overlapping_eval
        else:
            self.configs.Data.Eval.dataset.name = "Lambada_Eval_Dataset"

    def get_model(self):
        model_setting = copy.deepcopy(self.configs.Model)
        if 'Compress' in self.configs and 'Quantization' in self.configs.Compress:
            quant_setting = copy.deepcopy(self.configs.Compress.Quantization)
            skip_tensor_map = quant_setting.get('skip_tensor_map', {})
            freeze_embedding = quant_setting.get('freeze_embedding', False)
            model_setting['skip_tensor_map'] = skip_tensor_map
            model_setting['freeze_embedding'] = freeze_embedding
        model_setting.pop("module")
        model_setting.pop("name")

        if self.nranks == 1:
            model = gpt.GPTForPretraining(gpt.GPTModel(**model_setting))
        else:
            raise RuntimeError(
                "Only single-card offline eval is supported in GPTModel now.")

        return model

    def forward(self, tokens, ids, mask):
        return self.model(tokens, ids, mask)

    def validation_step(self, batch):
        tokens, loss_mask, attention_mask, position_ids, labels, info = batch

        preds = self(tokens, position_ids, attention_mask)

        if not self.eval_cfgs.cloze_eval:
            if self.first_step:
                self.num_original_tokens = info.numpy()[0][0]
                self.num_tokenized_tokens = info.numpy()[0][1]

            masked_lm_loss = paddle.nn.functional.cross_entropy(
                preds, labels, reduction="none")
            loss = paddle.sum(masked_lm_loss * loss_mask)
            return loss
        else:
            if self.first_step:
                self.num_examples = info.numpy()[0][0]

            outputs = paddle.argmax(preds, -1)
            acc = paddle.cast(outputs == labels, 'float32')
            acc = paddle.where(
                paddle.cast(loss_mask, 'bool'), acc, paddle.ones_like(acc))
            acc = paddle.sum(paddle.prod(acc, -1))
            return acc

        self.first_step = False

    def validation_step_end(self, log_dict):
        speed = 1. / log_dict['eval_cost']

        if not self.eval_cfgs.cloze_eval:
            self.total_score += log_dict[
                'loss'] * self.configs.Engine.logging_freq / (
                    self.num_tokenized_tokens - 1)
        else:
            self.total_score += log_dict[
                'loss'] * self.configs.Engine.logging_freq

        logger.info("[eval] epoch: %d, batch: %d, %s: %.9f, speed: %.2f step/s"
                    % (log_dict['epoch'], log_dict['batch'], self.score_name,
                       self.total_score, speed))

    def validation_epoch_end(self, log_dict):
        if not self.eval_cfgs.cloze_eval:
            total_loss = float(self.total_score)
            ppl = math.exp(min(20, total_loss))
            token_ratio = (self.num_tokenized_tokens - 1) / (
                self.num_original_tokens - 1)
            adjusted_ppl = math.exp(min(20, total_loss * token_ratio))
            string = ' validation results on {} | '.format(
                self.eval_cfgs.eval_path)
            string += 'avg loss: {:.4E} | '.format(total_loss)
            string += 'ppl: {:.4E} | '.format(ppl)
            string += 'adjusted ppl: {:.4E} | '.format(adjusted_ppl)
            string += 'token ratio: {} |'.format(token_ratio)
        else:
            num_correct = float(self.total_score)
            acc = float(num_correct / self.num_examples)
            string = ' validation results on {} | '.format(
                self.eval_cfgs.eval_path)
            string += 'number correct: {:.4E} | '.format(num_correct)
            string += 'total examples: {:.4E} | '.format(self.num_examples)
            string += 'avg accuracy: {:.4E}'.format(acc)

        logger.info(string)

    def input_spec(self):
        return [
            InputSpec(
                shape=[None, None], name="tokens", dtype='int64'), InputSpec(
                    shape=[None, None], name="ids", dtype='int64')
        ]


class MoEModule(LanguageModule):
    def __init__(self, configs):
        super(MoEModule, self).__init__(configs)

        assert self.nranks == configs.Distributed.dp_degree, \
            "only support single card or data parallel in MoE model."

    def get_model(self):
        model_setting = copy.deepcopy(self.configs.Model)
        model_setting.pop("module")
        model_setting.pop("name")

        l = model_setting['num_layers']
        h = model_setting['hidden_size']
        v = model_setting['vocab_size']
        s = self.configs.Data.Train.dataset.max_seq_len
        self.get_model_size(l, h, v, s)

        if self.nranks == 1:
            model_setting.pop("sequence_parallel")
            model = gpt.GPTForPretraining(gpt.GPTModel(**model_setting))
        else:
            model_setting[
                'num_partitions'] = self.configs.Distributed.mp_degree
            if self.configs.Distributed.pp_degree == 1:
                model_setting.pop("virtual_pp_degree", None)
                model = gpt.GPTForPretrainingHybrid(
                    gpt.GPTModelHybrid(**model_setting))
            else:
                model = gpt.GPTForPretrainingPipe(**model_setting)

        return model

    def get_loss_fn(self):
        if self.nranks == 1:
            loss_fn = gpt.GPTPretrainingCriterion()
        else:
            loss_fn = gpt.GPTPretrainingCriterionHybird()
        return loss_fn

    def get_model_size(self, l, h, v, s):
        P = 12 * l * h * h * (1 + 13 / (12 * h) + (v + s) / (12 * l * h))
        logger.info('Model Size: {:.2f} B'.format(P / 1000.0 / 1000.0 /
                                                  1000.0))

    def training_step(self, batch):
        tokens, position_ids, labels, loss_mask = batch

        loss_mask.stop_gradient = True
        labels.stop_gradient = True
        position_ids.stop_gradient = True

        preds = self(tokens, position_ids)
        loss = self.loss_fn(preds, labels, loss_mask)

        with paddle.amp.auto_cast(enable=False):
            if self.configs.Model.gate != "naive" and \
                self.configs.Model.balance_loss_weight:

                gpt_layer = self.model._layers.gpt if isinstance(
                    self.model, paddle.DataParallel) else self.model.gpt

                aux_loss_list = [
                    l.moe_mlp.gate.get_loss(clear=False)
                    for l in gpt_layer.decoder.layers
                    if hasattr(l.moe_mlp, "gate")
                ]
                bal_loss = paddle.concat(aux_loss_list)
                if bal_loss.dtype == paddle.float16:
                    bal_loss = paddle.cast(bal_loss, dtype=paddle.float32)
                bal_loss = bal_loss.mean()
                loss += bal_loss * self.configs.Engine.balance_loss_weight

        return loss

    def initialize_mp_dp_parameters(self):
        hcg = env.get_hcg()
        mp_group = hcg.get_model_parallel_group()
        mp_src_rank = hcg.get_model_parallel_group_src_rank()

        dp_group = hcg.get_data_parallel_group()
        dp_src_rank = hcg.get_data_parallel_group_src_rank()

        for param in self.model.parameters():
            if "expert_" in param.name:
                setattr(param, "no_sync", True)
                continue

            if not param.is_distributed:
                paddle.distributed.broadcast(
                    param.detach(),
                    src=mp_src_rank,
                    group=mp_group,
                    use_calc_stream=True)

            paddle.distributed.broadcast(
                param.detach(),
                src=dp_src_rank,
                group=dp_group,
                use_calc_stream=True)<|MERGE_RESOLUTION|>--- conflicted
+++ resolved
@@ -75,26 +75,12 @@
         default_global_tokens_num = self.configs.Global.global_batch_size * \
             self.configs.Data.Train.dataset.max_seq_len
 
-<<<<<<< HEAD
-        if log_dict.get('loss_scale', None) is not None:
-            logger.info(
-                "[train] epoch: %d, batch: %d, loss: %.9f, loss_scale: %.2f, avg_batch_cost: %.5f sec, speed: %.2f step/s, " \
-                "ips_total: %.0f tokens/s, ips: %.0f tokens/s, learning rate: %.5e"
-                % (log_dict['epoch'], log_dict['batch'], log_dict['loss'], log_dict['loss_scale'], log_dict['train_cost'], speed,
-                   speed * default_global_tokens_num, speed * default_global_tokens_num / self.data_world_size, log_dict['lr']))
-        else:
-            logger.info(
-                "[train] epoch: %d, batch: %d, loss: %.9f, avg_batch_cost: %.5f sec, speed: %.2f step/s, " \
-                "ips_total: %.0f tokens/s, ips: %.0f tokens/s, learning rate: %.5e"
-                % (log_dict['epoch'], log_dict['batch'], log_dict['loss'], log_dict['train_cost'], speed,
-                   speed * default_global_tokens_num, speed * default_global_tokens_num / self.data_world_size, log_dict['lr']))
-=======
+        loss_scale_str = "loss_scale: %.9f, ".format(log_dict['loss_scale']) if log_dict.get('loss_scale', None) is not None else ""
         logger.info(
             "[train] epoch: [%d/%d], batch: [%d/%d], loss: %.9f, avg_batch_cost: %.5f sec, speed: %.2f step/s, " \
-            "ips_total: %.0f tokens/s, ips: %.0f tokens/s, learning rate: %.5e"
+            "ips_total: %.0f tokens/s, ips: %.0f tokens/s, {}learning rate: %.5e"
             % (log_dict['epoch'], log_dict['total_epoch'], log_dict['batch'], log_dict['total_step'], log_dict['loss'],
-               log_dict['train_cost'], speed, speed * default_global_tokens_num, speed * default_global_tokens_num / self.data_world_size, log_dict['lr']))
->>>>>>> fb3bbfb0
+               log_dict['train_cost'], speed, speed * default_global_tokens_num, speed * default_global_tokens_num / self.data_world_size, loss_scale_str, log_dict['lr']))
 
     def validation_step(self, batch):
         tokens, position_ids, labels, loss_mask = batch
