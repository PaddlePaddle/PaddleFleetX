# Copyright (c) 2022 PaddlePaddle Authors. All Rights Reserved
#
# Licensed under the Apache License, Version 2.0 (the "License");
# you may not use this file except in compliance with the License.
# You may obtain a copy of the License at
#
#     http://www.apache.org/licenses/LICENSE-2.0
#
# Unless required by applicable law or agreed to in writing, software
# distributed under the License is distributed on an "AS IS" BASIS,
# WITHOUT WARRANTIES OR CONDITIONS OF ANY KIND, either express or implied.
# See the License for the specific language governing permissions and
# limitations under the License.

<<<<<<< HEAD
from .hybrid_model import (GPTModelHybrid, GPTForPretrainingPipe,
                           GPTPretrainingCriterionHybird,
                           GPTForPretrainingHybrid, GPTForGenerationHybrid)

from .single_model import GPTForPretraining, GPTPretrainingCriterion, GPTModel, GPTForGeneration
=======
from .dygraph.hybrid_model import (GPTModelHybrid, GPTForPretrainingPipe,
                                   GPTPretrainingCriterionHybird,
                                   GPTForPretrainingHybrid)

from .dygraph.single_model import GPTForPretraining, GPTPretrainingCriterion, GPTModel
>>>>>>> 046d8644
<|MERGE_RESOLUTION|>--- conflicted
+++ resolved
@@ -12,16 +12,8 @@
 # See the License for the specific language governing permissions and
 # limitations under the License.
 
-<<<<<<< HEAD
-from .hybrid_model import (GPTModelHybrid, GPTForPretrainingPipe,
-                           GPTPretrainingCriterionHybird,
-                           GPTForPretrainingHybrid, GPTForGenerationHybrid)
+from .dygraph.hybrid_model import (
+    GPTModelHybrid, GPTForPretrainingPipe, GPTPretrainingCriterionHybird,
+    GPTForPretrainingHybrid, GPTForGenerationHybrid)
 
-from .single_model import GPTForPretraining, GPTPretrainingCriterion, GPTModel, GPTForGeneration
-=======
-from .dygraph.hybrid_model import (GPTModelHybrid, GPTForPretrainingPipe,
-                                   GPTPretrainingCriterionHybird,
-                                   GPTForPretrainingHybrid)
-
-from .dygraph.single_model import GPTForPretraining, GPTPretrainingCriterion, GPTModel
->>>>>>> 046d8644
+from .dygraph.single_model import GPTForPretraining, GPTPretrainingCriterion, GPTModel, GPTForGeneration