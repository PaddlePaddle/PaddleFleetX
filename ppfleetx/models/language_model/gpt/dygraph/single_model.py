--- conflicted
+++ resolved
@@ -455,12 +455,8 @@
             scale_qk_coeff=scale_qk_coeff,
             use_recompute=use_recompute,
             recompute_granularity=recompute_granularity,
-<<<<<<< HEAD
             do_recompute=do_recompute,
             use_flash_attn=use_flash_attn)
-=======
-            do_recompute=do_recompute)
->>>>>>> fb3bbfb0
 
         self.moe_mlp = None
         if self.num_experts > 1:
