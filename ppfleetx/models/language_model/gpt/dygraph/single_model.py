# Copyright (c) 2022 PaddlePaddle Authors. All Rights Reserved.
# Copyright 2018 The OpenAI Team Authors and HuggingFace Inc. team.
# Copyright (c) 2018, NVIDIA CORPORATION.  All rights reserved.
#
# Licensed under the Apache License, Version 2.0 (the "License");
# you may not use this file except in compliance with the License.
# You may obtain a copy of the License at
#
#     http://www.apache.org/licenses/LICENSE-2.0
#
# Unless required by applicable law or agreed to in writing, software
# distributed under the License is distributed on an "AS IS" BASIS,
# WITHOUT WARRANTIES OR CONDITIONS OF ANY KIND, either express or implied.
# See the License for the specific language governing permissions and
# limitations under the License.

import collections
import logging

import paddle
import paddle.nn as nn
import paddle.nn.functional as F
import paddle.tensor as tensor
from paddle.fluid import layers
from paddle.nn.layer.transformer import _convert_param_attr_to_list
from paddle.common_ops_import import convert_dtype
import paddle.incubate as incubate
from paddle.distributed.fleet.utils import recompute
from paddle.incubate.nn import FusedLinear
from .processor import (
    LogitsProcessorList, MinLengthLogitsProcessor,
    HammingDiversityLogitsProcessor, RepetitionPenaltyLogitsProcessor,
    ForcedBOSTokenLogitsProcessor, ForcedEOSTokenLogitsProcessor)

from ppfleetx.distributed.moe import MoELayer


def get_attr(layer, name):
    if getattr(layer, name, None) is not None:
        return getattr(layer, name, None)
    else:
        return get_attr(layer._layer, name)


class ExpertLayer(nn.Layer):
    def __init__(self, d_model, d_hidden, name=None):
        super(ExpertLayer, self).__init__()

        self.htoh4 = nn.Linear(d_model, d_hidden, \
            weight_attr=nn.initializer.KaimingUniform(), \
             bias_attr=nn.initializer.Constant(value=0.0))
        self.h4toh = nn.Linear(d_hidden, d_model, \
            weight_attr=nn.initializer.KaimingUniform(), \
             bias_attr=nn.initializer.Constant(value=0.0))

        self.htoh4.weight.name = "expert_" + self.htoh4.weight.name
        self.h4toh.weight.name = "expert_" + self.h4toh.weight.name
        self.htoh4.bias.name = "expert_" + self.htoh4.bias.name
        self.h4toh.bias.name = "expert_" + self.h4toh.bias.name

    def forward(self, x):
        x = self.htoh4(x)
        x = F.gelu(x, approximate=True)
        x = self.h4toh(x)
        return x


class MultiHeadAttention(nn.Layer):
    """
    Attention mapps queries and a set of key-value pairs to outputs, and
    Multi-Head Attention performs multiple parallel attention to jointly attending
    to information from different representation subspaces.

    """

    Cache = collections.namedtuple("Cache", ["k", "v"])
    StaticCache = collections.namedtuple("StaticCache", ["k", "v"])

    def __init__(self,
                 embed_dim,
                 num_heads,
                 dropout=0.,
                 kdim=None,
                 vdim=None,
                 need_weights=False,
                 weight_attr=None,
                 bias_attr=None,
                 fuse_attn_qkv=False,
                 fused_linear=False,
                 use_recompute=False,
                 recompute_granularity="full",
                 do_recompute=True):
        super(MultiHeadAttention, self).__init__()
        self.embed_dim = embed_dim
        self.kdim = kdim if kdim is not None else embed_dim
        self.vdim = vdim if vdim is not None else embed_dim
        self.num_heads = num_heads
        self.dropout = dropout
        self.need_weights = need_weights
        self.fuse_attn_qkv = fuse_attn_qkv
        self.use_recompute = use_recompute
        self.recompute_granularity = recompute_granularity
        self.do_recompute = do_recompute

        self.head_dim = embed_dim // num_heads
        assert self.head_dim * num_heads == self.embed_dim, "embed_dim must be divisible by num_heads"

        Linear = FusedLinear if fused_linear else nn.Linear

        if self.fuse_attn_qkv:
            assert self.kdim == embed_dim
            assert self.vdim == embed_dim
            self.qkv_proj = Linear(
                embed_dim, 3 * embed_dim, weight_attr, bias_attr=bias_attr)
        else:
            self.q_proj = Linear(
                embed_dim, embed_dim, weight_attr, bias_attr=bias_attr)
            self.k_proj = Linear(
                self.kdim, embed_dim, weight_attr, bias_attr=bias_attr)
            self.v_proj = Linear(
                self.vdim, embed_dim, weight_attr, bias_attr=bias_attr)

        self.out_proj = Linear(
            embed_dim, embed_dim, weight_attr, bias_attr=bias_attr)

    def _fuse_prepare_qkv(self, query, use_cache=False, cache=None):
        mix_layer = self.qkv_proj(query)
        mix_layer = paddle.reshape_(mix_layer, [0, 0, -1, 3 * self.head_dim])
        mix_layer = paddle.transpose(mix_layer, [0, 2, 1, 3])
        q, k, v = paddle.split(mix_layer, num_or_sections=3, axis=-1)

        assert not isinstance(
            cache, self.StaticCache
        ), "cache currently does not support the StaticCache type"

        if isinstance(cache, self.Cache):
            # for decoder self-attention in inference
            k = tensor.concat([cache.k, k], axis=2)
            v = tensor.concat([cache.v, v], axis=2)
        if use_cache is True:
            cache = self.Cache(k, v)

        return (q, k, v) if use_cache is False else (q, k, v, cache)

    def _prepare_qkv(self, query, key, value, use_cache=False, cache=None):
        r"""
        Prapares linear projected queries, keys and values for usage of subsequnt
        multiple parallel attention. If `cache` is not None, using cached results
        to reduce redundant calculations.

        """
        q = self.q_proj(query)
        q = tensor.reshape(x=q, shape=[0, 0, -1, self.head_dim])
        q = tensor.transpose(x=q, perm=[0, 2, 1, 3])

        if isinstance(cache, self.StaticCache):
            # for encoder-decoder attention in inference and has cached
            k, v = cache.k, cache.v
        else:
            k, v = self.compute_kv(key, value)

        if isinstance(cache, self.Cache):
            # for decoder self-attention in inference
            k = tensor.concat([cache.k, k], axis=2)
            v = tensor.concat([cache.v, v], axis=2)
        if use_cache is True:
            cache = self.Cache(k, v)

        return (q, k, v) if use_cache is False else (q, k, v, cache)

    def compute_kv(self, key, value):
        r"""
        Applies linear projection on input keys and values, then splits heads
        (reshape and transpose) to get keys and values from different representation
        subspaces. The results are used as key-values pairs for subsequent multiple
        parallel attention.

        It is part of calculations in multi-head attention, and is provided as
        a method to pre-compute and prefetch these results, thus we can use them
        to construct cache for inference.

        """
        k = self.k_proj(key)
        v = self.v_proj(value)
        k = tensor.reshape(x=k, shape=[0, 0, -1, self.head_dim])
        k = tensor.transpose(x=k, perm=[0, 2, 1, 3])
        v = tensor.reshape(x=v, shape=[0, 0, -1, self.head_dim])
        v = tensor.transpose(x=v, perm=[0, 2, 1, 3])
        return k, v

    def gen_cache(self, key, value=None, type=Cache):
        """
        Generates cache for `forward` usage in inference accroding to arguments.
        The generated cache is an instance of `MultiHeadAttention.Cache` or an
        instance of `MultiHeadAttention.StaticCache`.
        """
        if type == MultiHeadAttention.StaticCache:  # static_kv
            k, v = self.compute_kv(key, value)
            return self.StaticCache(k, v)
        elif value is None:  # incremental_state
            k = layers.fill_constant_batch_size_like(
                input=key,
                shape=[-1, self.num_heads, 0, self.head_dim],
                dtype=key.dtype,
                value=0)
            v = layers.fill_constant_batch_size_like(
                input=key,
                shape=[-1, self.num_heads, 0, self.head_dim],
                dtype=key.dtype,
                value=0)
            return self.Cache(k, v)
        else:
            # incremental_state with initial value, mainly for usage like UniLM
            return self.Cache(key, value)

    def core_attn(self, q, k, v, attn_mask=None):
        # scale dot product attention
        product = paddle.matmul(
            x=q, y=k, transpose_y=True) * self.head_dim**-0.5

        if attn_mask is not None:
            product = product + attn_mask
            weights = F.softmax(product)
        else:
            weights = incubate.softmax_mask_fuse_upper_triangle(product)

        if self.dropout:
            weights = F.dropout(
                weights,
                self.dropout,
                training=self.training,
                mode="upscale_in_train")

<<<<<<< HEAD

=======
>>>>>>> b93b9d08
        out = paddle.matmul(weights, v)

        # combine heads
        out = tensor.transpose(out, perm=[0, 2, 1, 3])
        out = tensor.reshape(x=out, shape=[0, 0, -1])

        return out, weights

    def forward(self,
                query,
                key,
                value,
                attn_mask=None,
                use_cache=False,
                cache=None):
        r"""
        Applies multi-head attention to map queries and a set of key-value pairs
        to outputs.
        """
        key = query if key is None else key
        value = query if value is None else value
        # compute q ,k ,v
        if use_cache is False:
            if self.fuse_attn_qkv:
                q, k, v = self._fuse_prepare_qkv(query, use_cache, cache)
            else:
                q, k, v = self._prepare_qkv(query, key, value, use_cache,
                                            cache)
        else:
            if self.fuse_attn_qkv:
                q, k, v, cache = self._fuse_prepare_qkv(query, use_cache,
                                                        cache)
            else:
                q, k, v, cache = self._prepare_qkv(query, key, value,
                                                   use_cache, cache)

        if self.use_recompute and self.recompute_granularity == "core_attn" and self.do_recompute:
            out, weights = recompute(self.core_attn, q, k, v, attn_mask)
        else:
            out, weights = self.core_attn(q, k, v, attn_mask=attn_mask)

        # project to output
        out = self.out_proj(out)

        outs = [out]
        if self.need_weights:
            outs.append(weights)
        if use_cache:
            outs.append(cache)
        return out if len(outs) == 1 else tuple(outs)


class TransformerDecoder(nn.Layer):
    """
    TransformerDecoder is a stack of N decoder layers.
    """

    def __init__(self,
                 decoder_layers,
                 num_layers,
                 norm=None,
                 hidden_size=None,
                 use_recompute=False,
                 recompute_granularity="full",
                 no_recompute_layers=None):
        super(TransformerDecoder, self).__init__()

        if no_recompute_layers is None:
            no_recompute_layers = []
        self.no_recompute_layers = no_recompute_layers

        self.num_layers = num_layers
        self.layers = decoder_layers
        self.norm = norm
        self.use_recompute = use_recompute
        self.recompute_granularity = recompute_granularity
        if norm == "LayerNorm":
            self.norm = nn.LayerNorm(hidden_size, epsilon=1e-5)
        elif norm is not None:
            raise ValueError("Only support LayerNorm")

    def forward(self,
                tgt,
                memory,
                tgt_mask=None,
                memory_mask=None,
                use_cache=False,
                cache=None):
        r"""
        Applies a stack of N Transformer decoder layers on inputs. If `norm` is
        provided, also applies layer normalization on the output of last decoder
        layer.
        """
        output = tgt
        new_caches = []

        for i, mod in enumerate(self.layers):
            if cache is None:
                if use_cache:
                    output, new_cache = mod(output,
                                            memory,
                                            tgt_mask=tgt_mask,
                                            use_cache=use_cache,
                                            cache=cache)
                    new_caches.append(new_cache)
                else:
                    if self.use_recompute and self.recompute_granularity == "full" and i not in self.no_recompute_layers:
                        output = recompute(mod, output, memory, tgt_mask,
                                           use_cache, cache)
                    else:
                        output = mod(output, memory, tgt_mask, use_cache,
                                     cache)
            else:
                output, new_cache = mod(output,
                                        memory,
                                        tgt_mask=tgt_mask,
                                        use_cache=use_cache,
                                        cache=cache[i])
                new_caches.append(new_cache)

        if self.norm is not None:
            output = self.norm(output)
        return output if use_cache is False else (output, new_caches)

    def gen_cache(self, memory, do_zip=False):
        r"""
        Generates cache for `forward` usage. The generated cache is a list, and
        each element in it is a tuple( :code:`(incremental_cache, static_cache)` )
        produced by `TransformerDecoderLayer.gen_cache`. See `TransformerDecoderLayer.gen_cache`
        for more details. If `do_zip` is True, apply `zip` on these tuples to get
        a list with two elements.
       """
        cache = [layer.gen_cache(memory) for layer in self.layers]
        if do_zip:
            cache = list(zip(*cache))
        return cache


class TransformerDecoderLayer(nn.Layer):
    """
    The transformer decoder layer.

    It contains multiheadattention and some linear layers.
    """

    def __init__(self,
                 d_model,
                 nhead,
                 dim_feedforward,
                 dropout=0.1,
                 activation="gelu",
                 attn_dropout=None,
                 act_dropout=None,
                 normalize_before=True,
                 weight_attr=None,
                 bias_attr=None,
                 fused_linear=False,
                 fuse_attn_qkv=False,
                 moe_configs=None,
                 use_recompute=False,
                 recompute_granularity="full",
                 do_recompute=True,
                 skip_quant_tensors=[]):
        self._config = locals()
        self._config.pop("self")
        self._config.pop("__class__", None)  # py3

        super(TransformerDecoderLayer, self).__init__()
        attn_dropout = dropout if attn_dropout is None else attn_dropout
        act_dropout = dropout if act_dropout is None else act_dropout
        self.normalize_before = normalize_before
        self.use_recompute = use_recompute
        self.recompute_granularity = recompute_granularity
        self.do_recompute = do_recompute

        self.expert_mode = False
        # moe config
        if moe_configs is not None:
            self.gate = moe_configs.get('gate', 'gshard')
            self.top_k = moe_configs.get('top_k', 2)
            self.num_experts = moe_configs.get('num_experts', 1)
            self.expert_mode = moe_configs.get('expert_mode', False)

        weight_attrs = _convert_param_attr_to_list(weight_attr, 3)
        bias_attrs = _convert_param_attr_to_list(bias_attr, 3)

        Linear = FusedLinear if fused_linear else nn.Linear

        self.self_attn = MultiHeadAttention(
            d_model,
            nhead,
            dropout=attn_dropout,
            weight_attr=weight_attrs[0],
            bias_attr=bias_attrs[0],
            fused_linear=fused_linear,
            fuse_attn_qkv=fuse_attn_qkv,
            use_recompute=use_recompute,
            recompute_granularity=recompute_granularity,
            do_recompute=do_recompute)

        if self.expert_mode:
            experts_list = nn.LayerList([
                ExpertLayer(d_model, dim_feedforward)
                for e in range(self.num_experts)
            ])

            self.moe_mlp = MoELayer(
                d_model=d_model,
                experts=experts_list,
                gate=self.gate,
                top_k=self.top_k,
                recompute_interval=int(self.use_recompute))
        else:
            self.linear1 = Linear(
                d_model,
                dim_feedforward,
                weight_attrs[2],
                bias_attr=bias_attrs[2])
            self.linear2 = Linear(
                dim_feedforward,
                d_model,
                weight_attrs[2],
                bias_attr=bias_attrs[2])

            if 'linear1' in skip_quant_tensors:
                self.linear1.skip_quant = True

            if 'linear2' in skip_quant_tensors:
                self.linear2.skip_quant = True

        self.norm1 = nn.LayerNorm(d_model, epsilon=1e-5)
        self.norm2 = nn.LayerNorm(d_model, epsilon=1e-5)
        self.dropout1 = nn.Dropout(dropout, mode="upscale_in_train")
        self.dropout2 = nn.Dropout(act_dropout, mode="upscale_in_train")
        if activation == 'gelu':
            self.activation = nn.GELU(approximate=True)
        else:
            self.activation = getattr(F, activation)

    def forward(self, tgt, memory, tgt_mask=None, use_cache=False, cache=None):
        residual = tgt

        if self.normalize_before:
            tgt = self.norm1(tgt)

        if use_cache is False:
            if self.use_recompute and self.recompute_granularity == "full_attn" and self.do_recompute:
                tgt = recompute(self.self_attn, tgt, None, None, tgt_mask,
                                use_cache, cache)
            else:
                tgt = self.self_attn(tgt, tgt, tgt, tgt_mask, use_cache, cache)
        else:
            tgt, incremental_cache = self.self_attn(tgt, tgt, tgt, tgt_mask,
                                                    use_cache, cache)
        tgt = residual + self.dropout1(tgt)
        if not self.normalize_before:
            tgt = self.norm1(tgt)

        residual = tgt
        if self.normalize_before:
            tgt = self.norm2(tgt)

        if self.expert_mode:
            tgt = self.moe_mlp(tgt)
        else:
            tgt = self.dropout2(
                self.linear2(self.activation(self.linear1(tgt))))

        tgt = residual + tgt

        if not self.normalize_before:
            tgt = self.norm2(tgt)

        return tgt if use_cache is False else (tgt, incremental_cache)

    def gen_cache(self, memory):
        incremental_cache = self.self_attn.gen_cache(
            memory, type=self.self_attn.Cache)
        return incremental_cache


class GPTEmbeddings(nn.Layer):
    """
    Include embeddings from word and position embeddings.
    """

    def __init__(self,
                 vocab_size,
                 hidden_size=768,
                 hidden_dropout_prob=0.1,
                 max_position_embeddings=512,
                 type_vocab_size=16,
                 initializer_range=0.02,
                 freeze_embedding=False):
        super(GPTEmbeddings, self).__init__()
        self.word_embeddings = nn.Embedding(
            vocab_size,
            hidden_size,
            weight_attr=paddle.ParamAttr(initializer=nn.initializer.Normal(
                mean=0.0, std=initializer_range)))

        self.position_embeddings = nn.Embedding(
            max_position_embeddings,
            hidden_size,
            weight_attr=paddle.ParamAttr(initializer=nn.initializer.Normal(
                mean=0.0, std=initializer_range)))

        if freeze_embedding:
            self.word_embeddings.weight.learning_rate = 0.0
            self.position_embeddings.weight.learning_rate = 0.0

        self.dropout = nn.Dropout(hidden_dropout_prob)

    def forward(self, input_ids, position_ids=None):
        if position_ids is None:
            ones = paddle.ones_like(input_ids, dtype="int64")
            seq_length = paddle.cumsum(ones, axis=-1)
            position_ids = seq_length - ones

        input_embedings = self.word_embeddings(input_ids)
        position_embeddings = self.position_embeddings(position_ids)
        embeddings = input_embedings + position_embeddings
        embeddings = self.dropout(embeddings)
        return embeddings


class GPTModel(nn.Layer):
    def __init__(self,
                 vocab_size=51200,
                 hidden_size=768,
                 num_layers=12,
                 num_attention_heads=12,
                 ffn_hidden_size=3072,
                 hidden_dropout_prob=0.1,
                 attention_probs_dropout_prob=0.1,
                 max_position_embeddings=512,
                 type_vocab_size=16,
                 use_recompute=False,
                 initializer_range=0.02,
                 moe_configs=None,
                 fused_linear=False,
                 fuse_attn_qkv=False,
                 recompute_granularity="full",
                 sequence_parallel=False,
                 no_recompute_layers=None,
                 skip_tensor_map={},
                 freeze_embedding=False):

        super(GPTModel, self).__init__()

        if no_recompute_layers is None:
            no_recompute_layers = []
        self.initializer_range = initializer_range
        self.hidden_size = hidden_size
        self.vocab_size = vocab_size

        self.embeddings = GPTEmbeddings(
            vocab_size, hidden_size, hidden_dropout_prob,
            max_position_embeddings, type_vocab_size, self.initializer_range,
            freeze_embedding)

        decoder_layers = nn.LayerList()
        for i in range(num_layers):
            decoder_layers.append(
                TransformerDecoderLayer(
                    d_model=hidden_size,
                    nhead=num_attention_heads,
                    dim_feedforward=ffn_hidden_size,
                    dropout=hidden_dropout_prob,
                    activation="gelu",
                    attn_dropout=attention_probs_dropout_prob,
                    act_dropout=hidden_dropout_prob,
                    weight_attr=paddle.ParamAttr(
                        initializer=nn.initializer.Normal(
                            mean=0.0, std=self.initializer_range)),
                    bias_attr=None,
                    fused_linear=fused_linear,
                    fuse_attn_qkv=fuse_attn_qkv,
                    moe_configs=moe_configs,
                    use_recompute=use_recompute,
                    recompute_granularity=recompute_granularity,
                    do_recompute=i not in no_recompute_layers,
                    skip_quant_tensors=skip_tensor_map.get('block_{}'.format(
                        i), [])))

        self.decoder = TransformerDecoder(
            decoder_layers,
            num_layers,
            norm="LayerNorm",
            hidden_size=hidden_size,
            use_recompute=use_recompute,
            recompute_granularity=recompute_granularity,
            no_recompute_layers=no_recompute_layers)

    def forward(self,
                input_ids,
                position_ids=None,
                attention_mask=None,
                use_cache=False,
                cache=None):

        if position_ids is None:
            past_length = 0
            if cache is not None:
                past_length = paddle.shape(attention_mask)[-1] - 1
            position_ids = paddle.arange(
                past_length,
                paddle.shape(input_ids)[-1] + past_length,
                dtype=input_ids.dtype)
            position_ids = position_ids.unsqueeze(0)
            # .expand_as(input_ids)
            position_ids = paddle.expand_as(position_ids, input_ids)
        embedding_output = self.embeddings(
            input_ids=input_ids, position_ids=position_ids)

        # fused_soiftmax_with_triangular is only suppported on GPU/DCU.
        # If on non-GPU devices, we use user defined mask and non-fused softmax.
        if self.training == False or not paddle.is_compiled_with_cuda():
            # TODO, use registered buffer
            causal_mask = paddle.tensor.triu(
                paddle.ones(
                    (paddle.shape(input_ids)[-1], paddle.shape(input_ids)[-1]))
                * -1e4,
                diagonal=1)
            if attention_mask is not None:
                if len(attention_mask.shape) == 2:
                    attention_mask = attention_mask[:, None, None, :]
                attention_mask = attention_mask + causal_mask
            else:
                attention_mask = causal_mask
            # The tensor returned by triu not in static graph.
            attention_mask.stop_gradient = True

        encoder_outputs = self.decoder(
            embedding_output,
            memory=None,
            tgt_mask=None if self.training and paddle.is_compiled_with_cuda()
            else attention_mask,  # use softmax_mask_fuse_upper_triangle
            use_cache=use_cache,
            cache=cache)

        return encoder_outputs


class GPTForPretraining(nn.Layer):
    """
    GPT Model with pretraining tasks on top.

    Args:
        gpt (:class:`GPTModel`):
            An instance of :class:`GPTModel`.

    """

    def __init__(self, gpt):
        super(GPTForPretraining, self).__init__()
        self.gpt = gpt

    def forward(self,
                input_ids,
                position_ids=None,
                attention_mask=None,
                masked_positions=None,
                use_cache=False,
                cache=None):

        outputs = self.gpt(input_ids,
                           position_ids=position_ids,
                           attention_mask=attention_mask,
                           use_cache=use_cache,
                           cache=cache)
        if use_cache:
            encoder_outputs, cached_kvs = outputs[:2]
        else:
            encoder_outputs = outputs
        logits = paddle.matmul(
            encoder_outputs,
            get_attr(self.gpt.embeddings.word_embeddings, "weight"),
            transpose_y=True)

        if use_cache:
            return logits, cached_kvs
        else:
            return logits


class GPTPretrainingCriterion(nn.Layer):
    """
    Criterion for GPT. It calculates the final loss.
    """

    def __init__(self, topo=None):
        super(GPTPretrainingCriterion, self).__init__()
        self.loss_func = paddle.nn.CrossEntropyLoss(reduction="none")

    def forward(self, prediction_scores, masked_lm_labels, loss_mask):
        """
        Args:
            prediction_scores(Tensor):
                The logits of masked token prediction. Its data type should be float32 and
                its shape is [batch_size, sequence_length, vocab_size].
            masked_lm_labels(Tensor):
                The labels of the masked language modeling, the dimensionality of `masked_lm_labels`
                is equal to `prediction_scores`. Its data type should be int64 and
                its shape is [batch_size, sequence_length, 1].
            loss_mask(Tensor):
                Mask used for calculating the loss of the masked language modeling to avoid
                calculating some unwanted tokens.
                Its data type should be float32 and its shape is [batch_size, sequence_length, 1].

        Returns:
            Tensor: The pretraining loss. Its data type should be float32 and its shape is [1].

        """
        masked_lm_loss = self.loss_func(prediction_scores,
                                        masked_lm_labels.unsqueeze(2))

        loss_mask = loss_mask.reshape([-1])
        masked_lm_loss = paddle.sum(masked_lm_loss.reshape([-1]) * loss_mask)
        loss = masked_lm_loss / loss_mask.sum()
        return loss


class GPTForSequenceClassification(nn.Layer):
    """
    GPT Model with a sequence classification/regression head on top (a linear layer on top of the pooled output) e.g.
    for GLUE tasks.
    Args:
        gpt (:class:`GPTModel`):
            An instance of GPTModel.
        num_classes (int, optional):
            The number of classes. Defaults to `2`.
            
    """

    def __init__(self, gpt, num_classes=2):
        super(GPTForSequenceClassification, self).__init__()
        self.gpt = gpt
        self.score = nn.Linear(
            self.gpt.hidden_size, num_classes, bias_attr=False)

        from paddle.nn.initializer import Normal
        normal_ = Normal(std=self.gpt.initializer_range)
        normal_(self.score.weight)

    def forward(self, input_ids, position_ids=None, attention_mask=None):

        output = self.gpt(input_ids,
                          position_ids=position_ids,
                          attention_mask=attention_mask)

        logits = self.score(output)
        # padding index maybe 0
        eos_token_id = 0
        # sequence_lengths shape [bs,]
        sequence_lengths = (input_ids != eos_token_id).astype("int64").sum(
            axis=-1) - 1

        pooled_logits = logits.gather_nd(
            paddle.stack(
                [paddle.arange(output.shape[0]), sequence_lengths], axis=-1))

        return pooled_logits


class GPTForGeneration(nn.Layer):
    """
    GPT Model with pretraining tasks on top.

    Args:
        gpt (:class:`GPTModel`):
            An instance of :class:`GPTModel`.

    """

    def __init__(self, gpt, configs):
        super(GPTForGeneration, self).__init__()
        self.gpt = gpt
        self.configs = configs

        self.max_length = self.configs.get('max_dec_len', 20)
        self.min_length = self.configs.get('min_dec_len', 0)
        self.decode_strategy = self.configs.get('decode_strategy', 'sampling')
        self.temperature = self.configs.get('temperature', 1.0)
        self.top_k = self.configs.get('top_k', 0)
        self.top_p = self.configs.get('top_p', 1.0)
        self.use_topp_sampling = self.configs.get('use_topp_sampling', False)
        self.inference = self.configs.get('inference', False)
        self.repetition_penalty = self.configs.get('repetition_penalty', 1.0)
        self.num_beams = self.configs.get('num_beams', 1)
        self.num_beam_groups = self.configs.get('num_beam_groups', 1)
        self.length_penalty = self.configs.get('length_penalty', 0.0)
        self.early_stopping = self.configs.get('early_stopping', False)
        self.bos_token_id = self.configs.get('bos_token_id', None)
        self.eos_token_id = self.configs.get('eos_token_id', None)
        self.pad_token_id = self.configs.get('pad_token_id', None)
        self.decoder_start_token_id = self.configs.get(
            'decoder_start_token_id', None)
        self.forced_bos_token_id = self.configs.get('forced_bos_token_id',
                                                    None)
        self.forced_eos_token_id = self.configs.get('forced_eos_token_id',
                                                    None)
        self.num_return_sequences = self.configs.get('num_return_sequences', 1)
        self.diversity_rate = self.configs.get('diversity_rate', 0.0)
        self.use_cache = self.configs.get('use_cache', True)

    def prepare_input_ids_for_generation(self,
                                         bos_token_id,
                                         encoder_output=None):
        batch_size = 1
        if bos_token_id is None:
            raise ValueError("`bos_token_id` should be defined when no "
                             "`input_ids` are provided.")
        if encoder_output is not None:
            batch_size = encoder_output.shape[0]
        return paddle.ones([batch_size, 1], dtype="int64") * bos_token_id

    def prepare_attention_mask_for_generation(self, input_ids, pad_token_id,
                                              eos_token_id):
        is_pad_token_in_inputs_ids = (pad_token_id is not None) and paddle.any(
            input_ids == pad_token_id).numpy().item()
        is_pad_token_not_equal_to_eos_token_id = (eos_token_id is None) or (
            (eos_token_id is not None) and (pad_token_id != eos_token_id))
        if is_pad_token_in_inputs_ids and is_pad_token_not_equal_to_eos_token_id:
            attention_mask = (input_ids == pad_token_id
                              ).astype(paddle.get_default_dtype()) * -1e9
        else:
            attention_mask = paddle.zeros_like(
                input_ids, dtype=paddle.get_default_dtype())
        return paddle.unsqueeze(attention_mask, axis=[1, 2])

    def update_scores_for_generation(self, scores, next_scores, length,
                                     unfinished_flag):
        # update scores

        unfinished_scores = (scores * length + next_scores) / (length + 1)
        scores = paddle.where(unfinished_flag, unfinished_scores, scores)
        return scores

    def get_logits_processor(self,
                             min_length=None,
                             max_length=None,
                             eos_token_id=None,
                             forced_bos_token_id=None,
                             forced_eos_token_id=None,
                             num_beams=1,
                             num_beam_groups=1,
                             diversity_rate=0.0,
                             repetition_penalty=None):
        processors = LogitsProcessorList()

        if min_length is not None and eos_token_id is not None and min_length > -1:
            processors.append(
                MinLengthLogitsProcessor(min_length, eos_token_id))
        if num_beam_groups > 1 and diversity_rate > 0.0:
            processors.append(
                HammingDiversityLogitsProcessor(
                    diversity_rate=diversity_rate,
                    num_beams=num_beams,
                    num_beam_groups=num_beam_groups))
        if repetition_penalty is not None and repetition_penalty != 1.0:
            processors.append(
                RepetitionPenaltyLogitsProcessor(penalty=repetition_penalty))
        if forced_bos_token_id is not None:
            processors.append(
                ForcedBOSTokenLogitsProcessor(forced_bos_token_id))
        if forced_eos_token_id is not None:
            processors.append(
                ForcedEOSTokenLogitsProcessor(max_length, forced_eos_token_id))
        # TODO
        # Add more pre_processing for distribution

        return processors

    def expand_inputs_for_generation(self,
                                     input_ids,
                                     expand_size,
                                     attention_mask=None,
                                     **model_kwargs):

        index = paddle.tile(
            paddle.arange(paddle.shape(input_ids)[0]).unsqueeze(-1),
            [1, expand_size]).reshape([-1])

        input_ids = paddle.gather(input_ids, index)

        if attention_mask is not None:
            model_kwargs["attention_mask"] = paddle.gather(attention_mask,
                                                           index)

        if "token_type_ids" in model_kwargs and model_kwargs[
                "token_type_ids"] is not None:
            token_type_ids = model_kwargs["token_type_ids"]
            model_kwargs["token_type_ids"] = paddle.gather(token_type_ids,
                                                           index)

        if "position_ids" in model_kwargs and model_kwargs[
                "position_ids"] is not None:
            position_ids = model_kwargs["position_ids"]
            model_kwargs["position_ids"] = paddle.gather(position_ids, index)

        if "seq_len" in model_kwargs and model_kwargs["seq_len"] is not None:
            seq_len = model_kwargs["seq_len"]
            model_kwargs["seq_len"] = paddle.gather(seq_len, index)

        if "encoder_output" in model_kwargs and model_kwargs[
                "encoder_output"] is not None:
            encoder_output = model_kwargs["encoder_output"]
            model_kwargs["encoder_output"] = paddle.gather(encoder_output,
                                                           index)

        if "role_ids" in model_kwargs and model_kwargs["role_ids"] is not None:
            role_ids = model_kwargs["role_ids"]
            model_kwargs["role_ids"] = paddle.gather(role_ids, index)

        return input_ids, model_kwargs

    def prepare_inputs_for_generation(self,
                                      input_ids,
                                      use_cache=False,
                                      cache=None,
                                      **kwargs):
        # only last token for inputs_ids if cache is defined in kwargs
        position_ids = kwargs.get("position_ids", None)
        attention_mask = kwargs.get("attention_mask", None)
        if attention_mask is not None:
            if len(attention_mask.shape) == 4:
                attention_mask = attention_mask[:, -1, -1, :]
            if "int" in paddle.common_ops_import.convert_dtype(
                    attention_mask.dtype):
                attention_mask = (1.0 - attention_mask) * -1e4
        return {
            "input_ids": input_ids,
            "position_ids": position_ids,
            "attention_mask": attention_mask,
            "cache": cache
        }

    def update_model_kwargs_for_generation(self,
                                           next_tokens,
                                           outputs,
                                           model_kwargs,
                                           is_encoder_decoder=False):
        # Update the model inputs during generation.
        # Note that If `token_type_ids` and `attention_mask` in `model_kwargs`
        # and they contain pad value, the result vectors updated by this method
        # may be different from expected. In this case, you need to rewrite the
        # method.

        # update cache
        if isinstance(outputs, tuple):
            model_kwargs["cache"] = outputs[1]

        # update token_type_ids with last value
        if "token_type_ids" in model_kwargs and model_kwargs[
                "token_type_ids"] is not None:
            token_type_ids = model_kwargs["token_type_ids"]
            model_kwargs["token_type_ids"] = paddle.concat(
                [token_type_ids, token_type_ids[:, -1:]], axis=-1)

        # update position_ids
        if "position_ids" in model_kwargs and model_kwargs[
                "position_ids"] is not None:
            position_ids = model_kwargs["position_ids"]
            model_kwargs["position_ids"] = position_ids[:, -1:] + 1

        # update attention_mask
        if not is_encoder_decoder and "attention_mask" in model_kwargs:
            attention_mask = model_kwargs["attention_mask"]
            # nn.Pad2D don't support the data type `bool`
            if convert_dtype(attention_mask.dtype) == 'bool':
                attention_mask = paddle.cast(attention_mask, 'int64')
            if len(attention_mask.shape) == 4:
                attention_mask = nn.Pad2D(
                    [0, 0, 0, 1], mode='replicate')(attention_mask)
                attention_mask = nn.Pad2D(
                    [0, 1, 0, 0], value=-1e4)(attention_mask)
                dtype = convert_dtype(attention_mask.dtype)
                if 'int' in dtype:
                    attention_mask[:, :, -1, -1] = 1
                elif 'float' in dtype:
                    attention_mask[:, :, -1, -1] = 0.0
                else:
                    raise ValueError(
                        'The data type of input `attention_mask` must '
                        'be bool, int or float')
            else:
                attention_mask = paddle.concat(
                    [
                        attention_mask, paddle.ones(
                            [attention_mask.shape[0], 1], dtype="int64")
                    ],
                    axis=-1)
            model_kwargs["attention_mask"] = attention_mask

        # update role_ids
        if "role_ids" in model_kwargs and model_kwargs["role_ids"] is not None:
            role_ids = model_kwargs["role_ids"]
            model_kwargs["role_ids"] = paddle.concat(
                [role_ids, role_ids[:, -1:]], axis=-1)

        model_kwargs['res'] = paddle.concat(
            [model_kwargs['res'], next_tokens], axis=1)

        return model_kwargs

    def sample(self,
               input_ids,
               logits_processors,
               max_length,
               pad_token_id,
               eos_token_id,
               top_k=None,
               top_p=None,
               temperature=None,
               min_tokens_to_keep=1,
               **model_kwargs):
        def TopKProcess(probs, top_k, min_tokens_to_keep):
            top_k = min(max(top_k, min_tokens_to_keep), probs.shape[-1])
            # Remove all tokens with a probability less than the last token of the top-k
            topk_probs, _ = paddle.topk(probs, k=top_k)
            probs = paddle.where(probs >= topk_probs[:, -1:], probs,
                                 paddle.full_like(probs, 0.0))
            return probs

        def TopPProcess(probs, top_p, min_tokens_to_keep):
            sorted_probs = paddle.sort(probs, descending=True)
            sorted_indices = paddle.argsort(probs, descending=True)
            cumulative_probs = paddle.cumsum(sorted_probs, axis=-1)

            # Remove tokens with cumulative probs above the top_p, But keep at
            # least min_tokens_to_keep tokens
            sorted_indices_to_remove = cumulative_probs > top_p
            if min_tokens_to_keep > 1:
                # Set 'min_tokens_to_keep - 1' because the first token is kept
                sorted_indices_to_remove[:, :min_tokens_to_keep - 1] = 0
            # Keep the first token
            sorted_indices_to_remove = paddle.cast(
                sorted_indices_to_remove, dtype='int64')
            sorted_indices_to_remove[:, 1:] = (
                sorted_indices_to_remove[:, :-1].clone())
            sorted_indices_to_remove[:, 0] = 0

            # Scatter sorted tensors to original indexing
            sorted_indices = sorted_indices + paddle.arange(probs.shape[
                0]).unsqueeze(-1) * probs.shape[-1]
            condition = paddle.scatter(sorted_indices_to_remove.flatten(),
                                       sorted_indices.flatten(),
                                       sorted_indices_to_remove.flatten())
            condition = paddle.cast(condition, 'bool').reshape(probs.shape)
            probs = paddle.where(condition,
                                 paddle.full_like(probs, 0.0), probs)
            return probs

        batch_size, cur_len = input_ids.shape
        # used for compute on gpu, avoid memcpy D2H
        cur_len_gpu = paddle.full([1], cur_len, dtype='int64')

        origin_len = input_ids.shape[1]
        # used for compute on gpu, avoid memcpy D2H
        origin_len_gpu = paddle.full([1], origin_len, dtype='int64')

        unfinished_flag = paddle.full([batch_size, 1], True, dtype='bool')
        scores = paddle.full(
            [batch_size, 1], 0.0, dtype=paddle.get_default_dtype())

        res = paddle.assign(input_ids)
        model_kwargs['res'] = res

        # use_cache is immutable, we split it off other mutable kwargs.
        assert 'use_cache' in model_kwargs
        immutable = {'use_cache': model_kwargs['use_cache']}
        del model_kwargs['use_cache']

        def _forward_(**args):
            model_inputs = self.prepare_inputs_for_generation(
                input_ids, **args, **immutable)
            return self.gpt(**model_inputs, **immutable)

        def _post_process_(outputs, input_ids, cur_len, origin_len, scores,
                           unfinished_flag, model_kwargs):

            logits = outputs[0] if isinstance(outputs, tuple) else outputs

            logits = paddle.matmul(
                logits,
                self.gpt.embeddings.word_embeddings.weight,
                transpose_y=True)

            # [batch_size, vocab_size]
            logits = logits[:, -1, :]

            # pre-process distribution
            logits = logits_processors(input_ids, logits)

            # sample
            origin_probs = F.softmax(logits)
            if temperature is None or temperature == 1.0:
                probs = paddle.assign(origin_probs)
                origin_probs = paddle.log(origin_probs)
            else:
                origin_probs = paddle.log(origin_probs)
                logits = logits / temperature
                probs = F.softmax(logits)
            if top_k is not None and top_k != 0:
                probs = TopKProcess(probs, top_k, min_tokens_to_keep)
            if top_p is not None and top_p < 1.0:
                if self.use_topp_sampling:
                    try:
                        from ppfleetx_ops import topp_sampling
                    except ImportError:
                        raise ImportError(
                            "please install ppfleetx_ops by 'cd ppfleetx/ops && python setup_cuda.py install'!"
                        )
                    top_ps_tensor = paddle.full(
                        shape=[paddle.shape(probs)[0]],
                        fill_value=top_p,
                        dtype=probs.dtype)
                    next_tokens = topp_sampling(probs, top_ps_tensor)
                else:
                    probs = TopPProcess(probs, top_p, min_tokens_to_keep)

            if not self.use_topp_sampling:
                next_tokens = paddle.multinomial(probs)

            next_scores = paddle.index_sample(origin_probs, next_tokens)

            if eos_token_id is not None:
                next_tokens = paddle.where(
                    unfinished_flag, next_tokens,
                    paddle.full_like(next_tokens, pad_token_id))

            scores = self.update_scores_for_generation(
                scores, next_scores, cur_len - origin_len, unfinished_flag)

            input_ids = next_tokens

            if eos_token_id is not None:
                unfinished_flag = paddle.logical_and(
                    unfinished_flag, next_tokens != eos_token_id)

            model_kwargs = self.update_model_kwargs_for_generation(
                next_tokens,
                outputs,
                model_kwargs,
                is_encoder_decoder=self.is_encoder_decoder)

            return input_ids, scores, unfinished_flag, model_kwargs

        # Note(GuoxiaWang):Pre-while call for inference, simulate a do while loop statement
        # the value in model_kwargs should be tensor before while loop
        outputs = _forward_(**model_kwargs)

        input_ids, scores, unfinished_flag, model_kwargs = _post_process_(
            outputs, input_ids, cur_len_gpu, origin_len_gpu, scores,
            unfinished_flag, model_kwargs)
        if not self.inference:
            cur_len += 1
        else:
            # Note(ZhenyuLi): Avoid the synchronization caused by scale in dy2static
            paddle.increment(cur_len)
        paddle.increment(cur_len_gpu)

        attn_mask = model_kwargs['attention_mask']
        # make the shape of attention_mask = (-1, -1, -1, -1) in dy2static.
        model_kwargs['attention_mask'] = paddle.reshape(
            attn_mask, paddle.shape(attn_mask))
        model_kwargs['cache'] = outputs[1] if isinstance(outputs,
                                                         tuple) else None
        while cur_len < max_length:
            # Note(GuoxiaWang): Remove outputs = _forward_(**model_kwargs) 
            # and change it to pass directly to _post_process_ to avoid 
            # closed-loop problem of dynamic-to-static model
            input_ids, scores, unfinished_flag, model_kwargs = _post_process_(
                _forward_(**model_kwargs), input_ids, cur_len_gpu,
                origin_len_gpu, scores, unfinished_flag, model_kwargs)
            if not self.inference:
                cur_len += 1
            else:
                # Note(ZhenyuLi): Avoid the synchronization caused by scale in dy2static
                paddle.increment(cur_len)
            paddle.increment(cur_len_gpu)

            if not paddle.any(unfinished_flag):
                break

        return model_kwargs['res'][:, origin_len:], scores

    def forward(self, input_ids=None, **model_kwargs):

        max_length = self.max_length
        min_length = self.min_length
        decode_strategy = self.decode_strategy
        temperature = self.temperature
        top_k = self.top_k
        top_p = self.top_p
        repetition_penalty = self.repetition_penalty
        num_beams = self.num_beams
        num_beam_groups = self.num_beam_groups
        length_penalty = self.length_penalty
        early_stopping = self.early_stopping
        bos_token_id = self.bos_token_id
        eos_token_id = self.eos_token_id
        pad_token_id = self.pad_token_id
        decoder_start_token_id = self.decoder_start_token_id
        forced_bos_token_id = self.forced_bos_token_id
        forced_eos_token_id = self.forced_eos_token_id
        num_return_sequences = self.num_return_sequences
        diversity_rate = self.diversity_rate
        use_cache = self.use_cache

        assert (
            decode_strategy in ["greedy_search", "sampling", "beam_search"]
        ), "`decode_strategy` must be one of 'greedy_search', 'sampling' or 'beam_search' but received {}.".format(
            decode_strategy)

        bos_token_id = bos_token_id if bos_token_id is not None else getattr(
            self.gpt, 'bos_token_id', None)
        eos_token_id = eos_token_id if eos_token_id is not None else getattr(
            self.gpt, 'eos_token_id', None)
        pad_token_id = pad_token_id if pad_token_id is not None else getattr(
            self.gpt, 'pad_token_id', None)
        forced_bos_token_id = forced_bos_token_id if forced_bos_token_id is not None else getattr(
            self.gpt, 'forced_bos_token_id', None)
        forced_eos_token_id = forced_eos_token_id if forced_eos_token_id is not None else getattr(
            self.gpt, 'forced_eos_token_id', None)
        decoder_start_token_id = decoder_start_token_id if decoder_start_token_id is not None else getattr(
            self.gpt, 'decoder_start_token_id', None)

        # params check
        if input_ids is None:
            # Init `input_ids` with bos_token_id
            input_ids = self.prepare_input_ids_for_generation(bos_token_id)

        if model_kwargs.get("attention_mask", None) is None:
            # TODO
            # Init `attention_mask` depending on `pad_token_id`
            model_kwargs[
                "attention_mask"] = self.prepare_attention_mask_for_generation(
                    input_ids, pad_token_id, eos_token_id)

        if model_kwargs.get("position_ids", None) is None:
            model_kwargs['position_ids'] = paddle.arange(
                0,
                paddle.shape(model_kwargs['attention_mask'])[-1],
                dtype=input_ids.dtype).unsqueeze(0)

        self.is_encoder_decoder = False

        model_kwargs["use_cache"] = use_cache

        if self.inference:
            # Note(ZhenyuLi): Avoid the synchronization caused by scale in dy2static
            min_len = input_ids.shape[-1]
            max_len = input_ids.shape[-1]
            paddle.increment(min_len, min_length)
            paddle.increment(max_len, max_length)
        else:
            input_len = input_ids.shape[-1]
            max_len = max_length + input_len
            min_len = min_length + input_len

        logits_processors = self.get_logits_processor(
            min_length=min_len,
            max_length=max_len,
            eos_token_id=eos_token_id,
            forced_bos_token_id=forced_bos_token_id,
            forced_eos_token_id=forced_eos_token_id,
            num_beams=num_beams,
            num_beam_groups=num_beam_groups,
            diversity_rate=diversity_rate,
            repetition_penalty=repetition_penalty)

        if decode_strategy == 'sampling':
            if num_return_sequences > 1:
                input_ids, model_kwargs = self.expand_inputs_for_generation(
                    input_ids,
                    expand_size=num_return_sequences,
                    **model_kwargs)

            ret = self.sample(input_ids, logits_processors, max_len,
                              pad_token_id, eos_token_id, top_k, top_p,
                              temperature, **model_kwargs)
        else:
            raise ValueError(f'Not support {decode_strategy} strategy yet!')
        return ret<|MERGE_RESOLUTION|>--- conflicted
+++ resolved
@@ -231,10 +231,6 @@
                 training=self.training,
                 mode="upscale_in_train")
 
-<<<<<<< HEAD
-
-=======
->>>>>>> b93b9d08
         out = paddle.matmul(weights, v)
 
         # combine heads
