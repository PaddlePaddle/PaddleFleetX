# Copyright (c) 2022 PaddlePaddle Authors. All Rights Reserved.
# Copyright 2018 The OpenAI Team Authors and HuggingFace Inc. team.
# Copyright (c) 2018, NVIDIA CORPORATION.  All rights reserved.
#
# Licensed under the Apache License, Version 2.0 (the "License");
# you may not use this file except in compliance with the License.
# You may obtain a copy of the License at
#
#     http://www.apache.org/licenses/LICENSE-2.0
#
# Unless required by applicable law or agreed to in writing, software
# distributed under the License is distributed on an "AS IS" BASIS,
# WITHOUT WARRANTIES OR CONDITIONS OF ANY KIND, either express or implied.
# See the License for the specific language governing permissions and
# limitations under the License.

import collections
import logging

import paddle
import paddle.nn as nn
import paddle.nn.functional as F
import paddle.tensor as tensor
from paddle.fluid import layers
from paddle.nn.layer.transformer import _convert_param_attr_to_list
import paddle.incubate as incubate
from paddle.common_ops_import import convert_dtype

import paddle.distributed.fleet as fleet
from paddle.distributed.fleet.meta_parallel import get_rng_state_tracker
from paddle.distributed.fleet.meta_parallel import LayerDesc, PipelineLayer, SharedLayerDesc
from paddle.distributed.fleet.utils import recompute
from paddle.autograd import PyLayer
import sys

from .single_model import ExpertLayer
from .sequence_parallel_utils import ScatterOp, GatherOp, \
        mark_as_sequence_parallel_parameter, ColumnSequenceParallelLinear, RowSequenceParallelLinear
from .processor import (
    LogitsProcessorList, MinLengthLogitsProcessor,
    HammingDiversityLogitsProcessor, RepetitionPenaltyLogitsProcessor,
    ForcedBOSTokenLogitsProcessor, ForcedEOSTokenLogitsProcessor)

from ppfleetx.models.language_model.moe import MoELayer
from ppfleetx.distributed.apis import env
from ppfleetx.utils.log import logger

import numpy as np

try:
    from paddle.nn.functional.flash_attention import flash_attention
except:
    flash_attention = None


def get_attr(layer, name):
    if getattr(layer, name, None) is not None:
        return getattr(layer, name, None)
    else:
        return get_attr(layer._layer, name)


def parallel_matmul(lm_output, logit_weights, parallel_output):
    """
    """
    hcg = env.get_hcg()
    model_parallel_group = hcg.get_model_parallel_group()
    world_size = hcg.get_model_parallel_world_size()
    rank = hcg.get_model_parallel_rank()

    if world_size > 1:
        input_parallel = paddle.distributed.collective._c_identity(
            lm_output, group=model_parallel_group)

        logits = paddle.matmul(input_parallel, logit_weights, transpose_y=True)

        if parallel_output:
            return logits

        return paddle.distributed.collective._c_concat(
            logits, group=model_parallel_group)
    else:
        logits = paddle.matmul(lm_output, logit_weights, transpose_y=True)
        return logits


class MultiHeadAttention(nn.Layer):
    """
    Attention mapps queries and a set of key-value pairs to outputs, and
    Multi-Head Attention performs multiple parallel attention to jointly attending
    to information from different representation subspaces.

    """

    Cache = collections.namedtuple("Cache", ["k", "v"])
    StaticCache = collections.namedtuple("StaticCache", ["k", "v"])

    def __init__(self,
                 embed_dim,
                 num_heads,
                 dropout=0.,
                 kdim=None,
                 vdim=None,
                 need_weights=False,
                 weight_attr=None,
                 bias_attr=None,
                 fuse_attn_qkv=False,
                 scale_qk_coeff=1.0,
                 num_partitions=1,
                 fused_linear=False,
                 use_recompute=False,
                 recompute_granularity="full",
                 sequence_parallel=False,
                 do_recompute=True,
                 use_flash_attn=False):
        super(MultiHeadAttention, self).__init__()
        self.embed_dim = embed_dim
        self.kdim = kdim if kdim is not None else embed_dim
        self.vdim = vdim if vdim is not None else embed_dim
        self.num_heads = num_heads
        self.dropout = dropout
        self.need_weights = need_weights
        self.fuse_attn_qkv = fuse_attn_qkv
        self.scale_qk_coeff = scale_qk_coeff
        self.use_recompute = use_recompute
        self.recompute_granularity = recompute_granularity
        self.do_recompute = do_recompute
        self.sequence_parallel = sequence_parallel
        self.use_flash_attn = use_flash_attn if flash_attention else None

        if sequence_parallel:
            ColumnParallelLinear = ColumnSequenceParallelLinear
            RowParallelLinear = RowSequenceParallelLinear
        else:
            ColumnParallelLinear = fleet.meta_parallel.ColumnParallelLinear
            RowParallelLinear = fleet.meta_parallel.RowParallelLinear

        self.head_dim = embed_dim // num_heads
        assert self.head_dim * num_heads == self.embed_dim, "embed_dim must be divisible by num_heads"

        assert self.num_heads % num_partitions == 0, "num_heads {} must be divisible by num_partitions {}".format(
            self.num_heads, num_partitions)
        self.num_heads = self.num_heads // num_partitions

        if self.fuse_attn_qkv:
            assert self.kdim == embed_dim
            assert self.vdim == embed_dim

            self.qkv_proj = ColumnParallelLinear(
                embed_dim,
                3 * embed_dim,
                mp_group=env.get_hcg().get_model_parallel_group(),
                weight_attr=weight_attr,
                has_bias=True,
                gather_output=False,
                fuse_matmul_bias=fused_linear)
        else:
            self.q_proj = ColumnParallelLinear(
                embed_dim,
                embed_dim,
                mp_group=env.get_hcg().get_model_parallel_group(),
                weight_attr=weight_attr,
                has_bias=True,
                gather_output=False,
                fuse_matmul_bias=fused_linear)

            self.k_proj = ColumnParallelLinear(
                self.kdim,
                embed_dim,
                mp_group=env.get_hcg().get_model_parallel_group(),
                weight_attr=weight_attr,
                has_bias=True,
                gather_output=False,
                fuse_matmul_bias=fused_linear)

            self.v_proj = ColumnParallelLinear(
                self.vdim,
                embed_dim,
                mp_group=env.get_hcg().get_model_parallel_group(),
                weight_attr=weight_attr,
                has_bias=True,
                gather_output=False,
                fuse_matmul_bias=fused_linear)

        self.out_proj = RowParallelLinear(
            embed_dim,
            embed_dim,
            mp_group=env.get_hcg().get_model_parallel_group(),
            weight_attr=weight_attr,
            has_bias=True,
            input_is_parallel=True,
            fuse_matmul_bias=fused_linear)

    def _fuse_prepare_qkv(self, query, use_cache=False, cache=None):
        mix_layer = self.qkv_proj(query)
        mix_layer = paddle.reshape_(mix_layer, [0, 0, -1, 3 * self.head_dim])
        if self.sequence_parallel:
            mix_layer = paddle.transpose(mix_layer, [1, 2, 0, 3])
        else:
            mix_layer = paddle.transpose(mix_layer, [0, 2, 1, 3])
        q, k, v = paddle.split(mix_layer, num_or_sections=3, axis=-1)

        assert not isinstance(
            cache, self.StaticCache
        ), "cache currently does not support the StaticCache type"

        if isinstance(cache, self.Cache):
            # for decoder self-attention in inference
            k = tensor.concat([cache.k, k], axis=2)
            v = tensor.concat([cache.v, v], axis=2)
        if use_cache is True:
            cache = self.Cache(k, v)

        return (q, k, v) if use_cache is False else (q, k, v, cache)

    def _prepare_qkv(self, query, key, value, use_cache=False, cache=None):
        r"""
        Prapares linear projected queries, keys and values for usage of subsequnt
        multiple parallel attention. If `cache` is not None, using cached results
        to reduce redundant calculations.

        """
        q = self.q_proj(query)
        q = tensor.reshape(x=q, shape=[0, 0, -1, self.head_dim])
        if self.sequence_parallel:
            q = tensor.transpose(x=q, perm=[1, 2, 0, 3])
        else:
            q = tensor.transpose(x=q, perm=[0, 2, 1, 3])

        if isinstance(cache, self.StaticCache):
            # for encoder-decoder attention in inference and has cached
            k, v = cache.k, cache.v
        else:
            k, v = self.compute_kv(key, value)

        if isinstance(cache, self.Cache):
            # for decoder self-attention in inference
            k = tensor.concat([cache.k, k], axis=2)
            v = tensor.concat([cache.v, v], axis=2)
        if use_cache is True:
            cache = self.Cache(k, v)

        return (q, k, v) if use_cache is False else (q, k, v, cache)

    def compute_kv(self, key, value):
        r"""
        Applies linear projection on input keys and values, then splits heads
        (reshape and transpose) to get keys and values from different representation
        subspaces. The results are used as key-values pairs for subsequent multiple
        parallel attention.

        It is part of calculations in multi-head attention, and is provided as
        a method to pre-compute and prefetch these results, thus we can use them
        to construct cache for inference.

        """
        k = self.k_proj(key)
        v = self.v_proj(value)
        k = tensor.reshape(x=k, shape=[0, 0, -1, self.head_dim])
        if self.sequence_parallel:
            k = tensor.transpose(x=k, perm=[1, 2, 0, 3])
        else:
            k = tensor.transpose(x=k, perm=[0, 2, 1, 3])
        v = tensor.reshape(x=v, shape=[0, 0, -1, self.head_dim])
        if self.sequence_parallel:
            v = tensor.transpose(x=v, perm=[1, 2, 0, 3])
        else:
            v = tensor.transpose(x=v, perm=[0, 2, 1, 3])
        return k, v

    def gen_cache(self, key, value=None, type=Cache):
        """
        Generates cache for `forward` usage in inference accroding to arguments.
        The generated cache is an instance of `MultiHeadAttention.Cache` or an
        instance of `MultiHeadAttention.StaticCache`.
        """
        if type == MultiHeadAttention.StaticCache:  # static_kv
            k, v = self.compute_kv(key, value)
            return self.StaticCache(k, v)
        elif value is None:  # incremental_state
            k = layers.fill_constant_batch_size_like(
                input=key,
                shape=[-1, self.num_heads, 0, self.head_dim],
                dtype=key.dtype,
                value=0)
            v = layers.fill_constant_batch_size_like(
                input=key,
                shape=[-1, self.num_heads, 0, self.head_dim],
                dtype=key.dtype,
                value=0)
            return self.Cache(k, v)
        else:
            # incremental_state with initial value, mainly for usage like UniLM
            return self.Cache(key, value)

    def _flash_attention(self, q, k, v):
        q = tensor.transpose(x=q, perm=[0, 2, 1, 3])
        k = tensor.transpose(x=k, perm=[0, 2, 1, 3])
        v = tensor.transpose(x=v, perm=[0, 2, 1, 3])
        out, weights = flash_attention(q, k, v, self.dropout, True, True)
        out = tensor.reshape(x=out, shape=[0, 0, out.shape[2] * out.shape[3]])
        return out, weights

    def core_attn(self, q, k, v, attn_mask=None):
        # scale dot product attention
        scale_qk_coeff = self.scale_qk_coeff * self.head_dim**0.5
        product = paddle.matmul(
<<<<<<< HEAD
            x=q, y=k, transpose_y=True) * self.head_dim**-0.5
=======
            x=q.scale(1.0 / scale_qk_coeff), y=k, transpose_y=True)

        if self.scale_qk_coeff != 1.0:
            product = product.scale(self.scale_qk_coeff)
>>>>>>> fb3bbfb0

        # softmax_mask_fuse_upper_triangle is not supported sif paddle is not compiled with cuda/rocm
        if not paddle.is_compiled_with_cuda():
            attn_mask = get_triangle_upper_mask(product, attn_mask)

        if attn_mask is not None:
            product = product + attn_mask
            weights = F.softmax(product)
        else:
            weights = incubate.softmax_mask_fuse_upper_triangle(product)

        if self.dropout:
            with get_rng_state_tracker().rng_state('local_seed'):
                weights = F.dropout(
                    weights,
                    self.dropout,
                    training=self.training,
                    mode="upscale_in_train")

        out = paddle.matmul(weights, v)

        # combine heads
        if self.sequence_parallel:
            out = tensor.transpose(out, perm=[2, 0, 1, 3])
        else:
            out = tensor.transpose(out, perm=[0, 2, 1, 3])
        # If sequence_parallel is true, out shape is [s, b, h] after reshape
        # else out shape is [b, s, h]
        out = tensor.reshape(x=out, shape=[0, 0, -1])

        return out, weights

    def forward(self,
                query,
                key,
                value,
                attn_mask=None,
                use_cache=False,
                cache=None):
        r"""
        Applies multi-head attention to map queries and a set of key-value pairs
        to outputs.
        """
        key = query if key is None else key
        value = query if value is None else value
        # if sequence_parallel is true, query, key, value shape are [s, b, h],
        # else their shape are [b, s, h], n is mp parallelism.
        # no matter sequence_parallel is true or false,
        # after reshape, q, k, v shape should be [b, num_heads/n, s, head_dim]
        # compute q ,k ,v
        if use_cache is False:
            if self.fuse_attn_qkv:
                q, k, v = self._fuse_prepare_qkv(query, use_cache, cache)
            else:
                q, k, v = self._prepare_qkv(query, key, value, use_cache,
                                            cache)
        else:
            if self.fuse_attn_qkv:
                q, k, v, cache = self._fuse_prepare_qkv(query, use_cache,
                                                        cache)
            else:
                q, k, v, cache = self._prepare_qkv(query, key, value,
                                                   use_cache, cache)

        if self.use_recompute and self.recompute_granularity == "core_attn" and self.do_recompute:
            out, weights = recompute(self.core_attn, q, k, v, attn_mask)
        elif self.use_flash_attn and attn_mask is None:
            out, weights = self._flash_attention(q, k, v)
        else:
            out, weights = self.core_attn(q, k, v, attn_mask=attn_mask)

        # project to output
        # if sequence_parallel is true, out shape are [s/n, b, h],
        # else their shape are [b, s, h], n is mp parallelism.
        out = self.out_proj(out)

        outs = [out]
        if self.need_weights:
            outs.append(weights)
        if use_cache:
            outs.append(cache)
        return out if len(outs) == 1 else tuple(outs)


class TransformerDecoder(nn.Layer):
    """
    TransformerDecoder is a stack of N decoder layers.
    """

    def __init__(self,
                 decoder_layers,
                 num_layers,
                 norm=None,
                 hidden_size=None,
                 use_recompute=False,
                 recompute_granularity="full",
                 sequence_parallel=False,
                 no_recompute_layers=None):
        super(TransformerDecoder, self).__init__()

        if no_recompute_layers is None:
            no_recompute_layers = []
        self.no_recompute_layers = no_recompute_layers

        self.num_layers = num_layers
        self.layers = decoder_layers
        self.norm = norm
        self.use_recompute = use_recompute
        self.recompute_granularity = recompute_granularity
        self.sequence_parallel = sequence_parallel
        if norm == "LayerNorm":
            self.norm = nn.LayerNorm(hidden_size, epsilon=1e-5)
            # if sequence parallel is true,
            # register hook to all_reduce gradient of weight, bias
            if self.sequence_parallel:
                mark_as_sequence_parallel_parameter(self.norm.weight)
                mark_as_sequence_parallel_parameter(self.norm.bias)
        elif norm is not None:
            raise ValueError("Only support LayerNorm")

    def forward(self,
                tgt,
                memory,
                tgt_mask=None,
                memory_mask=None,
                use_cache=False,
                cache=None):
        r"""
        Applies a stack of N Transformer decoder layers on inputs. If `norm` is
        provided, also applies layer normalization on the output of last decoder
        layer.
        """
        output = tgt
        new_caches = []

        for i, mod in enumerate(self.layers):
            if cache is None:
                if use_cache:
                    output, new_cache = mod(output,
                                            memory,
                                            tgt_mask=tgt_mask,
                                            use_cache=use_cache,
                                            cache=cache)
                    new_caches.append(new_cache)
                else:
                    if self.use_recompute and self.recompute_granularity == "full" and i not in self.no_recompute_layers:
                        output = recompute(mod, output, memory, tgt_mask,
                                           use_cache, cache)
                    else:
                        output = mod(output, memory, tgt_mask, use_cache,
                                     cache)

            else:
                output, new_cache = mod(output,
                                        memory,
                                        tgt_mask=tgt_mask,
                                        use_cache=use_cache,
                                        cache=cache[i])
                new_caches.append(new_cache)

        if self.norm is not None:
            output = self.norm(output)
        return output if use_cache is False else (output, new_caches)

    def gen_cache(self, memory, do_zip=False):
        r"""
        Generates cache for `forward` usage. The generated cache is a list, and
        each element in it is a tuple( :code:`(incremental_cache, static_cache)` )
        produced by `TransformerDecoderLayer.gen_cache`. See `TransformerDecoderLayer.gen_cache`
        for more details. If `do_zip` is True, apply `zip` on these tuples to get
        a list with two elements.
       """
        cache = [layer.gen_cache(memory) for layer in self.layers]
        if do_zip:
            cache = list(zip(*cache))
        return cache


class TransformerDecoderLayer(nn.Layer):
    """
    The transformer decoder layer.

    It contains multiheadattention and some linear layers.
    """

    def __init__(self,
                 d_model,
                 nhead,
                 dim_feedforward,
                 dropout=0.1,
                 activation="gelu",
                 attn_dropout=None,
                 act_dropout=None,
                 normalize_before=True,
                 weight_attr=None,
                 bias_attr=None,
                 num_partitions=1,
                 fused_linear=False,
                 fuse_attn_qkv=False,
                 scale_qk_coeff=1.0,
                 moe_configs=None,
                 recompute_attn=False,
                 use_recompute=False,
                 recompute_granularity="full",
                 sequence_parallel=False,
                 do_recompute=True,
                 skip_quant_tensors=[],
                 use_flash_attn=False):
        self._config = locals()
        self._config.pop("self")
        self._config.pop("__class__", None)  # py3

        super(TransformerDecoderLayer, self).__init__()
        attn_dropout = dropout if attn_dropout is None else attn_dropout
        act_dropout = dropout if act_dropout is None else act_dropout
        self.normalize_before = normalize_before
        self.use_recompute = use_recompute
        self.recompute_granularity = recompute_granularity
        self.sequence_parallel = sequence_parallel
        self.do_recompute = do_recompute

        self.expert_mode = False
        # moe config
        if moe_configs is not None:
            self.gate = moe_configs.get('gate', 'gshard')
            self.top_k = moe_configs.get('top_k', 2)
            self.num_experts = moe_configs.get('num_experts', 1)
            self.expert_mode = moe_configs.get('expert_mode', False)

        if sequence_parallel:
            ColumnParallelLinear = ColumnSequenceParallelLinear
            RowParallelLinear = RowSequenceParallelLinear
        else:
            ColumnParallelLinear = fleet.meta_parallel.ColumnParallelLinear
            RowParallelLinear = fleet.meta_parallel.RowParallelLinear

        weight_attrs = _convert_param_attr_to_list(weight_attr, 3)
        bias_attrs = _convert_param_attr_to_list(bias_attr, 3)

        self.self_attn = MultiHeadAttention(
            d_model,
            nhead,
            dropout=attn_dropout,
            weight_attr=weight_attrs[0],
            bias_attr=bias_attrs[0],
            num_partitions=num_partitions,
            fused_linear=fused_linear,
            fuse_attn_qkv=fuse_attn_qkv,
            scale_qk_coeff=scale_qk_coeff,
            use_recompute=use_recompute,
            recompute_granularity=recompute_granularity,
            sequence_parallel=sequence_parallel,
            do_recompute=do_recompute,
            use_flash_attn=use_flash_attn)

        if self.expert_mode:
            experts_list = nn.LayerList([
                ExpertLayer(d_model, dim_feedforward)
                for e in range(self.num_experts)
            ])

            hcg = env.get_hcg()
            moe_group = hcg.get_expert_parallel_group()
            mp_group = hcg.get_model_parallel_group()

            self.moe_mlp = MoELayer(
                d_model=d_model,
                experts=experts_list,
                gate=self.gate,
                top_k=self.top_k,
                moe_group=moe_group,
                mp_group=mp_group,
                recompute_interval=int(self.use_recompute))
        else:
            self.linear1 = ColumnParallelLinear(
                d_model,
                dim_feedforward,
                mp_group=env.get_hcg().get_model_parallel_group(),
                weight_attr=weight_attrs[2],
                gather_output=False,
                has_bias=True,
                fuse_matmul_bias=fused_linear)

            self.linear2 = RowParallelLinear(
                dim_feedforward,
                d_model,
                mp_group=env.get_hcg().get_model_parallel_group(),
                weight_attr=weight_attrs[2],
                input_is_parallel=True,
                has_bias=True,
                fuse_matmul_bias=fused_linear)

            if 'linear1' in skip_quant_tensors:
                self.linear1.skip_quant = True

            if 'linear2' in skip_quant_tensors:
                self.linear2.skip_quant = True

        self.norm1 = nn.LayerNorm(d_model, epsilon=1e-5)
        self.norm2 = nn.LayerNorm(d_model, epsilon=1e-5)
        if self.sequence_parallel:
            # if sequence parallel is true, register hook to all_reduce gradient of bias
            mark_as_sequence_parallel_parameter(self.norm1.weight)
            mark_as_sequence_parallel_parameter(self.norm1.bias)
            mark_as_sequence_parallel_parameter(self.norm2.weight)
            mark_as_sequence_parallel_parameter(self.norm2.bias)
        self.dropout1 = nn.Dropout(dropout, mode="upscale_in_train")
        self.dropout2 = nn.Dropout(act_dropout, mode="upscale_in_train")
        self.activation = getattr(F, activation)

    def forward(self,
                tgt,
                memory=None,
                tgt_mask=None,
                use_cache=False,
                cache=None):
        residual = tgt

        if self.normalize_before:
            tgt = self.norm1(tgt)

        if use_cache is False:
            if self.use_recompute and self.recompute_granularity == "full_attn" and self.do_recompute:
                tgt = recompute(self.self_attn, tgt, None, None, tgt_mask,
                                use_cache, cache)
            else:
                tgt = self.self_attn(tgt, tgt, tgt, tgt_mask, use_cache, cache)
        else:
            tgt, incremental_cache = self.self_attn(tgt, tgt, tgt, tgt_mask,
                                                    use_cache, cache)
        # If use sequence_parallel, different input partition in dropout
        # should use different seed.
        if self.sequence_parallel:
            current_seed = 'local_seed'
        else:
            current_seed = 'global_seed'
        with get_rng_state_tracker().rng_state(current_seed):
            tgt = residual + self.dropout1(tgt)

        if not self.normalize_before:
            tgt = self.norm1(tgt)

        residual = tgt
        if self.normalize_before:
            tgt = self.norm2(tgt)

        if self.expert_mode:
            tgt = self.moe_mlp(tgt)
        else:
            with get_rng_state_tracker().rng_state(current_seed):
                tgt = self.dropout2(
                    self.linear2(F.gelu(
                        self.linear1(tgt), approximate=True)))

        tgt = residual + tgt

        if not self.normalize_before:
            tgt = self.norm2(tgt)

        return tgt if use_cache is False else (tgt, incremental_cache)

    def gen_cache(self, memory):
        incremental_cache = self.self_attn.gen_cache(
            memory, type=self.self_attn.Cache)
        return incremental_cache


class GPTEmbeddings(nn.Layer):
    """
    Include embeddings from word and position embeddings.
    """

    def __init__(self,
                 vocab_size,
                 hidden_size=768,
                 hidden_dropout_prob=0.1,
                 max_position_embeddings=512,
                 type_vocab_size=16,
                 initializer_range=0.02,
                 sequence_parallel=False,
                 freeze_embedding=False):
        super(GPTEmbeddings, self).__init__()

        self.sequence_parallel = sequence_parallel
        self.word_embeddings = fleet.meta_parallel.VocabParallelEmbedding(
            vocab_size,
            hidden_size,
            mp_group=env.get_hcg().get_model_parallel_group(),
            weight_attr=paddle.ParamAttr(initializer=nn.initializer.Normal(
                mean=0.0, std=initializer_range)))

        self.position_embeddings = nn.Embedding(
            max_position_embeddings,
            hidden_size,
            weight_attr=paddle.ParamAttr(initializer=nn.initializer.Normal(
                mean=0.0, std=initializer_range)))

        if freeze_embedding:
            self.word_embeddings.weight.learning_rate = 0.0
            self.position_embeddings.weight.learning_rate = 0.0

        self.dropout = nn.Dropout(hidden_dropout_prob)

    def forward(self, input_ids, position_ids=None):
        if position_ids is None:
            ones = paddle.ones_like(input_ids, dtype="int64")
            seq_length = paddle.cumsum(ones, axis=-1)
            position_ids = seq_length - ones

        input_embedings = self.word_embeddings(input_ids)
        position_embeddings = self.position_embeddings(position_ids)
        embeddings = input_embedings + position_embeddings
        # if sequence parallel is true, change embedding shape [b, s, h] to [s, b, h]
        # set the sequence dim as first, so the split in sequence dim is data-continuous
        if self.sequence_parallel:
            embeddings = paddle.transpose(embeddings, perm=[1, 0, 2])
            embeddings = ScatterOp.apply(embeddings)
            with get_rng_state_tracker().rng_state('local_seed'):
                embeddings = self.dropout(embeddings)
        else:
            embeddings = self.dropout(embeddings)
        return embeddings


class GPTModelHybrid(nn.Layer):
    def __init__(self,
                 vocab_size=51200,
                 hidden_size=768,
                 num_layers=12,
                 num_attention_heads=12,
                 ffn_hidden_size=3072,
                 hidden_dropout_prob=0.1,
                 attention_probs_dropout_prob=0.1,
                 max_position_embeddings=512,
                 type_vocab_size=16,
                 initializer_range=0.02,
                 num_partitions=1,
                 moe_configs=None,
                 use_recompute=False,
                 fused_linear=False,
                 fuse_attn_qkv=False,
                 scale_qk_by_layer_num=True,
                 recompute_granularity="full",
                 sequence_parallel=False,
                 no_recompute_layers=None,
                 skip_tensor_map={},
                 freeze_embedding=False,
                 use_flash_attn=False):

        super(GPTModelHybrid, self).__init__()

        if no_recompute_layers is None:
            no_recompute_layers = []
        self.initializer_range = initializer_range
        self.hidden_size = hidden_size
        self.vocab_size = vocab_size

        if use_flash_attn:
            if flash_attention:
                logger.info("Flash-attention enabled.")
            else:
                logger.warning(
                    "Flash-attention is not support in this Paddle version.")

        hcg = env.get_hcg()
        mp_size = hcg.get_model_parallel_world_size()
        if mp_size <= 1:
            sequence_parallel = False
            logging.warning(
                "If mp_size <= 1, sequence_parallel strategy will be turned off in GPTModelHybrid model."
            )

        self.embeddings = GPTEmbeddings(
            vocab_size, hidden_size, hidden_dropout_prob,
            max_position_embeddings, type_vocab_size, self.initializer_range,
            sequence_parallel, freeze_embedding)
        self.sequence_parallel = sequence_parallel

        decoder_layers = nn.LayerList()
        for i in range(num_layers):
            decoder_layers.append(
                TransformerDecoderLayer(
                    d_model=hidden_size,
                    nhead=num_attention_heads,
                    dim_feedforward=ffn_hidden_size,
                    dropout=hidden_dropout_prob,
                    activation="gelu",
                    attn_dropout=attention_probs_dropout_prob,
                    act_dropout=hidden_dropout_prob,
                    weight_attr=paddle.ParamAttr(
                        initializer=nn.initializer.Normal(
                            mean=0.0, std=self.initializer_range)),
                    bias_attr=None,
                    num_partitions=num_partitions,
                    fused_linear=fused_linear,
                    fuse_attn_qkv=fuse_attn_qkv,
                    scale_qk_coeff=num_layers
                    if scale_qk_by_layer_num else 1.0,
                    moe_configs=moe_configs,
                    use_recompute=use_recompute,
                    recompute_granularity=recompute_granularity,
                    sequence_parallel=sequence_parallel,
                    do_recompute=i not in no_recompute_layers,
                    skip_quant_tensors=skip_tensor_map.get('block_{}'.format(
                        i), []),
                    use_flash_attn=use_flash_attn))

        self.decoder = TransformerDecoder(
            decoder_layers,
            num_layers,
            norm="LayerNorm",
            hidden_size=hidden_size,
            use_recompute=use_recompute,
            recompute_granularity=recompute_granularity,
            sequence_parallel=sequence_parallel,
            no_recompute_layers=no_recompute_layers)

    def forward(self,
                input_ids,
                position_ids=None,
                attention_mask=None,
                use_cache=False,
                cache=None):

        if position_ids is None:
            past_length = 0
            if cache is not None:
                past_length = paddle.shape(attention_mask)[-1] - 1
            position_ids = paddle.arange(
                past_length,
                paddle.shape(input_ids)[-1] + past_length,
                dtype=input_ids.dtype)
            position_ids = position_ids.unsqueeze(0)
            # .expand_as(input_ids)
            position_ids = paddle.expand_as(position_ids, input_ids)
        # if sequence_parallel is true, embedding_output shape is [s/n, b, h]
        # else its shape is [b, s, h], n is mp parallelism
        embedding_output = self.embeddings(
            input_ids=input_ids, position_ids=position_ids)

        # fused_soiftmax_with_triangular is only suppported on GPU/DCU.
        # If on non-GPU devices, we use user defined mask and non-fused softmax.
        if self.training == False or not paddle.is_compiled_with_cuda():
            # TODO, use registered buffer
            causal_mask = paddle.tensor.triu(
                paddle.ones(
                    (paddle.shape(input_ids)[-1], paddle.shape(input_ids)[-1]))
                * -1e4,
                diagonal=1)
            if attention_mask is not None:
                if len(attention_mask.shape) == 2:
                    attention_mask = attention_mask[:, None, None, :]
                attention_mask = attention_mask + causal_mask
            else:
                attention_mask = causal_mask
            # The tensor returned by triu not in static graph.
            attention_mask.stop_gradient = True

        encoder_outputs = self.decoder(
            embedding_output,
            memory=None,
            tgt_mask=None if self.training and paddle.is_compiled_with_cuda()
            else attention_mask,  # use softmax_mask_fuse_upper_triangle
            use_cache=use_cache,
            cache=cache)

        if self.sequence_parallel:
            encoder_outputs = GatherOp.apply(encoder_outputs)

        return encoder_outputs


class GPTForPretrainingHybrid(nn.Layer):
    """
    GPT Model with pretraining tasks on top.

    Args:
        gpt (:class:`GPTModel`):
            An instance of :class:`GPTModel`.

    """

    def __init__(self, gpt):
        super(GPTForPretrainingHybrid, self).__init__()
        self.gpt = gpt
        # extra_parameters using for sharding stage3 to register extra_parameters
        self.extra_parameters = [
            get_attr(self.gpt.embeddings.word_embeddings, "weight")
        ]

    def forward(self,
                input_ids,
                position_ids=None,
                attention_mask=None,
                masked_positions=None,
                use_cache=False,
                cache=None):

        outputs = self.gpt(input_ids,
                           position_ids=position_ids,
                           attention_mask=attention_mask,
                           use_cache=use_cache,
                           cache=cache)
        if use_cache:
            encoder_outputs, cached_kvs = outputs[:2]
        else:
            encoder_outputs = outputs

        logits = parallel_matmul(
            encoder_outputs,
            get_attr(self.gpt.embeddings.word_embeddings, "weight"), True)

        if use_cache:
            return logits, cached_kvs
        else:
            return logits


class GPTPretrainingCriterionHybird(nn.Layer):
    """
    Criterion for GPT. It calculates the final loss.
    """

    def __init__(self, topo=None, sequence_parallel=False):
        super(GPTPretrainingCriterionHybird, self).__init__()
        self.loss_func = paddle.nn.CrossEntropyLoss(reduction="none")
        self.parallel_loss_func = \
            fleet.meta_parallel.ParallelCrossEntropy(mp_group=env.get_hcg().get_model_parallel_group())
        self.sequence_parallel = sequence_parallel

    def forward(self, prediction_scores, masked_lm_labels, loss_mask):
        """
        Args:
            prediction_scores(Tensor):
                The logits of masked token prediction. Its data type should be float32 and
                its shape is [batch_size, sequence_length, vocab_size].
            masked_lm_labels(Tensor):
                The labels of the masked language modeling, the dimensionality of `masked_lm_labels`
                is equal to `prediction_scores`. Its data type should be int64 and
                its shape is [batch_size, sequence_length, 1].
            loss_mask(Tensor):
                Mask used for calculating the loss of the masked language modeling to avoid
                calculating some unwanted tokens.
                Its data type should be float32 and its shape is [batch_size, sequence_length, 1].

        Returns:
            Tensor: The pretraining loss. Its data type should be float32 and its shape is [1].

        """
        hcg = env.get_hcg()
        mp_size = hcg.get_model_parallel_world_size()
        if self.sequence_parallel:
            masked_lm_labels = masked_lm_labels.transpose([1, 0])
            loss_mask = loss_mask.transpose([1, 0])

        if mp_size > 1:
            if paddle.is_compiled_with_cuda() and True:
                masked_lm_loss = self.parallel_loss_func(
                    prediction_scores, masked_lm_labels.unsqueeze(2))
            else:
                prediction_scores = ConcatSoftmaxInput.apply(
                    prediction_scores,
                    group=env.get_hcg().get_model_parallel_group())
                masked_lm_loss = self.loss_func(prediction_scores,
                                                masked_lm_labels.unsqueeze(2))
        else:
            masked_lm_loss = self.loss_func(prediction_scores,
                                            masked_lm_labels.unsqueeze(2))
        loss_mask = loss_mask.reshape([-1])
        masked_lm_loss = paddle.sum(masked_lm_loss.reshape([-1]) * loss_mask)
        loss = masked_lm_loss / loss_mask.sum()
        return loss


# these Layers is just for PipelineParallel


class GPTPretrainingCriterionPipe(GPTPretrainingCriterionHybird):
    """Extends GPTPretrainingCriterion to meet the input standard."""

    def forward(self, prediction_scores, args):
        masked_lm_labels = args[0]
        loss_mask = args[1]
        loss = super().forward(prediction_scores, masked_lm_labels, loss_mask)
        return loss


class EmbeddingPipe(GPTEmbeddings):
    """Extends GPTEmbeddings to forward attention_mask through the pipeline."""

    @property
    def embedding_weight(self):
        return get_attr(self.word_embeddings, "weight")

    def forward(self, tensors):
        input_ids, position_ids = tensors
        embeddings = super().forward(
            input_ids=input_ids, position_ids=position_ids)
        return embeddings


class LayerNormPipe(nn.Layer):
    def __init__(self,
                 normalized_shape,
                 epsilon=1e-05,
                 weight_attr=None,
                 bias_attr=None,
                 name=None,
                 sequence_parallel=False,
                 is_last=False):
        super(LayerNormPipe, self).__init__()
        self.sequence_parallel = sequence_parallel
        self.is_last = is_last
        self.norm = nn.LayerNorm(
            normalized_shape=normalized_shape,
            epsilon=epsilon,
            weight_attr=weight_attr,
            bias_attr=bias_attr,
            name=name)
        if self.sequence_parallel:
            mark_as_sequence_parallel_parameter(self.norm.weight)
            mark_as_sequence_parallel_parameter(self.norm.bias)

    def forward(self, input):
        output = self.norm(input)
        if self.sequence_parallel and self.is_last:
            output = GatherOp.apply(output)
        return output


class GPTForPretrainingPipe(PipelineLayer):
    """GPTForPretraining adapted for pipeline parallelism.

    The largest change is flattening the GPTModel class so we can express it as a
    sequence of layers including embedding, transformer layers, and output.
    """

    def __init__(self,
                 vocab_size,
                 hidden_size=768,
                 num_layers=12,
                 num_attention_heads=12,
                 ffn_hidden_size=3072,
                 hidden_act="gelu",
                 hidden_dropout_prob=0.1,
                 attention_probs_dropout_prob=0.1,
                 max_position_embeddings=512,
                 type_vocab_size=16,
                 initializer_range=0.02,
                 num_partitions=1,
                 topology=None,
                 use_recompute=False,
                 fused_linear=False,
                 fuse_attn_qkv=False,
                 scale_qk_by_layer_num=True,
                 moe_configs=None,
                 recompute_granularity="full",
                 virtual_pp_degree=1,
                 sequence_parallel=False,
                 no_recompute_layers=None,
                 pp_recompute_interval=1):

        # forward desc
        self.descs = []

        if no_recompute_layers is None:
            no_recompute_layers = []
        else:
            if recompute_granularity == 'full':
                assert len(no_recompute_layers) == 0, \
                    "for pp with full recompute, no_recompute_layers is not support"

        hcg = env.get_hcg()
        mp_size = hcg.get_model_parallel_world_size()
        if mp_size <= 1:
            sequence_parallel = False
            logging.warning(
                "If mp_size <= 1, sequence_parallel strategy will be turned off in GPTForPretrainingPipe model."
            )

        self.descs.append(
            SharedLayerDesc(
                'embed',
                EmbeddingPipe,
                shared_weight_attr='embedding_weight',
                vocab_size=vocab_size,
                hidden_size=hidden_size,
                hidden_dropout_prob=hidden_dropout_prob,
                max_position_embeddings=max_position_embeddings,
                type_vocab_size=type_vocab_size,
                initializer_range=0.02,
                sequence_parallel=sequence_parallel))

        for i in range(num_layers):
            self.descs.append(
                LayerDesc(
                    TransformerDecoderLayer,
                    d_model=hidden_size,
                    nhead=num_attention_heads,
                    dim_feedforward=ffn_hidden_size,
                    dropout=hidden_dropout_prob,
                    activation=hidden_act,
                    attn_dropout=attention_probs_dropout_prob,
                    act_dropout=hidden_dropout_prob,
                    weight_attr=paddle.ParamAttr(
                        initializer=nn.initializer.Normal(
                            mean=0.0, std=initializer_range)),
                    bias_attr=None,
                    num_partitions=num_partitions,
                    moe_configs=moe_configs,
                    fused_linear=fused_linear,
                    fuse_attn_qkv=fuse_attn_qkv,
                    scale_qk_coeff=num_layers
                    if scale_qk_by_layer_num else 1.0,
                    use_recompute=use_recompute,
                    recompute_granularity=recompute_granularity,
                    sequence_parallel=sequence_parallel,
                    do_recompute=i not in no_recompute_layers))

        self.descs.append(
            LayerDesc(
                LayerNormPipe,
                normalized_shape=hidden_size,
                sequence_parallel=sequence_parallel,
                is_last=True))

        def _logits_helper(embedding, output):
            return parallel_matmul(output, embedding.embedding_weight, True)

        self.descs.append(
            SharedLayerDesc(
                'embed',
                EmbeddingPipe,
                forward_func=_logits_helper,
                shared_weight_attr='embedding_weight',
                vocab_size=vocab_size,
                hidden_size=hidden_size,
                hidden_dropout_prob=hidden_dropout_prob,
                max_position_embeddings=max_position_embeddings,
                type_vocab_size=type_vocab_size,
                initializer_range=0.02))

        recompute_interval = 0
        if recompute and recompute_granularity == "full":
            assert pp_recompute_interval <= \
                   num_layers // (virtual_pp_degree *
                                  env.get_hcg().topology().get_dim_size("pipe")), \
                "pp recompute interval should smaller than num layers of each pp chunk"
            recompute_interval = pp_recompute_interval

        seg_method = "layer:TransformerDecoderLayer"
        if num_layers % env.get_hcg().topology().get_dim_size("pipe") != 0:
            seg_method = "uniform"

        super().__init__(
            layers=self.descs,
            loss_fn=GPTPretrainingCriterionPipe(
                sequence_parallel=sequence_parallel),
            topology=env.get_hcg().topology(),
            seg_method=seg_method,
            recompute_interval=recompute_interval,
            recompute_ctx={
                "mp_group": env.get_hcg().get_model_parallel_group(),
                "offload": False,
                "partition": False,
            },
            num_virtual_pipeline_stages=virtual_pp_degree)


class GPTForGenerationHybrid(nn.Layer):
    """
    GPT Model with pretraining tasks on top.

    Args:
        gpt (:class:`GPTModel`):
            An instance of :class:`GPTModel`.

    """

    def __init__(self, gpt, configs):
        super(GPTForGenerationHybrid, self).__init__()
        self.gpt = gpt
        # extra_parameters using for sharding stage3 to register extra_parameters
        self.extra_parameters = [
            get_attr(self.gpt.embeddings.word_embeddings, "weight")
        ]
        self.configs = configs

        self.max_length = self.configs.get('max_dec_len', 20)
        self.min_length = self.configs.get('min_dec_len', 0)
        self.decode_strategy = self.configs.get('decode_strategy', 'sampling')
        self.temperature = self.configs.get('temperature', 1.0)
        self.top_k = self.configs.get('top_k', 0)
        self.top_p = self.configs.get('top_p', 1.0)
        self.repetition_penalty = self.configs.get('repetition_penalty', 1.0)
        self.num_beams = self.configs.get('num_beams', 1)
        self.num_beam_groups = self.configs.get('num_beam_groups', 1)
        self.length_penalty = self.configs.get('length_penalty', 0.0)
        self.early_stopping = self.configs.get('early_stopping', False)
        self.bos_token_id = self.configs.get('bos_token_id', None)
        self.eos_token_id = self.configs.get('eos_token_id', None)
        self.pad_token_id = self.configs.get('pad_token_id', None)
        self.decoder_start_token_id = self.configs.get(
            'decoder_start_token_id', None)
        self.forced_bos_token_id = self.configs.get('forced_bos_token_id',
                                                    None)
        self.forced_eos_token_id = self.configs.get('forced_eos_token_id',
                                                    None)
        self.num_return_sequences = self.configs.get('num_return_sequences', 1)
        self.diversity_rate = self.configs.get('diversity_rate', 0.0)
        self.use_cache = self.configs.get('use_cache', True)

    def prepare_input_ids_for_generation(self,
                                         bos_token_id,
                                         encoder_output=None):
        batch_size = 1
        if bos_token_id is None:
            raise ValueError("`bos_token_id` should be defined when no "
                             "`input_ids` are provided.")
        if encoder_output is not None:
            batch_size = encoder_output.shape[0]
        return paddle.ones([batch_size, 1], dtype="int64") * bos_token_id

    def prepare_attention_mask_for_generation(self, input_ids, pad_token_id,
                                              eos_token_id):
        is_pad_token_in_inputs_ids = (pad_token_id is not None) and paddle.any(
            input_ids == pad_token_id).numpy().item()
        is_pad_token_not_equal_to_eos_token_id = (eos_token_id is None) or (
            (eos_token_id is not None) and (pad_token_id != eos_token_id))
        if is_pad_token_in_inputs_ids and is_pad_token_not_equal_to_eos_token_id:
            attention_mask = (input_ids == pad_token_id
                              ).astype(paddle.get_default_dtype()) * -1e9
        else:
            attention_mask = paddle.zeros_like(
                input_ids, dtype=paddle.get_default_dtype())
        return paddle.unsqueeze(attention_mask, axis=[1, 2])

    def update_scores_for_generation(self, scores, next_scores, length,
                                     unfinished_flag):
        # update scores

        unfinished_scores = (scores * length + next_scores) / (length + 1)
        scores = paddle.where(unfinished_flag, unfinished_scores, scores)
        return scores

    def get_logits_processor(self,
                             min_length=None,
                             max_length=None,
                             eos_token_id=None,
                             forced_bos_token_id=None,
                             forced_eos_token_id=None,
                             num_beams=1,
                             num_beam_groups=1,
                             diversity_rate=0.0,
                             repetition_penalty=None):
        processors = LogitsProcessorList()

        if min_length is not None and eos_token_id is not None and min_length > -1:
            processors.append(
                MinLengthLogitsProcessor(min_length, eos_token_id))
        if num_beam_groups > 1 and diversity_rate > 0.0:
            processors.append(
                HammingDiversityLogitsProcessor(
                    diversity_rate=diversity_rate,
                    num_beams=num_beams,
                    num_beam_groups=num_beam_groups))
        if repetition_penalty is not None and repetition_penalty != 1.0:
            processors.append(
                RepetitionPenaltyLogitsProcessor(penalty=repetition_penalty))
        if forced_bos_token_id is not None:
            processors.append(
                ForcedBOSTokenLogitsProcessor(forced_bos_token_id))
        if forced_eos_token_id is not None:
            processors.append(
                ForcedEOSTokenLogitsProcessor(max_length, forced_eos_token_id))
        # TODO
        # Add more pre_processing for distribution

        return processors

    def expand_inputs_for_generation(self,
                                     input_ids,
                                     expand_size,
                                     attention_mask=None,
                                     **model_kwargs):

        index = paddle.tile(
            paddle.arange(paddle.shape(input_ids)[0]).unsqueeze(-1),
            [1, expand_size]).reshape([-1])

        input_ids = paddle.gather(input_ids, index)

        if attention_mask is not None:
            model_kwargs["attention_mask"] = paddle.gather(attention_mask,
                                                           index)

        if "token_type_ids" in model_kwargs and model_kwargs[
                "token_type_ids"] is not None:
            token_type_ids = model_kwargs["token_type_ids"]
            model_kwargs["token_type_ids"] = paddle.gather(token_type_ids,
                                                           index)

        if "position_ids" in model_kwargs and model_kwargs[
                "position_ids"] is not None:
            position_ids = model_kwargs["position_ids"]
            model_kwargs["position_ids"] = paddle.gather(position_ids, index)

        if "seq_len" in model_kwargs and model_kwargs["seq_len"] is not None:
            seq_len = model_kwargs["seq_len"]
            model_kwargs["seq_len"] = paddle.gather(seq_len, index)

        if "encoder_output" in model_kwargs and model_kwargs[
                "encoder_output"] is not None:
            encoder_output = model_kwargs["encoder_output"]
            model_kwargs["encoder_output"] = paddle.gather(encoder_output,
                                                           index)

        if "role_ids" in model_kwargs and model_kwargs["role_ids"] is not None:
            role_ids = model_kwargs["role_ids"]
            model_kwargs["role_ids"] = paddle.gather(role_ids, index)

        return input_ids, model_kwargs

    def prepare_inputs_for_generation(self,
                                      input_ids,
                                      use_cache=False,
                                      cache=None,
                                      **kwargs):
        # only last token for inputs_ids if cache is defined in kwargs
        position_ids = kwargs.get("position_ids", None)
        attention_mask = kwargs.get("attention_mask", None)
        if attention_mask is not None:
            if len(attention_mask.shape) == 4:
                attention_mask = attention_mask[:, -1, -1, :]
            if "int" in paddle.common_ops_import.convert_dtype(
                    attention_mask.dtype):
                attention_mask = (1.0 - attention_mask) * -1e4
        if cache is not None:
            input_ids = input_ids[:, -1].unsqueeze(-1)
            if position_ids is not None:
                position_ids = position_ids[:, -1].unsqueeze(-1)
        return {
            "input_ids": input_ids,
            "position_ids": position_ids,
            "attention_mask": attention_mask,
            "cache": cache
        }

    def update_model_kwargs_for_generation(self,
                                           outputs,
                                           model_kwargs,
                                           is_encoder_decoder=False):
        # Update the model inputs during generation.
        # Note that If `token_type_ids` and `attention_mask` in `model_kwargs`
        # and they contain pad value, the result vectors updated by this method
        # may be different from expected. In this case, you need to rewrite the
        # method.

        # update cache
        if isinstance(outputs, tuple):
            model_kwargs["cache"] = outputs[1]

        # update token_type_ids with last value
        if "token_type_ids" in model_kwargs and model_kwargs[
                "token_type_ids"] is not None:
            token_type_ids = model_kwargs["token_type_ids"]
            model_kwargs["token_type_ids"] = paddle.concat(
                [token_type_ids, token_type_ids[:, -1:]], axis=-1)

        # update position_ids
        if "position_ids" in model_kwargs and model_kwargs[
                "position_ids"] is not None:
            position_ids = model_kwargs["position_ids"]
            model_kwargs["position_ids"] = paddle.concat(
                [position_ids, position_ids[:, -1:] + 1], axis=-1)

        # update attention_mask
        if not is_encoder_decoder and "attention_mask" in model_kwargs:
            attention_mask = model_kwargs["attention_mask"]
            # nn.Pad2D don't support the data type `bool`
            if convert_dtype(attention_mask.dtype) == 'bool':
                attention_mask = paddle.cast(attention_mask, 'int64')
            if len(attention_mask.shape) == 4:
                attention_mask = nn.Pad2D(
                    [0, 0, 0, 1], mode='replicate')(attention_mask)
                attention_mask = nn.Pad2D(
                    [0, 1, 0, 0], value=-1e4)(attention_mask)
                dtype = convert_dtype(attention_mask.dtype)
                if 'int' in dtype:
                    attention_mask[:, :, -1, -1] = 1
                elif 'float' in dtype:
                    attention_mask[:, :, -1, -1] = 0.0
                else:
                    raise ValueError(
                        'The data type of input `attention_mask` must '
                        'be bool, int or float')
            else:
                attention_mask = paddle.concat(
                    [
                        attention_mask, paddle.ones(
                            [attention_mask.shape[0], 1], dtype="int64")
                    ],
                    axis=-1)
            model_kwargs["attention_mask"] = attention_mask

        # update role_ids
        if "role_ids" in model_kwargs and model_kwargs["role_ids"] is not None:
            role_ids = model_kwargs["role_ids"]
            model_kwargs["role_ids"] = paddle.concat(
                [role_ids, role_ids[:, -1:]], axis=-1)

        return model_kwargs

    def sample(self,
               input_ids,
               logits_processors,
               max_length,
               pad_token_id,
               eos_token_id,
               top_k=None,
               top_p=None,
               temperature=None,
               min_tokens_to_keep=1,
               **model_kwargs):
        def TopKProcess(probs, top_k, min_tokens_to_keep):
            top_k = min(max(top_k, min_tokens_to_keep), probs.shape[-1])
            # Remove all tokens with a probability less than the last token of the top-k
            topk_probs, _ = paddle.topk(probs, k=top_k)
            probs = paddle.where(probs >= topk_probs[:, -1:], probs,
                                 paddle.full_like(probs, 0.0))
            return probs

        def TopPProcess(probs, top_p, min_tokens_to_keep):
            sorted_probs = paddle.sort(probs, descending=True)
            sorted_indices = paddle.argsort(probs, descending=True)
            cumulative_probs = paddle.cumsum(sorted_probs, axis=-1)

            # Remove tokens with cumulative probs above the top_p, But keep at
            # least min_tokens_to_keep tokens
            sorted_indices_to_remove = cumulative_probs > top_p
            if min_tokens_to_keep > 1:
                # Set 'min_tokens_to_keep - 1' because the first token is kept
                sorted_indices_to_remove[:, :min_tokens_to_keep - 1] = 0
            # Keep the first token
            sorted_indices_to_remove = paddle.cast(
                sorted_indices_to_remove, dtype='int64')
            sorted_indices_to_remove[:, 1:] = (
                sorted_indices_to_remove[:, :-1].clone())
            sorted_indices_to_remove[:, 0] = 0

            # Scatter sorted tensors to original indexing
            sorted_indices = sorted_indices + paddle.arange(probs.shape[
                0]).unsqueeze(-1) * probs.shape[-1]
            condition = paddle.scatter(sorted_indices_to_remove.flatten(),
                                       sorted_indices.flatten(),
                                       sorted_indices_to_remove.flatten())
            condition = paddle.cast(condition, 'bool').reshape(probs.shape)
            probs = paddle.where(condition,
                                 paddle.full_like(probs, 0.0), probs)
            return probs

        batch_size, cur_len = input_ids.shape
        origin_len = input_ids.shape[1]
        unfinished_flag = paddle.full([batch_size, 1], True, dtype='bool')
        scores = paddle.full(
            [batch_size, 1], 0.0, dtype=paddle.get_default_dtype())

        # use_cache is immutable, we split it off other mutable kwargs.
        assert 'use_cache' in model_kwargs
        immutable = {'use_cache': model_kwargs['use_cache']}
        del model_kwargs['use_cache']

        def _forward_(**args):
            model_inputs = self.prepare_inputs_for_generation(
                input_ids, **args, **immutable)
            return self.gpt(**model_inputs, **immutable)

        def _post_process_(outputs, input_ids, cur_len, origin_len, scores,
                           unfinished_flag, model_kwargs):

            logits = outputs[0] if isinstance(outputs, tuple) else outputs

            logits = parallel_matmul(
                logits,
                get_attr(self.gpt.embeddings.word_embeddings, "weight"), False)

            # [batch_size, vocab_size]
            logits = logits[:, -1, :]

            # pre-process distribution
            logits = logits_processors(input_ids, logits)

            # sample
            origin_probs = F.softmax(logits)
            origin_probs = paddle.log(origin_probs)
            if temperature is not None and temperature != 1.0:
                logits = logits / temperature
            probs = F.softmax(logits)
            if top_k is not None and top_k != 0:
                probs = TopKProcess(probs, top_k, min_tokens_to_keep)
            if top_p is not None and top_p < 1.0:
                probs = TopPProcess(probs, top_p, min_tokens_to_keep)
            next_tokens = paddle.multinomial(probs)

            next_scores = paddle.index_sample(origin_probs, next_tokens)

            if eos_token_id is not None:
                next_tokens = paddle.where(
                    unfinished_flag, next_tokens,
                    paddle.full_like(next_tokens, pad_token_id))

            scores = self.update_scores_for_generation(
                scores, next_scores, cur_len - origin_len, unfinished_flag)

            input_ids = paddle.concat([input_ids, next_tokens], axis=1)

            if eos_token_id is not None:
                unfinished_flag = paddle.logical_and(
                    unfinished_flag, next_tokens != eos_token_id)

            model_kwargs = self.update_model_kwargs_for_generation(
                outputs,
                model_kwargs,
                is_encoder_decoder=self.is_encoder_decoder)

            return input_ids, scores, unfinished_flag, model_kwargs

        # Note(GuoxiaWang):Pre-while call for inference, simulate a do while loop statement
        # the value in model_kwargs should be tensor before while loop
        outputs = _forward_(**model_kwargs)

        input_ids, scores, unfinished_flag, model_kwargs = _post_process_(
            outputs, input_ids, cur_len, origin_len, scores, unfinished_flag,
            model_kwargs)
        cur_len += 1

        attn_mask = model_kwargs['attention_mask']
        # make the shape of attention_mask = (-1, -1, -1, -1) in dy2static.
        model_kwargs['attention_mask'] = paddle.reshape(
            attn_mask, paddle.shape(attn_mask))
        model_kwargs['cache'] = outputs[1] if isinstance(outputs,
                                                         tuple) else None
        while cur_len < max_length:
            # Note(GuoxiaWang): Remove outputs = _forward_(**model_kwargs)
            # and change it to pass directly to _post_process_ to avoid
            # closed-loop problem of dynamic-to-static model
            input_ids, scores, unfinished_flag, model_kwargs = _post_process_(
                _forward_(**model_kwargs), input_ids, cur_len, origin_len,
                scores, unfinished_flag, model_kwargs)
            cur_len += 1

            if not paddle.any(unfinished_flag):
                break

        return input_ids[:, origin_len:], scores

    def forward(self, input_ids=None, **model_kwargs):

        max_length = self.max_length
        min_length = self.min_length
        decode_strategy = self.decode_strategy
        temperature = self.temperature
        top_k = self.top_k
        top_p = self.top_p
        repetition_penalty = self.repetition_penalty
        num_beams = self.num_beams
        num_beam_groups = self.num_beam_groups
        length_penalty = self.length_penalty
        early_stopping = self.early_stopping
        bos_token_id = self.bos_token_id
        eos_token_id = self.eos_token_id
        pad_token_id = self.pad_token_id
        decoder_start_token_id = self.decoder_start_token_id
        forced_bos_token_id = self.forced_bos_token_id
        forced_eos_token_id = self.forced_eos_token_id
        num_return_sequences = self.num_return_sequences
        diversity_rate = self.diversity_rate
        use_cache = self.use_cache

        assert (
            decode_strategy in ["greedy_search", "sampling", "beam_search"]
        ), "`decode_strategy` must be one of 'greedy_search', 'sampling' or 'beam_search' but received {}.".format(
            decode_strategy)

        bos_token_id = bos_token_id if bos_token_id is not None else getattr(
            self.gpt, 'bos_token_id', None)
        eos_token_id = eos_token_id if eos_token_id is not None else getattr(
            self.gpt, 'eos_token_id', None)
        pad_token_id = pad_token_id if pad_token_id is not None else getattr(
            self.gpt, 'pad_token_id', None)
        forced_bos_token_id = forced_bos_token_id if forced_bos_token_id is not None else getattr(
            self.gpt, 'forced_bos_token_id', None)
        forced_eos_token_id = forced_eos_token_id if forced_eos_token_id is not None else getattr(
            self.gpt, 'forced_eos_token_id', None)
        decoder_start_token_id = decoder_start_token_id if decoder_start_token_id is not None else getattr(
            self.gpt, 'decoder_start_token_id', None)

        # params check
        if input_ids is None:
            # Init `input_ids` with bos_token_id
            input_ids = self.prepare_input_ids_for_generation(bos_token_id)

        if model_kwargs.get("attention_mask", None) is None:
            # TODO
            # Init `attention_mask` depending on `pad_token_id`
            model_kwargs[
                "attention_mask"] = self.prepare_attention_mask_for_generation(
                    input_ids, pad_token_id, eos_token_id)
        self.is_encoder_decoder = False

        model_kwargs["use_cache"] = use_cache

        max_length += input_ids.shape[-1]
        min_length += input_ids.shape[-1]

        logits_processors = self.get_logits_processor(
            min_length=min_length,
            max_length=max_length,
            eos_token_id=eos_token_id,
            forced_bos_token_id=forced_bos_token_id,
            forced_eos_token_id=forced_eos_token_id,
            num_beams=num_beams,
            num_beam_groups=num_beam_groups,
            diversity_rate=diversity_rate,
            repetition_penalty=repetition_penalty)

        if decode_strategy == 'sampling':
            if num_return_sequences > 1:
                input_ids, model_kwargs = self.expand_inputs_for_generation(
                    input_ids,
                    expand_size=num_return_sequences,
                    **model_kwargs)

            ret = self.sample(input_ids, logits_processors, max_length,
                              pad_token_id, eos_token_id, top_k, top_p,
                              temperature, **model_kwargs)
        else:
            raise ValueError(f'Not support {decoding_strategy} strategy yet!')
        return ret


def get_triangle_upper_mask(x, mask):
    if mask is not None:
        return mask
    mask = paddle.full_like(x, -np.inf)
    mask.stop_gradient = True
    mask = paddle.triu(mask, diagonal=1)
    mask.stop_gradient = True
    return mask


class ConcatSoftmaxInput(PyLayer):
    @staticmethod
    def forward(ctx, inp, group=None):
        inputs = []
        paddle.distributed.all_gather(inputs, inp, group=group)
        with paddle.no_grad():
            cat = paddle.concat(inputs, axis=-1)
        ctx.cat_args = group
        return cat

    @staticmethod
    def backward(ctx, grad):
        group = ctx.cat_args
        with paddle.no_grad():
            grads = paddle.split(
                grad, paddle.distributed.get_world_size(group), axis=-1)
        grad = grads[paddle.distributed.get_rank(group)]
        return grad<|MERGE_RESOLUTION|>--- conflicted
+++ resolved
@@ -305,14 +305,10 @@
         # scale dot product attention
         scale_qk_coeff = self.scale_qk_coeff * self.head_dim**0.5
         product = paddle.matmul(
-<<<<<<< HEAD
-            x=q, y=k, transpose_y=True) * self.head_dim**-0.5
-=======
             x=q.scale(1.0 / scale_qk_coeff), y=k, transpose_y=True)
 
         if self.scale_qk_coeff != 1.0:
             product = product.scale(self.scale_qk_coeff)
->>>>>>> fb3bbfb0
 
         # softmax_mask_fuse_upper_triangle is not supported sif paddle is not compiled with cuda/rocm
         if not paddle.is_compiled_with_cuda():
@@ -1073,7 +1069,8 @@
                  virtual_pp_degree=1,
                  sequence_parallel=False,
                  no_recompute_layers=None,
-                 pp_recompute_interval=1):
+                 pp_recompute_interval=1,
+                 use_flash_attn=False):
 
         # forward desc
         self.descs = []
@@ -1130,7 +1127,8 @@
                     use_recompute=use_recompute,
                     recompute_granularity=recompute_granularity,
                     sequence_parallel=sequence_parallel,
-                    do_recompute=i not in no_recompute_layers))
+                    do_recompute=i not in no_recompute_layers,
+                    use_flash_attn=use_flash_attn))
 
         self.descs.append(
             LayerDesc(
