--- conflicted
+++ resolved
@@ -862,13 +862,9 @@
     def __init__(self, topo=None, sequence_parallel=False):
         super(GPTPretrainingCriterionHybird, self).__init__()
         self.loss_func = paddle.nn.CrossEntropyLoss(reduction="none")
-<<<<<<< HEAD
         self.parallel_loss_func = \
             fleet.meta_parallel.ParallelCrossEntropy(mp_group=env.get_hcg().get_model_parallel_group())
-=======
-        self.parallel_loss_func = fleet.meta_parallel.ParallelCrossEntropy()
         self.sequence_parallel = sequence_parallel
->>>>>>> cb2b9263
 
     def forward(self, prediction_scores, masked_lm_labels, loss_mask):
         """
@@ -1082,14 +1078,9 @@
 
         super().__init__(
             layers=self.descs,
-<<<<<<< HEAD
-            loss_fn=GPTPretrainingCriterionPipe(),
-            topology=env.get_hcg().topology(),
-=======
             loss_fn=GPTPretrainingCriterionPipe(
                 sequence_parallel=sequence_parallel),
-            topology=fleet.get_hybrid_communicate_group().topology(),
->>>>>>> cb2b9263
+            topology=env.get_hcg().topology(),
             seg_method="layer:TransformerDecoderLayer",
             recompute_interval=recompute_interval,
             recompute_ctx={
