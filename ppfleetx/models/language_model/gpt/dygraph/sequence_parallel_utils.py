# Copyright (c) 2022 PaddlePaddle Authors. All Rights Reserved.
# Copyright 2018 The OpenAI Team Authors and HuggingFace Inc. team.
# Copyright (c) 2018, NVIDIA CORPORATION.  All rights reserved.
#
# Licensed under the Apache License, Version 2.0 (the "License");
# you may not use this file except in compliance with the License.
# You may obtain a copy of the License at
#
#     http://www.apache.org/licenses/LICENSE-2.0
#
# Unless required by applicable law or agreed to in writing, software
# distributed under the License is distributed on an "AS IS" BASIS,
# WITHOUT WARRANTIES OR CONDITIONS OF ANY KIND, either express or implied.
# See the License for the specific language governing permissions and
# limitations under the License.

import paddle
from paddle import framework
from paddle.nn import functional as F
from paddle.autograd import PyLayer
from paddle.fluid import core
from paddle.fluid.dygraph.layers import Layer
from paddle.distributed import fleet
from paddle.distributed.fleet.base import topology as tp
from paddle.distributed.fleet.meta_parallel import get_rng_state_tracker
from paddle.distributed.fleet.utils.hybrid_parallel_util import fused_allreduce_gradients_with_group

from ppfleetx.distributed.apis import env

import numpy as np

####################################################
#                                                  #
#        Distributed Communication Operator        #
#                                                  #
####################################################


def scatter(input):
    hcg = env.get_hcg()
    group = hcg.get_model_parallel_group()
    parallelism = group.nranks
    rank = group.rank
<<<<<<< HEAD
    assert input.shape[
        0] % parallelism == 0, "Input sequence length {0} can't be divided exactly by sequence parallelism {1}".format(
            input.shape[0], parallelism)
    input = paddle.split(input, num_or_sections=parallelism, axis=0)[rank]
=======
    seq_len = input.shape[0]
    assert seq_len % parallelism == 0, "Input sequence length {} can't be divided exactly by sequence parallelism {}".format(
        seq_len, parallelism)
    interval = seq_len // parallelism
    input = paddle.slice(
        input,
        axes=[0],
        starts=[interval * rank],
        ends=[interval * (rank + 1)])
>>>>>>> cb2b9263
    return input


def all_gather(input):
    hcg = env.get_hcg()
    group = hcg.get_model_parallel_group()
    parallelism = group.nranks
    output_shape = input.shape
    output_shape[0] = output_shape[0] * parallelism
    output = paddle.empty(shape=output_shape, dtype=input.dtype)
    group.process_group.all_gather(input, output).wait()
    return output


def reduce_scatter(input):
    hcg = env.get_hcg()
    group = hcg.get_model_parallel_group()
    parallelism = group.nranks
    output_shape = input.shape
    assert input.shape[
        0] % parallelism == 0, "Input sequence length {0} can't be divided exactly by sequence parallelism {1}".format(
            input.shape[0], parallelism)
    output_shape[0] = output_shape[0] // parallelism
    output = paddle.empty(shape=output_shape, dtype=input.dtype)
    group.process_group._reduce_scatter_base(output, input).wait()
    return output


class ScatterOp(PyLayer):
    # input shape: [s, b, h], n is mp parallelism
    # after forward shape: [s/n, b, h]
    @staticmethod
    def forward(ctx, input):
        return scatter(input)

    @staticmethod
    def backward(ctx, grad):
        return all_gather(grad)


class GatherOp(PyLayer):
    # input shape: [s/n, b, h], n is mp parallelism
    # after forward shape: [s, b, h]
    @staticmethod
    def forward(ctx, input):
        return all_gather(input)

    @staticmethod
    def backward(ctx, grad):
        return scatter(grad)


# All gather along the first dim during forward pass
# All reduce and scatter along the first dim during backward pass
class AllGatherOp(PyLayer):
    # input shape: [s/n, b, h], n is mp parallelism
    # after forward shape: [s, b, h]
    @staticmethod
    def forward(ctx, input):
        return all_gather(input)

    # grad shape: [s, b, h], n is mp parallelism
    # after forward shape: [s/n, b, h]
    @staticmethod
    def backward(ctx, grad):
        return reduce_scatter(grad)


# All reduce and scatter along the first dim during forward pass
# All gather along the first dim during backward pass
class ReduceScatterOp(PyLayer):
    # input shape: [s, b, h], n is mp parallelism
    # after forward shape: [s/n, b, h]
    @staticmethod
    def forward(ctx, input):
        return reduce_scatter(input)

    # grad shape: [s/n, b, h], n is mp parallelism
    # after forward shape: [s, b, h]
    @staticmethod
    def backward(ctx, grad):
        return all_gather(grad)


###################################################
#                                                 #
#        Modified Parallel Linear Operator        #
#                                                 #
###################################################


def mark_as_sequence_parallel_parameter(parameter):
    setattr(parameter, 'sequence_parallel', True)


def is_sequence_parallel_parameter(parameter):
    return getattr(parameter, 'sequence_parallel', False)


def create_fused_allreduce_gradient_hook(parameter_list, accumulation_steps):
    hcg = env.get_hcg()
    pg = hcg.get_model_parallel_group().process_group

    step = [0]

    def __impl__(grad):
        step[0] += 1
        if step[0] == accumulation_steps:
            step[0] = 0
            pg.allreduce(grad).wait()
        return grad

    return __impl__


def register_sequence_parallel_allreduce_hooks(
        model, accumulation_steps, fuse_sequence_parallel_allreduce):
    if accumulation_steps <= 0 or not paddle.distributed.is_initialized():
        return

    mp_group = env.get_hcg().get_model_parallel_group()
    if mp_group.nranks <= 1:
        return

    params = []
    for p in model.parameters():
        if is_sequence_parallel_parameter(p):
            params.append(p)

    if fuse_sequence_parallel_allreduce:
        hook = create_fused_allreduce_gradient_hook(params, accumulation_steps)
        for p in params:
            p.register_hook(hook)
    else:
        for p in params:
            p.register_hook(
                create_non_fused_allreduce_gradient_hook(accumulation_steps))


def is_fused_matmul_bias_supported():
    if paddle.is_compiled_with_cuda() and not paddle.is_compiled_with_rocm():
        return hasattr(core.ops, 'fused_gemm_epilogue')
    else:
        return False


class ColumnSequenceParallelLinear(Layer):
    def __init__(self,
                 in_features,
                 out_features,
                 weight_attr=None,
                 has_bias=None,
                 gather_output=True,
                 fuse_matmul_bias=False,
                 mp_group=None,
                 name=None):
        super(ColumnSequenceParallelLinear, self).__init__()

        hcg = env.get_hcg()
        self.model_parallel_group = hcg.get_model_parallel_group(
        ) if mp_group is None else mp_group
        self.world_size = hcg.get_model_parallel_group(
        ).nranks if mp_group is None else mp_group.nranks
        self._name = name
        self.is_mp = (self.world_size > 1)

        assert gather_output is False, "If sequence_parallel is True, \
                                        gather_output is False"

        self.gather_output = gather_output
        assert out_features % self.world_size == 0, (
            "Number of column of the weight for linear ({}) must be"
            " divisible by model parallel size ({})".format(out_features,
                                                            self.world_size))
        self.output_size_per_partition = out_features // self.world_size

        self._weight_attr = weight_attr
        self._dtype = self._helper.get_default_dtype()

        if self.is_mp and paddle.in_dynamic_mode():
            with get_rng_state_tracker().rng_state():
                self.weight = self.create_parameter(
                    shape=[in_features, self.output_size_per_partition],
                    attr=self._weight_attr,
                    dtype=self._dtype,
                    is_bias=False)
        else:
            self.weight = self.create_parameter(
                shape=[in_features, self.output_size_per_partition],
                attr=self._weight_attr,
                dtype=self._dtype,
                is_bias=False)

        self.weight.is_distributed = True if self.is_mp else False

        if has_bias:
            # initialize bias to zero like Megatron
            self.bias = self.create_parameter(
                shape=[self.output_size_per_partition],
                attr=paddle.nn.initializer.Constant(value=0.0),
                dtype=self._dtype,
                is_bias=True)
            self.bias.is_distributed = True if self.is_mp else False
        else:
            self.bias = None

        self.linear = F.linear

        if fuse_matmul_bias:
            if not is_fused_matmul_bias_supported():
                raise NotImplementedError(
                    "You set fuse_matmul_bias=True in ColumnSequenceParallelLinear, "
                    "however, the paddle you are using not support this operation. "
                    "Please set fuse_matmul_bias=False or use paddle compiled "
                    "with cuda 11.6 or higher.")
            from paddle.incubate.nn.functional import fused_linear
            self.linear = fused_linear

    def forward(self, x):
        # sequence parallelism is same as model parallelism
        # if sequence parallel is true, input shape is [s, b, h]
        # else input shape is [b, s, h]
        if self.is_mp:
            input_parallel = AllGatherOp.apply(x)
        else:
            input_parallel = x
        output = self.linear(
            input_parallel, self.weight, self.bias, name=self._name)
        return output


class RowSequenceParallelLinear(Layer):
    def __init__(self,
                 in_features,
                 out_features,
                 weight_attr=None,
                 has_bias=True,
                 input_is_parallel=False,
                 fuse_matmul_bias=False,
                 mp_group=None,
                 name=None):
        super(RowSequenceParallelLinear, self).__init__()

        self.in_features = in_features
        self.out_features = out_features
        assert input_is_parallel is True, "If sequence_parallel is True, \
                                           input_is_parallel should be true."

        self.input_is_parallel = input_is_parallel
        self._weight_attr = weight_attr
        self._dtype = self._helper.get_default_dtype()
        self._name = name

        hcg = env.get_hcg()
        self.model_parallel_group = hcg.get_model_parallel_group(
        ) if mp_group is None else mp_group
        self.world_size = hcg.get_model_parallel_group(
        ).nranks if mp_group is None else mp_group.nranks
        self.rank = hcg.get_model_parallel_group(
        ).rank if mp_group is None else mp_group.rank

        self.is_mp = (self.world_size > 1)
        assert in_features % self.world_size == 0, (
            "Number of row of the weight for linear ({}) must be"
            " divisible by model parallel size ({})".format(in_features,
                                                            self.world_size))

        self.input_size_per_partition = in_features // self.world_size

        if self.is_mp and paddle.in_dynamic_mode():
            with get_rng_state_tracker().rng_state():
                self.weight = self.create_parameter(
                    shape=[self.input_size_per_partition, self.out_features],
                    attr=self._weight_attr,
                    dtype=self._dtype,
                    is_bias=False)
        else:
            self.weight = self.create_parameter(
                shape=[self.input_size_per_partition, self.out_features],
                attr=self._weight_attr,
                dtype=self._dtype,
                is_bias=False)

        self.weight.is_distributed = True if self.is_mp else False

        # if sequence parallel is true, 
        # register hook to all_reduce gradient of weight and bias
        if has_bias:
            self.bias = self.create_parameter(
                shape=[self.out_features],
                attr=paddle.nn.initializer.Constant(value=0.0),
                dtype=self._dtype,
                is_bias=True)
            if self.is_mp:
                mark_as_sequence_parallel_parameter(self.bias)
        else:
            self.bias = None

        self.linear = F.linear

        if fuse_matmul_bias:
            if not is_fused_matmul_bias_supported():
                raise NotImplementedError(
                    "You set fuse_matmul_bias=True in RowParallelLinear, "
                    "however, the paddle you are using not support this operation. "
                    "Please set fuse_matmul_bias=False or use paddle compiled "
                    "with cuda 11.6 or higher.")
            from paddle.incubate.nn.functional import fused_linear
            self.linear = fused_linear

    def forward(self, x):
        input_parallel = x
        if self.is_mp:
            output_parallel = self.linear(
                input_parallel, self.weight, name=self._name)
            output_ = ReduceScatterOp.apply(output_parallel)
            # if self.bias is not none, sequence parallel will use
            # register_hook to all_reduce self.bias
            output = output_ + self.bias if self.bias is not None else output_
        else:
            output = self.linear(
                input_parallel, self.weight, self.bias, name=self._name)
        return output<|MERGE_RESOLUTION|>--- conflicted
+++ resolved
@@ -41,12 +41,6 @@
     group = hcg.get_model_parallel_group()
     parallelism = group.nranks
     rank = group.rank
-<<<<<<< HEAD
-    assert input.shape[
-        0] % parallelism == 0, "Input sequence length {0} can't be divided exactly by sequence parallelism {1}".format(
-            input.shape[0], parallelism)
-    input = paddle.split(input, num_or_sections=parallelism, axis=0)[rank]
-=======
     seq_len = input.shape[0]
     assert seq_len % parallelism == 0, "Input sequence length {} can't be divided exactly by sequence parallelism {}".format(
         seq_len, parallelism)
@@ -56,7 +50,6 @@
         axes=[0],
         starts=[interval * rank],
         ends=[interval * (rank + 1)])
->>>>>>> cb2b9263
     return input
 
 
