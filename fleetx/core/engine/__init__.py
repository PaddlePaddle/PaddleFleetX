--- conflicted
+++ resolved
@@ -14,8 +14,4 @@
 
 from .basic_engine import BasicEngine
 from .eager_engine import EagerEngine
-<<<<<<< HEAD
-from .inference_engine import InferenceEngine
-=======
-from .auto_engine import AutoEngine
->>>>>>> 770112c1
+from .auto_engine import AutoEngine