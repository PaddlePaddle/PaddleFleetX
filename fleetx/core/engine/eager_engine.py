# Copyright (c) 2022 PaddlePaddle Authors. All Rights Reserved.
# 
# Licensed under the Apache License, Version 2.0 (the "License");
# you may not use this file except in compliance with the License.
# You may obtain a copy of the License at
# 
#     http://www.apache.org/licenses/LICENSE-2.0
# 
# Unless required by applicable law or agreed to in writing, software
# distributed under the License is distributed on an "AS IS" BASIS,
# WITHOUT WARRANTIES OR CONDITIONS OF ANY KIND, either express or implied.
# See the License for the specific language governing permissions and
# limitations under the License.

import os
import time
import sys
import logging

import paddle
import paddle.nn as nn
import paddle.distributed as dist
import paddle.distributed.fleet as fleet
from paddle.optimizer.lr import LRScheduler
from paddle.distributed.sharding import group_sharded_parallel
from paddle.fluid.dygraph.parallel import sync_params_buffers
from paddle.distributed.fleet.utils.hybrid_parallel_util import fused_allreduce_gradients
from paddle.profiler import SummaryView

sys.path.append("../../../")
from fleetx.utils import logger
from fleetx.core.engine.basic_engine import BasicEngine
from fleetx.core.module.basic_module import BasicModule
from fleetx.inference import InferenceEngine, export_inference_model
from fleetx.utils.tensor_fusion_helper import all_reduce_parameters
from fleetx.utils.version import version_check

<<<<<<< HEAD
=======
logging.basicConfig(level=logging.INFO)
logger = logging.getLogger(__name__)

>>>>>>> 9c83d696

class EagerEngine(BasicEngine):
    """
    The common engine for all models that support single-card and distributed 
    training, validation and test. Only used in eager dygraph mode.
    """

    def __init__(self, module, configs, mode='train'):
        """
        Initialize an engine depending on the user-defined module and configs.

        Args:

            module(BasicModule): user-defined module. After assigning computations 
                and configurations of model/optimizers/lr Schedulers, engine can 
                support the whole loop of training/validation/test.
            
            configs(dict): the configurations that engine needs for training/validation/test 
                loop. Such as mix precision strategy, save&load and the infos of steps/epoches.
        
        Return:

            An instance of `EagerEngine`.

        Examples::

            class TestModule(BasicModule):

                def __init__(self):
                    super().__init__()
                    self.model = paddle.nn.Linear(28 * 28, 10)
                    self.loss_fn = paddle.nn.MSELoss()

                def forward(self, x):
                    return paddle.relu(self.model(x.reshape(-1)))

                def training_step(self, batch):
                    x, y = batch
                    loss = self.loss_fn(self(x), y)
                    return loss

                def configure_optimizers(self):
                    return paddle.optimizer.Adam(
                        parameters=self.model.parameters(), learning_rate=0.02)

            module = TestModule()
            engine = EagerEngine(module, configs)

        """
        super().__init__()
        version_check()

        self.mode = mode

        if not isinstance(module, BasicModule):
            raise TypeError(
                "'module' must be sub classes of `BasicModule`, but got: {model.__class__.__name__}."
            )

        self._module = module

        if module.model and not isinstance(
                module.model, nn.Layer) and not callable(module.model):
            raise TypeError(
                "'model' must be sub classes of `paddle.nn.Layer` or any callable function, but got: {module.model.__class__.__name__}."
            )

        if mode == 'train':
            if module.loss_fn and not isinstance(
                    module.loss_fn, nn.Layer) and not callable(module.loss_fn):
                raise TypeError(
                    "'loss_fn' must be sub classes of `paddle.nn.Layer` or any callable function, but got: {module.loss_fn.__class__.__name__}."
                )

        # engine configs
        self._configs = configs['Engine']

        self._max_steps = self._configs['max_steps']
        self._eval_freq = self._configs['eval_freq']
        self._eval_iters = self._configs['eval_iters']
        self._test_iters = self._configs['test_iters']
        self._logging_freq = self._configs['logging_freq']
        self._num_train_epochs = self._configs['num_train_epochs']
        self._accumulate_steps = self._configs['accumulate_steps']

        self._use_pure_fp16 = self._configs['mix_precision']['use_pure_fp16']
        if mode == 'export' and self._use_pure_fp16:
            logger.info("NOTE: disable use_pure_fp16 in export mode")
            self._use_pure_fp16 = False

        self._scale_loss = self._configs['mix_precision']['scale_loss']
        self._custom_black_list = self._configs['mix_precision'][
            'custom_black_list']
        self._custom_white_list = self._configs['mix_precision'][
            'custom_white_list']

        self._save_steps = self._configs['save_load']['save_steps']
        self._output_dir = self._configs['save_load']['output_dir']
        self._ckpt_dir = self._configs['save_load']['ckpt_dir']

        # TODO(haohongxiang): Remove there extra configs after reconstruct of Fleet API
        self._dist_configs = configs['Distributed']
        self._dp_degree = self._dist_configs['dp_degree']
        self._mp_degree = self._dist_configs['mp_degree']
        self._pp_degree = self._dist_configs['pp_degree']
        self._sharding_stage = self._dist_configs['sharding']['sharding_stage']
        self._sharding_degree = self._dist_configs['sharding'][
            'sharding_degree']
        self._sharding_offload = self._dist_configs['sharding'][
            'sharding_offload']
        self._use_recompute = configs['Model']['use_recompute']

        if self._use_pure_fp16:
            if mode == 'train':
                self._scaler = paddle.amp.GradScaler(
                    init_loss_scaling=self._scale_loss)

            # Save dtype is the same as model dtype. Also can set save_dtype='float32' when 
            # training with pure fp16 strategy, but will cause the rise of memory.
            self._module.model = paddle.amp.decorate(
                models=self._module.model, level='O2')
        else:
            self._scaler = None

        if mode == 'train':
            optimizers = module.configure_optimizers()

            if optimizers and isinstance(optimizers,
                                         (paddle.optimizer.Optimizer,
                                          paddle.fluid.optimizer.Optimizer)):
                self._module.optimizer = optimizers
                self._module.lr_scheduler = None
            elif optimizers and isinstance(optimizers,
                                           tuple) and len(optimizers) == 2:
                if optimizers[0] and not isinstance(
                        optimizers[0], (paddle.optimizer.Optimizer,
                                        paddle.fluid.optimizer.Optimizer)):
                    raise TypeError("'optimizer' must be object of class `paddle.optimizer.Optimizer`" \
                                " or `paddle.fluid.optimizer.Optimizer`, but got: {optimizers[0].__class__.__name__}.")
                self._module.optimizer = optimizers[0]

                if optimizers[1] and not isinstance(optimizers[1],
                                                    (LRScheduler)):
                    raise TypeError("'lr_scheduler' must be object of class `paddle.optimizer.lr.LRScheduler`" \
                                ", but got: {optimizers[1].__class__.__name__}.")
                self._module.lr_scheduler = optimizers[1]
            else:
                raise TypeError(
                    "Only support optimizer or/and lr_scheduler as outputs of `configure_optimizers`."
                )

        # distributed configs
        self._distributed = dist.is_initialized()

        if self._distributed:
            self._hcg = fleet.get_hybrid_communicate_group()
            self._dp_group = self._hcg.get_data_parallel_group()
            self._sharding_group = self._hcg.get_sharding_parallel_group()

            self._dp_rank = self._hcg.get_data_parallel_rank()
            self._mp_rank = self._hcg.get_model_parallel_rank()
            self._pp_rank = self._hcg.get_stage_id()
            self._sharding_rank = self._hcg.get_sharding_parallel_rank()

            if self._hcg.nranks > 1:
                self._wrap_with_fleet()
        else:
            self._dp_rank = 0

        self._module.global_step = 0

        self._inference_configs = configs['Inference']
        self._inference_engine = None

        self.profiler = None
        if 'Profiler' in configs and configs.get('Profiler', {}).get('enable',
                                                                     False):
            self.profiler_config = configs['Profiler']

            scheduler = self.profiler_config.get('scheduler', None)
            profiler_log = self.profiler_config.get('profiler_log',
                                                    './profiler_log')
            record_shapes = self.profiler_config.get('record_shapes', True)
            profile_memory = self.profiler_config.get('profile_memory', True)
            self.profiler = paddle.profiler.Profiler(
                targets=[
                    paddle.profiler.ProfilerTarget.CPU,
                    paddle.profiler.ProfilerTarget.GPU
                ],
                scheduler=scheduler,
                on_trace_ready=paddle.profiler.export_chrome_tracing(
                    profiler_log),
<<<<<<< HEAD
                #TODO(kzq) uncomment after bugfix
                #record_shapes=record_shapes,
=======
                record_shapes=record_shapes,
>>>>>>> 9c83d696
                profile_memory=profile_memory)
            self.profiler.start()
            logger.warning(
                "Profiler is enabled, do not enable it in production.")

    def _wrap_with_fleet(self):
        if self._sharding_stage in [2, 3]:
            assert self._mp_degree == self._pp_degree == 1, "sharding stage2/3 will support hybrid parallel later"
            self._wrap_sharding_2_3()
        else:
            self._wrap_3D_parallel()

    def _wrap_sharding_2_3(self):
        if self._dp_degree > 1:
            sync_params_buffers(
                self._module.model,
                comm_group=self._dp_group,
                src_rank=self._dp_group.ranks[0])

        level = "p_g_os" if self._sharding_stage == 3 else "os_g"
        self._module.model, self._module.optimizer, self._scaler = group_sharded_parallel(
            model=self._module.model,
            optimizer=self._module.optimizer,
            level=level,
            scaler=self._scaler,
            group=self._sharding_group,
            offload=self._sharding_offload)

    def _wrap_3D_parallel(self):
        self._module.model = fleet.distributed_model(self._module.model)
        self._module.optimizer = fleet.distributed_optimizer(
            self._module.optimizer)
        self._scaler = fleet.distributed_scaler(
            self._scaler) if self._scaler is not None else self._scaler

    def fit(self, epoch=1, train_data_loader=None, valid_data_loader=None):
        """
        Run the full process of training/validation/save loop.

        Args:

            epoch(int): the epoch index.
            
            train_data_loader(DataLoader, None): a collection of :class:`paddle.io.DataLoader`, specifying training samples.

            valid_data_loader(DataLoader, None): a collection of :class:`paddle.io.DataLoader`, specifying validation samples.

        """
        self._module.model.train()

        # time count
        train_cost = 0.0
        train_start = time.time()

        for step, batch in enumerate(train_data_loader()):
            # Note(Guoxia): for the second epoch will always continue
            #if step < self._module.global_step:
            #    continue

            self._module.global_step += 1
            loss = self._fit_impl(batch)

            # Sync for profile time, delete it may be a little faster
            paddle.device.cuda.synchronize()
            train_cost += time.time() - train_start

            if self._module.global_step % self._logging_freq == 0:
                log_dict = {
                    'loss': loss.numpy(),
                    'epoch': epoch,
                    'batch': step,
                    'train_cost': train_cost,
                }
                self._module.training_step_end(log_dict)

                train_start = time.time()
                train_cost = 0.0

            if self._module.global_step % self._eval_freq == 0:
                self._module.model.eval()

                eval_losses = []
                eval_start = time.time()

                for eval_step, batch in enumerate(valid_data_loader):
                    loss = self._evaluate_impl(batch)
                    eval_losses.append(loss)

                    if eval_step >= self._eval_iters - 1:
                        break

                paddle.device.cuda.synchronize()
                eval_cost = time.time() - eval_start
                eval_loss = sum(eval_losses) / len(eval_losses)

                log_dict = {
                    'loss': eval_loss.numpy(),
                    'epoch': epoch,
                    'batch': eval_step,
                    'eval_cost': eval_cost,
                }
                self._module.validation_step_end(log_dict)

                self._module.model.train()

            if (self._module.global_step % self._save_steps == 0 or
                    self._module.global_step >= self._max_steps
                ) and self._dp_rank == 0:
                self.save()

            if self._module.global_step >= self._max_steps:
                logger.info("The training process is complete.")
                del train_data_loader

                if self.profiler:
                    self._profiler_done()

                return

            if self.profiler:
                self.profiler.step()

        if self.profiler:
            self._profiler_done()

    def _fit_impl(self, batch):
        batch = self._module.pretreating_batch(batch)
        if self._pp_degree == 1:
            if self._use_recompute and isinstance(self._module.model,
                                                  paddle.DataParallel):
                with self._module.model.no_sync():
                    loss = self._model_forward_backward(batch)
                if not hasattr(self._module, "all_fused_tensors"
                               ) or self._module.all_fused_tensors is None:
                    fused_allreduce_gradients(
                        list(self._module.model.parameters()), None)
                else:
                    all_reduce_parameters(self._module.all_fused_tensors,
                                          self._dp_group)
            else:
                loss = self._model_forward_backward(batch)
            self._optim_update_params()
        else:
            with paddle.amp.auto_cast(
                    self._use_pure_fp16,
                    custom_black_list=self._custom_black_list,
                    custom_white_list=self._custom_white_list,
                    level='O2'):
                loss = self._module.model.train_batch(
                    batch,
                    optimizer=self._module.optimizer,
                    lr_scheduler=self._module.lr_scheduler,
                    scaler=self._scaler)
        return loss

    def _model_forward_backward(self, batch):
        with paddle.amp.auto_cast(
                self._use_pure_fp16,
                custom_black_list=self._custom_black_list,
                custom_white_list=self._custom_white_list,
                level='O2'):
            loss = self._module.training_step(batch)

        loss_bw = self._scaler.scale(loss) if self._use_pure_fp16 else loss
        self._module.backward(loss_bw)
        return loss

    def _optim_update_params(self):
        if self._sharding_stage in [2, 3] and self._dp_degree > 1:
            fused_allreduce_gradients(self._module.model.parameters(),
                                      self._hcg)
            if self._sharding_stage == 3:
                for p in self._module.model.parameters():
                    if hasattr(p, "bw_storage"):
                        assert p.grad is None, "This case shouldn't happen."
                        p.bw_storage.scale_(1.0 / self._dp_group.nranks)
                        dist.all_reduce(p.bw_storage, group=self._dp_group)

        if self._use_pure_fp16:
            self._scaler.step(self._module.optimizer)
            self._scaler.update()
        else:
            self._module.optimizer.step()

        if self._module.lr_scheduler is not None:
            self._module.lr_scheduler.step()

        self._module.optimizer.clear_grad()

    @paddle.no_grad()
    def evaluate(self, epoch=1, valid_data_loader=None):
        """
        run one evaluation epoch over the validation set.

        Args:

            epoch(int): the epoch index.

            valid_data_loader(DataLoader, None): a collection of :class:`paddle.io.DataLoader`, specifying validation samples.

        """
        self._module.model.eval()

        eval_start = time.time()
        for eval_step, batch in enumerate(valid_data_loader):
            loss = self._evaluate_impl(batch)

            paddle.device.cuda.synchronize()
            eval_cost = time.time() - eval_start

            if self._module.global_step % self._logging_freq == 0:
                log_dict = {
                    'loss': loss.numpy(),
                    'epoch': epoch,
                    'batch': eval_step,
                    'eval_cost': eval_cost,
                }
                self._module.validation_step_end(log_dict)
                eval_start = time.time()

            if self._module.global_step >= self._max_steps:
                logger.info("The evaluting process is complete.")
                del valid_data_loader
                return

    @paddle.no_grad()
    def _evaluate_impl(self, batch):
        batch = self._module.pretreating_batch(batch)

        with paddle.amp.auto_cast(
                self._use_pure_fp16,
                custom_black_list=self._custom_black_list,
                custom_white_list=self._custom_white_list,
                level='O2'):
            if self._pp_degree == 1:
                loss = self._module.validation_step(batch)
            else:
                loss = self._module.model.eval_batch(batch, compute_loss=True)

        return loss

    @paddle.no_grad()
    def predict(self, epoch=1, test_data_loader=None):
        """
        run one evaluation epoch over the test set.

        Args:

            epoch(int): the epoch index.
            
            test_data_loader(DataLoader, None): a collection of :class:`paddle.io.DataLoader`, specifying test samples.

        """
        self._module.model.eval()

        test_start = time.time()
        for test_step, batch in enumerate(test_data_loader):
            self._module.global_step += 1
            loss = self._predict_impl(batch)

            paddle.device.cuda.synchronize()
            test_cost = time.time() - test_start

            if self._module.global_step % self._logging_freq == 0:
                log_dict = {
                    'loss': loss.numpy(),
                    'epoch': epoch,
                    'batch': test_step,
                    'test_cost': test_cost,
                }
                self._module.test_step_end(log_dict)
                test_start = time.time()

            if self._module.global_step >= self._max_steps:
                logger.info("The predicting process is complete.")
                del test_data_loader
                return

    @paddle.no_grad()
    def _predict_impl(self, batch):
        batch = self._module.pretreating_batch(batch)

        with paddle.amp.auto_cast(
                self._use_pure_fp16,
                custom_black_list=self._custom_black_list,
                custom_white_list=self._custom_white_list,
                level='O2'):
            if self._pp_degree == 1:
                loss = self._module.test_step(batch)
            else:
                loss = self._module.model.eval_batch(batch, compute_loss=True)

        return loss

    def save(self):
        """
        save the state dicts of model and optimizer into an checkpoint.
        """
        if self._output_dir and isinstance(self._output_dir, str):
            output_dir = os.path.join(self._output_dir,
                                      "step_%d" % self._module.global_step)
            if not os.path.exists(output_dir):
                os.makedirs(output_dir, exist_ok=True)
            logger.info("Save model to %s" % output_dir)

            save_dir = "{}/mp_{:0>2d}_sharding_{:0>2d}_pp_{:0>2d}".format(
                output_dir, self._mp_rank, self._sharding_rank,
                self._pp_rank) if self._distributed else output_dir

            if self._sharding_stage == 3:
                self._module.model.get_all_parameters(convert2cpu=False)
            paddle.save(self._module.model.state_dict(),
                        os.path.join(save_dir, "model.pdparams"))
            paddle.save(self._module.optimizer.state_dict(),
                        os.path.join(save_dir, "model_state.pdopt"))

            meta_dict = {"global_step": self._module.global_step}
            paddle.save(meta_dict, os.path.join(save_dir, "meta_state.pdopt"))

        else:
            raise TypeError("`save` requires a valid value of `output_dir`.")

    def load(self):
        """
        load the saved checkpoint file and update the state dicts of model and optimizer.
        """
        if self._ckpt_dir and isinstance(self._ckpt_dir, str):
            logger.info("Try to load checkpoint from %s " % self._ckpt_dir)

            load_dir = "{}/mp_{:0>2d}_sharding_{:0>2d}_pp_{:0>2d}".format(
                self._ckpt_dir, self._mp_rank, self._sharding_rank,
                self._pp_rank) if self._distributed else self._ckpt_dir
            model_path = os.path.join(load_dir, "model.pdparams")
            opt_path = os.path.join(load_dir, "model_state.pdopt")
            meta_path = os.path.join(load_dir, "meta_state.pdopt")

            if os.path.exists(model_path):
                model_dict = paddle.load(model_path)
                self._module.model.set_state_dict(model_dict)
            else:
                raise ValueError("No optimizer checkpoint file found in %s." %
                                 model_path)

            if self.mode == 'train':
                if os.path.exists(opt_path):
                    opt_dict = paddle.load(opt_path)
                    self._module.optimizer.set_state_dict(opt_dict)
                else:
                    raise ValueError(
                        "No optimizer checkpoint file found in %s." % opt_path)

                if os.path.exists(meta_path):
                    meta_dict = paddle.load(meta_path)
                    resume_step = int(self._ckpt_dir.strip("/").split("_")[-1])

                    if resume_step != meta_dict["global_step"]:
                        raise ValueError(
                            "Warning: resume_step is {}, but the step of checkpoint is {}.".
                            format(resume_step, meta_dict["global_step"]))

                    self._module.global_step = resume_step
                else:
                    raise ValueError("No meta checkpoint file found in %s." %
                                     meta_path)

            logger.info("successfully load checkpoints")
        else:
            logger.warning("`load` requires a valid value of `ckpt_dir`.")
            raise TypeError("`load` requires a valid value of `ckpt_dir`.")

    def export(self):
        self._module.model.eval()
        input_spec = self._module.input_spec()

        save_dir = os.path.join(self._output_dir, "rank_{}".format(self._dp_rank), 'model')
        export_inference_model(self._module.model, input_spec, save_dir)


    def inference(self, data):
        if self._inference_engine is None:
            self._inference_engine = InferenceEngine(
                self._inference_configs['model_dir'],
                self._inference_configs['mp_degree'])

        return self._inference_engine.predict(data)

    def _print_summary(self):
        views_dict = {
            SummaryView.DeviceView: 'device',
            SummaryView.OverView: 'overview',
            SummaryView.ModelView: 'model',
            SummaryView.DistributedView: 'dist',
            SummaryView.KernelView: 'kernel',
            SummaryView.OperatorView: 'op',
            SummaryView.MemoryView: 'mem',
            SummaryView.MemoryManipulationView: 'memcpy',
            SummaryView.UDFView: 'udf',
        }
<<<<<<< HEAD
=======

        default_views = [
            SummaryView.OverView,
            SummaryView.ModelView,
            SummaryView.KernelView,
            SummaryView.OperatorView,
        ]
>>>>>>> 9c83d696

        def gen_views(cfg):
            # print all summary view if detailed=True
            if self.profiler_config.get('detailed', False):
                return None

            views = []
            # override default view with user defined value if detailed=False
            for view in SummaryView:
                v = self.profiler_config.get('summary', {}).get(
                    views_dict[view], None)
<<<<<<< HEAD
                if v is True or (v is None and v in default_views):
=======
                if v is True or (v is None and view in default_views):
>>>>>>> 9c83d696
                    views.append(view)

            return views or None

        self.profiler.summary(
            sorted_by=paddle.profiler.SortedKeys.GPUTotal,
            views=gen_views(self.profiler_config))

    def _profiler_done(self):
        if not self.profiler:
            return

        logger.info("Profiler finished, prepare to print summary...")

        self.profiler.stop()

        self._print_summary()
        profiler_log = self.profiler_config.get('profiler_log',
                                                './profiler_log')
<<<<<<< HEAD
        print(
            "For more information please install visualdl and run it with following command:"
        )
        print(
            "-------------------------------------------------------------------------------"
        )
        print(f"visualdl --logdir --host 0.0.0.0 {profiler_log}")
        print(
=======
        logger.info(
            "For more information please install visualdl and run it with following command:"
        )
        logger.info(
            "-------------------------------------------------------------------------------"
        )
        logger.info(f"visualdl --host 0.0.0.0 --logdir {profiler_log}")
        logger.info(
>>>>>>> 9c83d696
            "-------------------------------------------------------------------------------"
        )<|MERGE_RESOLUTION|>--- conflicted
+++ resolved
@@ -35,12 +35,9 @@
 from fleetx.utils.tensor_fusion_helper import all_reduce_parameters
 from fleetx.utils.version import version_check
 
-<<<<<<< HEAD
-=======
 logging.basicConfig(level=logging.INFO)
 logger = logging.getLogger(__name__)
 
->>>>>>> 9c83d696
 
 class EagerEngine(BasicEngine):
     """
@@ -233,12 +230,7 @@
                 scheduler=scheduler,
                 on_trace_ready=paddle.profiler.export_chrome_tracing(
                     profiler_log),
-<<<<<<< HEAD
-                #TODO(kzq) uncomment after bugfix
-                #record_shapes=record_shapes,
-=======
                 record_shapes=record_shapes,
->>>>>>> 9c83d696
                 profile_memory=profile_memory)
             self.profiler.start()
             logger.warning(
@@ -613,9 +605,9 @@
         self._module.model.eval()
         input_spec = self._module.input_spec()
 
-        save_dir = os.path.join(self._output_dir, "rank_{}".format(self._dp_rank), 'model')
+        save_dir = os.path.join(self._output_dir,
+                                "rank_{}".format(self._dp_rank), 'model')
         export_inference_model(self._module.model, input_spec, save_dir)
-
 
     def inference(self, data):
         if self._inference_engine is None:
@@ -637,8 +629,6 @@
             SummaryView.MemoryManipulationView: 'memcpy',
             SummaryView.UDFView: 'udf',
         }
-<<<<<<< HEAD
-=======
 
         default_views = [
             SummaryView.OverView,
@@ -646,7 +636,6 @@
             SummaryView.KernelView,
             SummaryView.OperatorView,
         ]
->>>>>>> 9c83d696
 
         def gen_views(cfg):
             # print all summary view if detailed=True
@@ -658,11 +647,7 @@
             for view in SummaryView:
                 v = self.profiler_config.get('summary', {}).get(
                     views_dict[view], None)
-<<<<<<< HEAD
-                if v is True or (v is None and v in default_views):
-=======
                 if v is True or (v is None and view in default_views):
->>>>>>> 9c83d696
                     views.append(view)
 
             return views or None
@@ -682,16 +667,6 @@
         self._print_summary()
         profiler_log = self.profiler_config.get('profiler_log',
                                                 './profiler_log')
-<<<<<<< HEAD
-        print(
-            "For more information please install visualdl and run it with following command:"
-        )
-        print(
-            "-------------------------------------------------------------------------------"
-        )
-        print(f"visualdl --logdir --host 0.0.0.0 {profiler_log}")
-        print(
-=======
         logger.info(
             "For more information please install visualdl and run it with following command:"
         )
@@ -700,6 +675,5 @@
         )
         logger.info(f"visualdl --host 0.0.0.0 --logdir {profiler_log}")
         logger.info(
->>>>>>> 9c83d696
             "-------------------------------------------------------------------------------"
         )