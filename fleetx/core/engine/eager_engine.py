--- conflicted
+++ resolved
@@ -404,8 +404,8 @@
                 logger.warning("No optimizer checkpoint file found in %s." %
                                opt_path)
         else:
-<<<<<<< HEAD
             logger.warning("`load` requires a valid value of `ckpt_dir`.")
+            raise TypeError("`load` requires a valid value of `ckpt_dir`.")
 
     def inference(self, data):
         if not self._inference_init:
@@ -413,7 +413,4 @@
                 self._inference_configs['model_dir'],
                 self._inference_configs['mp_degree'])
 
-        return self._inference_engine.predict(data)
-=======
-            raise TypeError("`load` requires a valid value of `ckpt_dir`.")
->>>>>>> 0244a859
+        return self._inference_engine.predict(data)