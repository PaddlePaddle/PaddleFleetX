--- conflicted
+++ resolved
@@ -139,17 +139,12 @@
         self._use_recompute = configs['Model']['use_recompute']
 
         if self._use_pure_fp16:
-<<<<<<< HEAD
-            self._scaler = paddle.amp.GradScaler(
-                init_loss_scaling=self._scale_loss)
-
-            # Save dtype is the same as model dtype. Also can set save_dtype='float32' when 
-            # training with pure fp16 strategy, but will cause the rise of memory.
-=======
             if mode == 'train':
                 self._scaler = paddle.amp.GradScaler(
                     init_loss_scaling=self._scale_loss)
->>>>>>> 68b3ceae
+
+            # Save dtype is the same as model dtype. Also can set save_dtype='float32' when 
+            # training with pure fp16 strategy, but will cause the rise of memory.
             self._module.model = paddle.amp.decorate(
                 models=self._module.model, level='O2')
         else:
@@ -438,37 +433,14 @@
         """
         self._module.model.eval()
 
-<<<<<<< HEAD
-        test_start = time.time()
-        for test_step, batch in enumerate(test_data_loader):
-            loss = self._predict_impl(batch)
-=======
         predict_start = time.time()
         ret = self._predict_impl(inputs)
->>>>>>> 68b3ceae
 
         paddle.device.cuda.synchronize()
         predict_cost = time.time() - predict_start
 
-<<<<<<< HEAD
-            if self._module.global_step % self._logging_freq == 0:
-                log_dict = {
-                    'loss': loss.numpy(),
-                    'epoch': epoch,
-                    'batch': test_step,
-                    'eval_cost': test_cost,
-                }
-                self._module.test_step_end(log_dict)
-                test_start = time.time()
-
-            if self._module.global_step >= self._max_steps:
-                logger.info("The predicting process is complete.")
-                del test_data_loader
-                return
-=======
         # logger.info("The predicting process is complete.")
         return ret
->>>>>>> 68b3ceae
 
     @paddle.no_grad()
     def _predict_impl(self, inputs):
@@ -521,37 +493,28 @@
                 raise ValueError("No optimizer checkpoint file found in %s." %
                                  model_path)
 
-<<<<<<< HEAD
-            if os.path.exists(opt_path):
-                opt_dict = paddle.load(opt_path)
-                self._module.optimizer.set_state_dict(opt_dict)
-            else:
-                raise ValueError("No optimizer checkpoint file found in %s." %
-                                 opt_path)
-
-            if os.path.exists(meta_path):
-                meta_dict = paddle.load(meta_path)
-                resume_step = int(self._ckpt_dir.strip("/").split("_")[-1])
-
-                if resume_step != meta_dict["global_step"]:
-                    raise ValueError(
-                        "Warning: resume_step is {}, but the step of checkpoint is {}.".
-                        format(resume_step, state_dict["global_step"]))
-
-                self._module.global_step = resume_step
-            else:
-                raise ValueError("No meta checkpoint file found in %s." %
-                                 meta_path)
-
-            logger.info("successfully load checkpoints")
-=======
             if self.mode == 'train':
                 if os.path.exists(opt_path):
                     opt_dict = paddle.load(opt_path)
                     self._module.optimizer.set_state_dict(opt_dict)
                 else:
-                    logger.warning(
-                        "No optimizer checkpoint file found in %s." % opt_path)
->>>>>>> 68b3ceae
+                    raise ValueError("No optimizer checkpoint file found in %s." %
+                                    opt_path)
+
+                if os.path.exists(meta_path):
+                    meta_dict = paddle.load(meta_path)
+                    resume_step = int(self._ckpt_dir.strip("/").split("_")[-1])
+
+                    if resume_step != meta_dict["global_step"]:
+                        raise ValueError(
+                            "Warning: resume_step is {}, but the step of checkpoint is {}.".
+                            format(resume_step, state_dict["global_step"]))
+
+                    self._module.global_step = resume_step
+                else:
+                    raise ValueError("No meta checkpoint file found in %s." %
+                                    meta_path)
+
+            logger.info("successfully load checkpoints")
         else:
             raise TypeError("`load` requires a valid value of `ckpt_dir`.")