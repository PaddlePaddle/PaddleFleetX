# Copyright (c) 2022 PaddlePaddle Authors. All Rights Reserved.
# 
# Licensed under the Apache License, Version 2.0 (the "License");
# you may not use this file except in compliance with the License.
# You may obtain a copy of the License at
# 
#     http://www.apache.org/licenses/LICENSE-2.0
# 
# Unless required by applicable law or agreed to in writing, software
# distributed under the License is distributed on an "AS IS" BASIS,
# WITHOUT WARRANTIES OR CONDITIONS OF ANY KIND, either express or implied.
# See the License for the specific language governing permissions and
# limitations under the License.

import os
import time
import sys
import logging

import paddle
import paddle.nn as nn
import paddle.distributed as dist
import paddle.distributed.fleet as fleet
from paddle.optimizer.lr import LRScheduler
from paddle.distributed.sharding import group_sharded_parallel
from paddle.fluid.dygraph.parallel import sync_params_buffers
from paddle.distributed.fleet.utils.hybrid_parallel_util import fused_allreduce_gradients
from paddle.static import InputSpec

sys.path.append("../../../")
from fleetx.utils import logger
from fleetx.core.engine.basic_engine import BasicEngine
from fleetx.core.module.basic_module import BasicModule
from fleetx.inference import InferenceEngine, export_inference_model
from fleetx.utils.tensor_fusion_helper import all_reduce_parameters
from fleetx.utils.version import version_check

<<<<<<< HEAD
logging.basicConfig(level=logging.INFO)
logger = logging.getLogger(__name__)
=======
>>>>>>> 7ad75328

class EagerEngine(BasicEngine):
    """
    The common engine for all models that support single-card and distributed 
    training, validation and test. Only used in eager dygraph mode.
    """

    def __init__(self, module, configs, mode='train'):
        """
        Initialize an engine depending on the user-defined module and configs.

        Args:

            module(BasicModule): user-defined module. After assigning computations 
                and configurations of model/optimizers/lr Schedulers, engine can 
                support the whole loop of training/validation/test.
            
            configs(dict): the configurations that engine needs for training/validation/test 
                loop. Such as mix precision strategy, save&load and the infos of steps/epoches.
        
        Return:

            An instance of `EagerEngine`.

        Examples::

            class TestModule(BasicModule):

                def __init__(self):
                    super().__init__()
                    self.model = paddle.nn.Linear(28 * 28, 10)
                    self.loss_fn = paddle.nn.MSELoss()

                def forward(self, x):
                    return paddle.relu(self.model(x.reshape(-1)))

                def training_step(self, batch):
                    x, y = batch
                    loss = self.loss_fn(self(x), y)
                    return loss

                def configure_optimizers(self):
                    return paddle.optimizer.Adam(
                        parameters=self.model.parameters(), learning_rate=0.02)

            module = TestModule()
            engine = EagerEngine(module, configs)

        """
        super().__init__()
        version_check()

        self.mode = mode

        if not isinstance(module, BasicModule):
            raise TypeError(
                "'module' must be sub classes of `BasicModule`, but got: {model.__class__.__name__}."
            )

        self._module = module

        if module.model and not isinstance(
                module.model, nn.Layer) and not callable(module.model):
            raise TypeError(
                "'model' must be sub classes of `paddle.nn.Layer` or any callable function, but got: {module.model.__class__.__name__}."
            )

        if mode == 'train':
            if module.loss_fn and not isinstance(
                    module.loss_fn, nn.Layer) and not callable(module.loss_fn):
                raise TypeError(
                    "'loss_fn' must be sub classes of `paddle.nn.Layer` or any callable function, but got: {module.loss_fn.__class__.__name__}."
                )

        # engine configs
        self._configs = configs['Engine']

        self._max_steps = self._configs['max_steps']
        self._eval_freq = self._configs['eval_freq']
        self._eval_iters = self._configs['eval_iters']
        self._test_iters = self._configs['test_iters']
        self._logging_freq = self._configs['logging_freq']
        self._num_train_epochs = self._configs['num_train_epochs']
        self._accumulate_steps = self._configs['accumulate_steps']

        self._use_pure_fp16 = self._configs['mix_precision']['use_pure_fp16']
        if mode == 'export' and self._use_pure_fp16:
            logger.info("NOTE: disable use_pure_fp16 in export mode")
            self._use_pure_fp16 = False

        self._scale_loss = self._configs['mix_precision']['scale_loss']
        self._custom_black_list = self._configs['mix_precision'][
            'custom_black_list']
        self._custom_white_list = self._configs['mix_precision'][
            'custom_white_list']

        self._save_steps = self._configs['save_load']['save_steps']
        self._output_dir = self._configs['save_load']['output_dir']
        self._ckpt_dir = self._configs['save_load']['ckpt_dir']

        # TODO(haohongxiang): Remove there extra configs after reconstruct of Fleet API
        self._dist_configs = configs['Distributed']
        self._dp_degree = self._dist_configs['dp_degree']
        self._mp_degree = self._dist_configs['mp_degree']
        self._pp_degree = self._dist_configs['pp_degree']
        self._sharding_stage = self._dist_configs['sharding']['sharding_stage']
        self._sharding_degree = self._dist_configs['sharding'][
            'sharding_degree']
        self._sharding_offload = self._dist_configs['sharding'][
            'sharding_offload']
        self._use_recompute = configs['Model']['use_recompute']

        if self._use_pure_fp16:
            if mode == 'train':
                self._scaler = paddle.amp.GradScaler(
                    init_loss_scaling=self._scale_loss)

            # Save dtype is the same as model dtype. Also can set save_dtype='float32' when 
            # training with pure fp16 strategy, but will cause the rise of memory.
            self._module.model = paddle.amp.decorate(
                models=self._module.model, level='O2')
        else:
            self._scaler = None

        if mode == 'train':
            optimizers = module.configure_optimizers()

            if optimizers and isinstance(optimizers,
                                         (paddle.optimizer.Optimizer,
                                          paddle.fluid.optimizer.Optimizer)):
                self._module.optimizer = optimizers
                self._module.lr_scheduler = None
            elif optimizers and isinstance(optimizers,
                                           tuple) and len(optimizers) == 2:
                if optimizers[0] and not isinstance(
                        optimizers[0], (paddle.optimizer.Optimizer,
                                        paddle.fluid.optimizer.Optimizer)):
                    raise TypeError("'optimizer' must be object of class `paddle.optimizer.Optimizer`" \
                                " or `paddle.fluid.optimizer.Optimizer`, but got: {optimizers[0].__class__.__name__}.")
                self._module.optimizer = optimizers[0]

                if optimizers[1] and not isinstance(optimizers[1],
                                                    (LRScheduler)):
                    raise TypeError("'lr_scheduler' must be object of class `paddle.optimizer.lr.LRScheduler`" \
                                ", but got: {optimizers[1].__class__.__name__}.")
                self._module.lr_scheduler = optimizers[1]
            else:
                raise TypeError(
                    "Only support optimizer or/and lr_scheduler as outputs of `configure_optimizers`."
                )

        # distributed configs
        self._distributed = dist.is_initialized()

        if self._distributed:
            self._hcg = fleet.get_hybrid_communicate_group()
            self._dp_group = self._hcg.get_data_parallel_group()
            self._sharding_group = self._hcg.get_sharding_parallel_group()

            self._dp_rank = self._hcg.get_data_parallel_rank()
            self._mp_rank = self._hcg.get_model_parallel_rank()
            self._pp_rank = self._hcg.get_stage_id()
            self._sharding_rank = self._hcg.get_sharding_parallel_rank()

            if self._hcg.nranks > 1:
                self._wrap_with_fleet()
        else:
            self._dp_rank = 0

        self._module.global_step = 0

        self._inference_configs = configs['Inference']
        self._inference_engine = None

        self.profiler = None
        if 'Profiler' in configs and configs.get('Profiler', {}).get('enable',
                                                                     False):
            self.profiler_config = configs['Profiler']

            scheduler = self.profiler_config.get('scheduler', None)
            profiler_log = self.profiler_config.get('profiler_log',
                                                    './profiler_log')
            record_shapes = self.profiler_config.get('record_shapes', True)
            profile_memory = self.profiler_config.get('profile_memory', True)
            self.profiler = paddle.profiler.Profiler(
                targets=[
                    paddle.profiler.ProfilerTarget.CPU,
                    paddle.profiler.ProfilerTarget.GPU
                ],
                scheduler=scheduler,
                on_trace_ready=paddle.profiler.export_chrome_tracing(
                    profiler_log),
                #TODO(kzq) uncomment after bugfix
                #record_shapes=record_shapes,
                profile_memory=profile_memory)
            self.profiler.start()
            logger.warning(
                "Profiler is enabled, do not enable it in production.")

    def _wrap_with_fleet(self):
        if self._sharding_stage in [2, 3]:
            assert self._mp_degree == self._pp_degree == 1, "sharding stage2/3 will support hybrid parallel later"
            self._wrap_sharding_2_3()
        else:
            self._wrap_3D_parallel()

    def _wrap_sharding_2_3(self):
        if self._dp_degree > 1:
            sync_params_buffers(
                self._module.model,
                comm_group=self._dp_group,
                src_rank=self._dp_group.ranks[0])

        level = "p_g_os" if self._sharding_stage == 3 else "os_g"
        self._module.model, self._module.optimizer, self._scaler = group_sharded_parallel(
            model=self._module.model,
            optimizer=self._module.optimizer,
            level=level,
            scaler=self._scaler,
            group=self._sharding_group,
            offload=self._sharding_offload)

    def _wrap_3D_parallel(self):
        self._module.model = fleet.distributed_model(self._module.model)
        self._module.optimizer = fleet.distributed_optimizer(
            self._module.optimizer)
        self._scaler = fleet.distributed_scaler(
            self._scaler) if self._scaler is not None else self._scaler

    def fit(self, epoch=1, train_data_loader=None, valid_data_loader=None):
        """
        Run the full process of training/validation/save loop.

        Args:

            epoch(int): the epoch index.
            
            train_data_loader(DataLoader, None): a collection of :class:`paddle.io.DataLoader`, specifying training samples.

            valid_data_loader(DataLoader, None): a collection of :class:`paddle.io.DataLoader`, specifying validation samples.

        """
        self._module.model.train()

        # time count
        train_cost = 0.0
        train_start = time.time()

        for step, batch in enumerate(train_data_loader()):
            if step < self._module.global_step:
                continue

            self._module.global_step += 1
            loss = self._fit_impl(batch)

            # Sync for profile time, delete it may be a little faster
            paddle.device.cuda.synchronize()
            train_cost += time.time() - train_start

            if self._module.global_step % self._logging_freq == 0:
                log_dict = {
                    'loss': loss.numpy(),
                    'epoch': epoch,
                    'batch': step,
                    'train_cost': train_cost,
                }
                self._module.training_step_end(log_dict)

                train_start = time.time()
                train_cost = 0.0

            if self._module.global_step % self._eval_freq == 0:
                self._module.model.eval()

                eval_losses = []
                eval_start = time.time()

                for eval_step, batch in enumerate(valid_data_loader):
                    loss = self._evaluate_impl(batch)
                    eval_losses.append(loss)

                    if eval_step >= self._eval_iters - 1:
                        break

                paddle.device.cuda.synchronize()
                eval_cost = time.time() - eval_start
                eval_loss = sum(eval_losses) / len(eval_losses)

                log_dict = {
                    'loss': eval_loss.numpy(),
                    'epoch': epoch,
                    'batch': eval_step,
                    'eval_cost': eval_cost,
                }
                self._module.validation_step_end(log_dict)

                self._module.model.train()

            if (self._module.global_step % self._save_steps == 0 or
                    self._module.global_step >= self._max_steps
                ) and self._dp_rank == 0:
                self.save()

            if self._module.global_step >= self._max_steps:
                logger.info("The training process is complete.")
                del train_data_loader

                if self.profiler:
                    self._profiler_done()

                return

            if self.profiler:
                self.profiler.step()

        if self.profiler:
            self._profiler_done()

    def _fit_impl(self, batch):
        batch = self._module.pretreating_batch(batch)
        if self._pp_degree == 1:
            if self._use_recompute and isinstance(self._module.model,
                                                  paddle.DataParallel):
                with self._module.model.no_sync():
                    loss = self._model_forward_backward(batch)
                if not hasattr(self._module, "all_fused_tensors"
                               ) or self._module.all_fused_tensors is None:
                    fused_allreduce_gradients(
                        list(self._module.model.parameters()), None)
                else:
                    all_reduce_parameters(self._module.all_fused_tensors,
                                          self._dp_group)
            else:
                loss = self._model_forward_backward(batch)
            self._optim_update_params()
        else:
            with paddle.amp.auto_cast(
                    self._use_pure_fp16,
                    custom_black_list=self._custom_black_list,
                    custom_white_list=self._custom_white_list,
                    level='O2'):
                loss = self._module.model.train_batch(
                    batch,
                    optimizer=self._module.optimizer,
                    lr_scheduler=self._module.lr_scheduler,
                    scaler=self._scaler)
        return loss

    def _model_forward_backward(self, batch):
        with paddle.amp.auto_cast(
                self._use_pure_fp16,
                custom_black_list=self._custom_black_list,
                custom_white_list=self._custom_white_list,
                level='O2'):
            loss = self._module.training_step(batch)

        loss_bw = self._scaler.scale(loss) if self._use_pure_fp16 else loss
        self._module.backward(loss_bw)
        return loss

    def _optim_update_params(self):
        if self._sharding_stage in [2, 3] and self._dp_degree > 1:
            fused_allreduce_gradients(self._module.model.parameters(),
                                      self._hcg)
            if self._sharding_stage == 3:
                for p in self._module.model.parameters():
                    if hasattr(p, "bw_storage"):
                        assert p.grad is None, "This case shouldn't happen."
                        p.bw_storage.scale_(1.0 / self._dp_group.nranks)
                        dist.all_reduce(p.bw_storage, group=self._dp_group)

        if self._use_pure_fp16:
            self._scaler.step(self._module.optimizer)
            self._scaler.update()
        else:
            self._module.optimizer.step()

        if self._module.lr_scheduler is not None:
            self._module.lr_scheduler.step()

        self._module.optimizer.clear_grad()

    @paddle.no_grad()
    def evaluate(self, epoch=1, valid_data_loader=None):
        """
        run one evaluation epoch over the validation set.

        Args:

            epoch(int): the epoch index.

            valid_data_loader(DataLoader, None): a collection of :class:`paddle.io.DataLoader`, specifying validation samples.

        """
        self._module.model.eval()

        eval_start = time.time()
        for eval_step, batch in enumerate(valid_data_loader):
            loss = self._evaluate_impl(batch)

            paddle.device.cuda.synchronize()
            eval_cost = time.time() - eval_start

            if self._module.global_step % self._logging_freq == 0:
                log_dict = {
                    'loss': loss.numpy(),
                    'epoch': epoch,
                    'batch': eval_step,
                    'eval_cost': eval_cost,
                }
                self._module.validation_step_end(log_dict)
                eval_start = time.time()

            if self._module.global_step >= self._max_steps:
                logger.info("The evaluting process is complete.")
                del valid_data_loader
                return

    @paddle.no_grad()
    def _evaluate_impl(self, batch):
        batch = self._module.pretreating_batch(batch)

        with paddle.amp.auto_cast(
                self._use_pure_fp16,
                custom_black_list=self._custom_black_list,
                custom_white_list=self._custom_white_list,
                level='O2'):
            if self._pp_degree == 1:
                loss = self._module.validation_step(batch)
            else:
                loss = self._module.model.eval_batch(batch, compute_loss=True)

        return loss

    @paddle.no_grad()
    def predict(self, epoch=1, test_data_loader=None):
        """
        run one evaluation epoch over the test set.

        Args:

            epoch(int): the epoch index.
            
            test_data_loader(DataLoader, None): a collection of :class:`paddle.io.DataLoader`, specifying test samples.

        """
        self._module.model.eval()

        test_start = time.time()
        for test_step, batch in enumerate(test_data_loader):
            self._module.global_step += 1
            loss = self._predict_impl(batch)

            paddle.device.cuda.synchronize()
            test_cost = time.time() - test_start

            if self._module.global_step % self._logging_freq == 0:
                log_dict = {
                    'loss': loss.numpy(),
                    'epoch': epoch,
                    'batch': test_step,
                    'test_cost': test_cost,
                }
                self._module.test_step_end(log_dict)
                test_start = time.time()

            if self._module.global_step >= self._max_steps:
                logger.info("The predicting process is complete.")
                del test_data_loader
                return

    @paddle.no_grad()
    def _predict_impl(self, batch):
        batch = self._module.pretreating_batch(batch)

        with paddle.amp.auto_cast(
                self._use_pure_fp16,
                custom_black_list=self._custom_black_list,
                custom_white_list=self._custom_white_list,
                level='O2'):
            if self._pp_degree == 1:
                loss = self._module.test_step(batch)
            else:
                loss = self._module.model.eval_batch(batch, compute_loss=True)

        return loss

    def save(self):
        """
        save the state dicts of model and optimizer into an checkpoint.
        """
        if self._output_dir and isinstance(self._output_dir, str):
            output_dir = os.path.join(self._output_dir,
                                      "step_%d" % self._module.global_step)
            if not os.path.exists(output_dir):
                os.makedirs(output_dir, exist_ok=True)
            logger.info("Save model to %s" % output_dir)

            save_dir = "{}/mp_{:0>2d}_sharding_{:0>2d}_pp_{:0>2d}".format(
                output_dir, self._mp_rank, self._sharding_rank,
                self._pp_rank) if self._distributed else output_dir

            if self._sharding_stage == 3:
                self._module.model.get_all_parameters(convert2cpu=False)
            paddle.save(self._module.model.state_dict(),
                        os.path.join(save_dir, "model.pdparams"))
            paddle.save(self._module.optimizer.state_dict(),
                        os.path.join(save_dir, "model_state.pdopt"))

            meta_dict = {"global_step": self._module.global_step}
            paddle.save(meta_dict, os.path.join(save_dir, "meta_state.pdopt"))

        else:
            raise TypeError("`save` requires a valid value of `output_dir`.")

    def load(self):
        """
        load the saved checkpoint file and update the state dicts of model and optimizer.
        """
        if self._ckpt_dir and isinstance(self._ckpt_dir, str):
            logger.info("Try to load checkpoint from %s " % self._ckpt_dir)

            load_dir = "{}/mp_{:0>2d}_sharding_{:0>2d}_pp_{:0>2d}".format(
                self._ckpt_dir, self._mp_rank, self._sharding_rank,
                self._pp_rank) if self._distributed else self._ckpt_dir
            model_path = os.path.join(load_dir, "model.pdparams")
            opt_path = os.path.join(load_dir, "model_state.pdopt")
            meta_path = os.path.join(load_dir, "meta_state.pdopt")

            if os.path.exists(model_path):
                model_dict = paddle.load(model_path)
                self._module.model.set_state_dict(model_dict)
            else:
                raise ValueError("No optimizer checkpoint file found in %s." %
                                 model_path)

            if self.mode == 'train':
                if os.path.exists(opt_path):
                    opt_dict = paddle.load(opt_path)
                    self._module.optimizer.set_state_dict(opt_dict)
                else:
                    raise ValueError(
                        "No optimizer checkpoint file found in %s." % opt_path)

                if os.path.exists(meta_path):
                    meta_dict = paddle.load(meta_path)
                    resume_step = int(self._ckpt_dir.strip("/").split("_")[-1])

                    if resume_step != meta_dict["global_step"]:
                        raise ValueError(
                            "Warning: resume_step is {}, but the step of checkpoint is {}.".
                            format(resume_step, meta_dict["global_step"]))

                    self._module.global_step = resume_step
                else:
                    raise ValueError("No meta checkpoint file found in %s." %
                                     meta_path)

            logger.info("successfully load checkpoints")
        else:
            logger.warning("`load` requires a valid value of `ckpt_dir`.")
            raise TypeError("`load` requires a valid value of `ckpt_dir`.")

    def export(self, output_dir="output"):
        self._module.model.eval()

        input_spec = [
            InputSpec(shape=[None, None], name="input_ids", dtype='int64'),
            # InputSpec(shape=[None, None], name="attention_mask", dtype='int64'),
        ]
            
        save_dir = os.path.join(output_dir, "rank_{}".format(self._dp_rank), 'model')
        export_inference_model(self._module.model, input_spec, save_dir)


    def inference(self, data):
        if self._inference_engine is None:
            self._inference_engine = InferenceEngine(
                self._inference_configs['model_dir'],
                self._inference_configs['mp_degree'])

        return self._inference_engine.predict(data)

    def _print_summary(self):
        #TODO(kzq) move above
        from paddle.profiler import SummaryView
        views_dict = {
            SummaryView.DeviceView: 'device',
            SummaryView.OverView: 'overview',
            SummaryView.ModelView: 'model',
            SummaryView.DistributedView: 'dist',
            SummaryView.KernelView: 'kernel',
            SummaryView.OperatorView: 'op',
            SummaryView.MemoryView: 'mem',
            SummaryView.MemoryManipulationView: 'memcpy',
            SummaryView.UDFView: 'udf',
        }

        default_views = [
            SummaryView.OverView,
            SummaryView.ModelView,
            SummaryView.KernelView,
            SummaryView.OperatorView,
        ]

        def gen_views(cfg):
            # print all summary view if detailed=True
            if self.profiler_config.get('detailed', False):
                return None

            views = []
            # override default view with user defined value if detailed=False
            for view in SummaryView:
                v = self.profiler_config.get('summary', {}).get(
                    views_dict[view], None)
                if v is True or (v is None and view in default_views):
                    views.append(view)

            return views or None

        self.profiler.summary(
            sorted_by=paddle.profiler.SortedKeys.GPUTotal,
            views=gen_views(self.profiler_config))

    def _profiler_done(self):
        if not self.profiler:
            return

        logger.info("Profiler finished, prepare to print summary...")

        self.profiler.stop()

        self._print_summary()
<<<<<<< HEAD
        profiler_log = self.profiler_config.get('profiler_log', './profiler_log')
        logger.info("For more information please install visualdl and run it with following command:")
        logger.info("-------------------------------------------------------------------------------")
        logger.info(f"visualdl --logdir --host 0.0.0.0 {profiler_log}")
        logger.info("-------------------------------------------------------------------------------")
=======
        profiler_log = self.profiler_config.get('profiler_log',
                                                './profiler_log')
        print(
            "For more information please install visualdl and run it with following command:"
        )
        print(
            "-------------------------------------------------------------------------------"
        )
        print(f"visualdl --host 0.0.0.0 --logdir {profiler_log}")
        print(
            "-------------------------------------------------------------------------------"
        )
>>>>>>> 7ad75328
<|MERGE_RESOLUTION|>--- conflicted
+++ resolved
@@ -35,11 +35,9 @@
 from fleetx.utils.tensor_fusion_helper import all_reduce_parameters
 from fleetx.utils.version import version_check
 
-<<<<<<< HEAD
 logging.basicConfig(level=logging.INFO)
 logger = logging.getLogger(__name__)
-=======
->>>>>>> 7ad75328
+
 
 class EagerEngine(BasicEngine):
     """
@@ -673,23 +671,15 @@
         self.profiler.stop()
 
         self._print_summary()
-<<<<<<< HEAD
-        profiler_log = self.profiler_config.get('profiler_log', './profiler_log')
-        logger.info("For more information please install visualdl and run it with following command:")
-        logger.info("-------------------------------------------------------------------------------")
-        logger.info(f"visualdl --logdir --host 0.0.0.0 {profiler_log}")
-        logger.info("-------------------------------------------------------------------------------")
-=======
         profiler_log = self.profiler_config.get('profiler_log',
                                                 './profiler_log')
-        print(
+        logger.info(
             "For more information please install visualdl and run it with following command:"
         )
-        print(
+        logger.info(
             "-------------------------------------------------------------------------------"
         )
-        print(f"visualdl --host 0.0.0.0 --logdir {profiler_log}")
-        print(
+        logger.info(f"visualdl --host 0.0.0.0 --logdir {profiler_log}")
+        logger.info(
             "-------------------------------------------------------------------------------"
-        )
->>>>>>> 7ad75328
+        )