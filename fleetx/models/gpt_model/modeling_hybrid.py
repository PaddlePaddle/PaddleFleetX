# Copyright (c) 2022 PaddlePaddle Authors. All Rights Reserved.
# Copyright 2018 The OpenAI Team Authors and HuggingFace Inc. team.
# Copyright (c) 2018, NVIDIA CORPORATION.  All rights reserved.
#
# Licensed under the Apache License, Version 2.0 (the "License");
# you may not use this file except in compliance with the License.
# You may obtain a copy of the License at
#
#     http://www.apache.org/licenses/LICENSE-2.0
#
# Unless required by applicable law or agreed to in writing, software
# distributed under the License is distributed on an "AS IS" BASIS,
# WITHOUT WARRANTIES OR CONDITIONS OF ANY KIND, either express or implied.
# See the License for the specific language governing permissions and
# limitations under the License.

import collections
import logging

import paddle
import paddle.nn as nn
import paddle.nn.functional as F
import paddle.tensor as tensor
from paddle.fluid import layers
from paddle.nn.layer.transformer import _convert_param_attr_to_list
import paddle.incubate as incubate

from paddle.distributed import fleet
from paddle.distributed.fleet.meta_parallel import get_rng_state_tracker
from paddle.distributed.fleet.meta_parallel import LayerDesc, PipelineLayer, SharedLayerDesc
from paddle.distributed.fleet.utils import recompute
import sys
from .config import configurable

from .utils import ScatterOp, GatherOp, ColumnParallelLinear, RowParallelLinear

fleet.meta_parallel.ColumnParallelLinear = ColumnParallelLinear
fleet.meta_parallel.RowParallelLinear = RowParallelLinear

def get_attr(layer, name):
    if getattr(layer, name, None) is not None:
        return getattr(layer, name, None)
    else:
        return get_attr(layer._layer, name)


def parallel_matmul(lm_output, logit_weights, parallel_output):
    """
    """
    hcg = fleet.get_hybrid_communicate_group()
    model_parallel_group = hcg.get_model_parallel_group()
    world_size = hcg.get_model_parallel_world_size()
    rank = hcg.get_model_parallel_rank()

    if world_size > 1:
        input_parallel = paddle.distributed.collective._c_identity(
            lm_output, group=model_parallel_group)

        logits = paddle.matmul(input_parallel, logit_weights, transpose_y=True)

        if parallel_output:
            return logits

        return paddle.distributed.collective._c_concat(
            logits, group=model_parallel_group)
    else:
        logits = paddle.matmul(lm_output, logit_weights, transpose_y=True)
        return logits


class MultiHeadAttention(nn.Layer):
    """
    Attention mapps queries and a set of key-value pairs to outputs, and
    Multi-Head Attention performs multiple parallel attention to jointly attending
    to information from different representation subspaces.

    """

    Cache = collections.namedtuple("Cache", ["k", "v"])
    StaticCache = collections.namedtuple("StaticCache", ["k", "v"])

    def __init__(self,
                 embed_dim,
                 num_heads,
                 dropout=0.,
                 kdim=None,
                 vdim=None,
                 need_weights=False,
                 weight_attr=None,
                 bias_attr=None,
                 fuse=True,
                 num_partitions=1,
                 fused_linear=False,
                 use_recompute=False,
                 recompute_granularity="full",
                 sequence_parallel=False):
        super(MultiHeadAttention, self).__init__()
        self.embed_dim = embed_dim
        self.kdim = kdim if kdim is not None else embed_dim
        self.vdim = vdim if vdim is not None else embed_dim
        self.num_heads = num_heads
        self.dropout = dropout
        self.need_weights = need_weights
        self.fuse = fuse
        self.use_recompute = use_recompute
        self.recompute_granularity = recompute_granularity
        self.sequence_parallel = sequence_parallel

        self.head_dim = embed_dim // num_heads
        assert self.head_dim * num_heads == self.embed_dim, "embed_dim must be divisible by num_heads"

        assert self.num_heads % num_partitions == 0, "num_heads {} must be divisible by num_partitions {}".format(
            self.num_heads, num_partitions)
        self.num_heads = self.num_heads // num_partitions   # num_partitions is mp parallelism

        if self.fuse:
            assert self.kdim == embed_dim
            assert self.vdim == embed_dim

            # if sequence_parallel is true, input shape is [s, b, h], 
            # qkv_proj shape is [s, b, 3h/n], n is mp parallelism
            # else input shape is [b, s, h], 
            # qkv_proj shape is [b, s, 3h/n], n is mp parallelism
            self.qkv_proj = fleet.meta_parallel.ColumnParallelLinear(
                embed_dim,
                3 * embed_dim,
                weight_attr=weight_attr,
                has_bias=True,
                gather_output=False,
                fuse_matmul_bias=fused_linear,
                sequence_parallel=sequence_parallel)
        else:
            # if sequence_parallel is true, input shape is [s, b, h], 
            # q_proj, k_proj, v_proj shape is [s, b, h/n], n is mp parallelism
            # else input shape is [b, s, h], 
            # q_proj, k_proj, v_proj shape is [b, s, h/n], n is mp parallelism
            self.q_proj = ColumnParallelLinear(
                embed_dim,
                embed_dim,
                weight_attr=weight_attr,
                has_bias=True,
                gather_output=False,
                fuse_matmul_bias=fused_linear,
                sequence_parallel=sequence_parallel)

            self.k_proj = fleet.meta_parallel.ColumnParallelLinear(
                self.kdim,
                embed_dim,
                weight_attr=weight_attr,
                has_bias=True,
                gather_output=False,
                fuse_matmul_bias=fused_linear,
                sequence_parallel=sequence_parallel)

            self.v_proj = fleet.meta_parallel.ColumnParallelLinear(
                self.vdim,
                embed_dim,
                weight_attr=weight_attr,
                has_bias=True,
                gather_output=False,
                fuse_matmul_bias=fused_linear,
                sequence_parallel=sequence_parallel)

        self.out_proj = fleet.meta_parallel.RowParallelLinear(
            embed_dim,
            embed_dim,
            weight_attr=weight_attr,
            has_bias=True,
            input_is_parallel=True,
            fuse_matmul_bias=fused_linear,
            sequence_parallel=sequence_parallel)

    def _fuse_prepare_qkv(self, query, use_cache=False, cache=None):
        # if sequence_parallel is true, mix_layer shape is [s, b, 3h/n]
        # else its shape is [b, s, 3h/n], n is mp parallelism
        mix_layer = self.qkv_proj(query)
        # if sequence_parallel is true, mix_layer shape is [b, s, num_heads/n, 3 * head_dim] after reshape, 
        # else mix_layer shape is [s, b, num_head/n, 3 * head_dim], n is mp parallelism
        mix_layer = paddle.reshape_(mix_layer,
                                    [0, 0, self.num_heads, 3 * self.head_dim])
        # no matter sequence_parallel is true or false,
        # after reshape, mix_layer shape should be [b, num_heads/n, s, 3 * head_dim]
        if self.sequence_parallel:
            mix_layer = paddle.transpose(mix_layer, [1, 2, 0, 3])
        else:
            mix_layer = paddle.transpose(mix_layer, [0, 2, 1, 3])
        # no matter sequence_parallel is true or false,
        # after reshape, q, k, v shape should be [b, num_heads/n, s, head_dim]
        q, k, v = paddle.split(mix_layer, num_or_sections=3, axis=-1)

        assert not isinstance(
            cache, self.StaticCache
        ), "cache currently does not support the StaticCache type"

        if isinstance(cache, self.Cache):
            # for decoder self-attention in inference
            k = tensor.concat([cache.k, k], axis=2)
            v = tensor.concat([cache.v, v], axis=2)
        if use_cache is True:
            cache = self.Cache(k, v)

        return (q, k, v) if use_cache is False else (q, k, v, cache)

    def _prepare_qkv(self, query, key, value, use_cache=False, cache=None):
        r"""
        Prapares linear projected queries, keys and values for usage of subsequnt
        multiple parallel attention. If `cache` is not None, using cached results
        to reduce redundant calculations.

        """
        # if sequence parallel is true, q shape is [s, b, h/n],
        # else q shape is [b, s, h/n], n is mp parallelism
        q = self.q_proj(query)
        q = tensor.reshape(x=q, shape=[0, 0, self.num_heads, self.head_dim])
        # no matter sequence_parallel is true or false,
        # after transpose, q shape is [b, num_heads/n, s, head_dim], n is mp parallelism
        if self.sequence_parallel:
            q = tensor.transpose(x=q, perm=[1, 2, 0, 3])
        else:
            q = tensor.transpose(x=q, perm=[0, 2, 1, 3])

        if isinstance(cache, self.StaticCache):
            # for encoder-decoder attention in inference and has cached
            k, v = cache.k, cache.v
        else:
            k, v = self.compute_kv(key, value)

        if isinstance(cache, self.Cache):
            # for decoder self-attention in inference
            k = tensor.concat([cache.k, k], axis=2)
            v = tensor.concat([cache.v, v], axis=2)
        if use_cache is True:
            cache = self.Cache(k, v)

        return (q, k, v) if use_cache is False else (q, k, v, cache)

    def compute_kv(self, key, value):
        r"""
        Applies linear projection on input keys and values, then splits heads
        (reshape and transpose) to get keys and values from different representation
        subspaces. The results are used as key-values pairs for subsequent multiple
        parallel attention.

        It is part of calculations in multi-head attention, and is provided as
        a method to pre-compute and prefetch these results, thus we can use them
        to construct cache for inference.

        """
        # if sequence_parallel is true, k, v shape is [s, b, h/n]
        # else their shape is [b, s, h/n]
        k = self.k_proj(key)
        v = self.v_proj(value)
        k = tensor.reshape(x=k, shape=[0, 0, self.num_heads, self.head_dim])
        # k shape is [b, num_heads/n, s, head_dim] after transpose, n is mp parallelism
        if self.sequence_parallel:
            k = tensor.transpose(x=k, perm=[1, 2, 0, 3])
        else:
            k = tensor.transpose(x=k, perm=[0, 2, 1, 3])
        v = tensor.reshape(x=v, shape=[0, 0, self.num_heads, self.head_dim])
        # v shape is [b, num_heads/n, s, head_dim] after transpose, n is mp parallelism
        if self.sequence_parallel:
            v = tensor.transpose(x=v, perm=[1, 2, 0, 3])
        else:
            v = tensor.transpose(x=v, perm=[0, 2, 1, 3])
        return k, v

    def gen_cache(self, key, value=None, type=Cache):
        """
        Generates cache for `forward` usage in inference accroding to arguments.
        The generated cache is an instance of `MultiHeadAttention.Cache` or an
        instance of `MultiHeadAttention.StaticCache`.
        """
        if type == MultiHeadAttention.StaticCache:  # static_kv
            k, v = self.compute_kv(key, value)
            return self.StaticCache(k, v)
        elif value is None:  # incremental_state
            k = layers.fill_constant_batch_size_like(
                input=key,
                shape=[-1, self.num_heads, 0, self.head_dim],
                dtype=key.dtype,
                value=0)
            v = layers.fill_constant_batch_size_like(
                input=key,
                shape=[-1, self.num_heads, 0, self.head_dim],
                dtype=key.dtype,
                value=0)
            return self.Cache(k, v)
        else:
            # incremental_state with initial value, mainly for usage like UniLM
            return self.Cache(key, value)

    def core_attn(self, q, k, v, attn_mask=None):
        # print("core_attn, q shape: {}, k shape: {}".format(str(q.shape), str(k.shape)))
        # scale dot product attention
        # product shape is [b, num_head/n, s, s]
        product = layers.matmul(
            x=q, y=k, transpose_y=True, alpha=self.head_dim**-0.5)
        # print("core_attn, product shape: ", product.shape)
        # After softmax, weights shape is [b, num_head/n, s, s]
        if attn_mask is not None:
            product = product + attn_mask
            weights = F.softmax(product)
        else:
            weights = incubate.softmax_mask_fuse_upper_triangle(product)

        # After dropout, weights shape is [b, num_head/n, s, s]
        if self.dropout:
            with get_rng_state_tracker().rng_state('local_seed'):
                weights = F.dropout(
                    weights,
                    self.dropout,
                    training=self.training,
                    mode="upscale_in_train")
        # weights shape is [b, num_head/n, s, s], v shape is [b, num_heads/n, s, head_dim]
        # After matmul, weights shape is [b, num_head, s, head_dim], n is mp parallelism
        out = tensor.matmul(weights, v)

        # combine heads
        # If sequence_parallel is true, out shape is [s, b, num_heads, head_dim] after transpose
        # else out shape is [b, s, num_heads, head_dim]
        if self.sequence_parallel:
            out = tensor.transpose(out, perm=[2, 0, 1, 3])
        else:
            out = tensor.transpose(out, perm=[0, 2, 1, 3])
        # If sequence_parallel is true, out shape is [s/n, b, h] after transpose
        # else out shape is [b, s, h], n is mp parallelism
        out = tensor.reshape(x=out, shape=[0, 0, out.shape[2] * out.shape[3]])

        return out, weights

    def forward(self,
                query,
                key,
                value,
                attn_mask=None,
                use_cache=False,
                cache=None):
        r"""
        Applies multi-head attention to map queries and a set of key-value pairs
        to outputs.
        """
        key = query if key is None else key
        value = query if value is None else value
        # compute q ,k ,v
        if use_cache is False:
            if self.fuse:
                q, k, v = self._fuse_prepare_qkv(query, use_cache, cache)
            else:
                q, k, v = self._prepare_qkv(query, key, value, use_cache,
                                            cache)
        else:
            if self.fuse:
                q, k, v, cache = self._fuse_prepare_qkv(query, use_cache,
                                                        cache)
            else:
                q, k, v, cache = self._prepare_qkv(query, key, value,
                                                   use_cache, cache)

        if self.use_recompute and self.recompute_granularity == "core_attn":
<<<<<<< HEAD
            out, weights = recompute(self.core_attn, q, k, v)
=======
            out, weights = recompute(self.core_attn, q, k, v, attn_mask)
>>>>>>> 93987de8
        else:
            out, weights = self.core_attn(q, k, v, attn_mask=attn_mask)

        # project to output
        out = self.out_proj(out)

        outs = [out]
        if self.need_weights:
            outs.append(weights)
        if use_cache:
            outs.append(cache)
        return out if len(outs) == 1 else tuple(outs)


class TransformerDecoder(nn.Layer):
    """
    TransformerDecoder is a stack of N decoder layers.
    """

    def __init__(self,
                 decoder_layers,
                 num_layers,
                 norm=None,
                 hidden_size=None,
                 use_recompute=False,
                 recompute_granularity="full",
                 sequence_parallel=False):
        super(TransformerDecoder, self).__init__()

        self.num_layers = num_layers
        self.layers = decoder_layers
        self.norm = norm
        self.use_recompute = use_recompute
        self.recompute_granularity = recompute_granularity
        self.sequence_parallel = sequence_parallel
        if norm == "LayerNorm":
            self.norm = nn.LayerNorm(hidden_size, epsilon=1e-5)
            # if sequence parallel is true, register hook to all_reduce gradient of bias 
            if self.sequence_parallel:
                def bias_all_reduce(grad):
                    hcg = fleet.get_hybrid_communicate_group()
                    group = hcg.get_model_parallel_group()
                    group.process_group.allreduce(grad).wait()
                    return grad
                self.norm.bias.register_hook(bias_all_reduce)
        elif norm is not None:
            raise ValueError("Only support LayerNorm")

    def forward(self,
                tgt,
                memory,
                tgt_mask=None,
                memory_mask=None,
                use_cache=False,
                cache=None):
        r"""
        Applies a stack of N Transformer decoder layers on inputs. If `norm` is
        provided, also applies layer normalization on the output of last decoder
        layer.
        """
        output = tgt
        new_caches = []

        for i, mod in enumerate(self.layers):
            if cache is None:
                if use_cache:
                    output, new_cache = mod(output,
                                            memory,
                                            tgt_mask=tgt_mask,
                                            use_cache=use_cache,
                                            cache=cache)
                    new_caches.append(new_cache)
                else:
                    if self.use_recompute and self.recompute_granularity == "full":
                        output = recompute(mod, output, memory, tgt_mask,
                                           use_cache, cache)
                    else:
                        output = mod(output, memory, tgt_mask, use_cache,
                                     cache)

            else:
                output, new_cache = mod(output,
                                        memory,
                                        tgt_mask=tgt_mask,
                                        use_cache=use_cache,
                                        cache=cache[i])
                new_caches.append(new_cache)

        if self.norm is not None:
            output = self.norm(output)
        return output if use_cache is False else (output, new_caches)

    def gen_cache(self, memory, do_zip=False):
        r"""
        Generates cache for `forward` usage. The generated cache is a list, and
        each element in it is a tuple( :code:`(incremental_cache, static_cache)` )
        produced by `TransformerDecoderLayer.gen_cache`. See `TransformerDecoderLayer.gen_cache`
        for more details. If `do_zip` is True, apply `zip` on these tuples to get
        a list with two elements.
       """
        cache = [layer.gen_cache(memory) for layer in self.layers]
        if do_zip:
            cache = list(zip(*cache))
        return cache


class TransformerDecoderLayer(nn.Layer):
    """
    The transformer decoder layer.

    It contains multiheadattention and some linear layers.
    """

    def __init__(self,
                 d_model,
                 nhead,
                 dim_feedforward,
                 dropout=0.1,
                 activation="gelu",
                 attn_dropout=None,
                 act_dropout=None,
                 normalize_before=True,
                 weight_attr=None,
                 bias_attr=None,
                 num_partitions=1,
                 fused_linear=False,
                 recompute_attn=False,
                 use_recompute=False,
                 recompute_granularity="full",
                 sequence_parallel=False):
        self._config = locals()
        self._config.pop("self")
        self._config.pop("__class__", None)  # py3

        super(TransformerDecoderLayer, self).__init__()
        attn_dropout = dropout if attn_dropout is None else attn_dropout
        act_dropout = dropout if act_dropout is None else act_dropout
        self.normalize_before = normalize_before
        self.use_recompute = use_recompute
        self.recompute_granularity = recompute_granularity
        self.sequence_parallel = sequence_parallel

        weight_attrs = _convert_param_attr_to_list(weight_attr, 3)
        bias_attrs = _convert_param_attr_to_list(bias_attr, 3)

        self.self_attn = MultiHeadAttention(
            d_model,
            nhead,
            dropout=attn_dropout,
            weight_attr=weight_attrs[0],
            bias_attr=bias_attrs[0],
            num_partitions=num_partitions,
            fused_linear=fused_linear,
            use_recompute=use_recompute,
            recompute_granularity=recompute_granularity,
            sequence_parallel=sequence_parallel)

        self.linear1 = fleet.meta_parallel.ColumnParallelLinear(
            d_model,
            dim_feedforward,
            weight_attr=weight_attrs[2],
            gather_output=False,
            has_bias=True,
            fuse_matmul_bias=fused_linear,
            sequence_parallel=sequence_parallel)

        self.linear2 = fleet.meta_parallel.RowParallelLinear(
            dim_feedforward,
            d_model,
            weight_attr=weight_attrs[2],
            input_is_parallel=True,
            has_bias=True,
            fuse_matmul_bias=fused_linear,
            sequence_parallel=sequence_parallel)

        self.norm1 = nn.LayerNorm(d_model, epsilon=1e-5)
        self.norm2 = nn.LayerNorm(d_model, epsilon=1e-5)
        if self.sequence_parallel:
            # if sequence parallel is true, register hook to all_reduce gradient of bias 
            def bias_all_reduce(grad):
                hcg = fleet.get_hybrid_communicate_group()
                group = hcg.get_model_parallel_group()
                group.process_group.allreduce(grad).wait()
                return grad
            self.norm1.bias.register_hook(bias_all_reduce)
            self.norm2.bias.register_hook(bias_all_reduce)
        self.dropout1 = nn.Dropout(dropout, mode="upscale_in_train")
        self.dropout2 = nn.Dropout(act_dropout, mode="upscale_in_train")
        self.activation = getattr(F, activation)

    def forward(self,
                tgt,
                memory=None,
                tgt_mask=None,
                use_cache=False,
                cache=None):
        residual = tgt

        if self.normalize_before:
            tgt = self.norm1(tgt)

        if use_cache is False:
            if self.use_recompute and self.recompute_granularity == "full_attn":
                tgt = recompute(self.self_attn, tgt, None, None, tgt_mask,
                                use_cache, cache)
            else:
                tgt = self.self_attn(tgt, tgt, tgt, tgt_mask, use_cache, cache)
        else:
            tgt, incremental_cache = self.self_attn(tgt, tgt, tgt, tgt_mask,
                                                    use_cache, cache)

        with get_rng_state_tracker().rng_state('global_seed'):
            tgt = residual + self.dropout1(tgt)

        if not self.normalize_before:
            tgt = self.norm1(tgt)

        residual = tgt
        if self.normalize_before:
            tgt = self.norm2(tgt)

        with get_rng_state_tracker().rng_state('global_seed'):
            tgt = self.dropout2(
                self.linear2(F.gelu(
                    self.linear1(tgt), approximate=True)))

        tgt = residual + tgt

        if not self.normalize_before:
            tgt = self.norm2(tgt)

        return tgt if use_cache is False else (tgt, incremental_cache)

    def gen_cache(self, memory):
        incremental_cache = self.self_attn.gen_cache(
            memory, type=self.self_attn.Cache)
        return incremental_cache


class GPTEmbeddings(nn.Layer):
    """
    Include embeddings from word and position embeddings.
    """

    def __init__(self,
                 vocab_size,
                 hidden_size=768,
                 hidden_dropout_prob=0.1,
                 max_position_embeddings=512,
                 type_vocab_size=16,
                 initializer_range=0.02,
                 sequence_parallel=False):
        super(GPTEmbeddings, self).__init__()

        self.sequence_parallel = sequence_parallel
        self.word_embeddings = fleet.meta_parallel.VocabParallelEmbedding(
            vocab_size,
            hidden_size,
            weight_attr=paddle.ParamAttr(initializer=nn.initializer.Normal(
                mean=0.0, std=initializer_range)))

        self.position_embeddings = nn.Embedding(
            max_position_embeddings,
            hidden_size,
            weight_attr=paddle.ParamAttr(initializer=nn.initializer.Normal(
                mean=0.0, std=initializer_range)))

        self.dropout = nn.Dropout(hidden_dropout_prob)

    def forward(self, input_ids, position_ids=None):
        if position_ids is None:
            ones = paddle.ones_like(input_ids, dtype="int64")
            seq_length = paddle.cumsum(ones, axis=-1)
            position_ids = seq_length - ones

        input_embedings = self.word_embeddings(input_ids)
        position_embeddings = self.position_embeddings(position_ids)
        embeddings = input_embedings + position_embeddings
        # if sequence parallel is true, change embedding shape [b, s, h] to [s, b, h]
        # set the sequence dim as first, so the split in sequence dim is data-continuous
        if self.sequence_parallel:
            embeddings = paddle.transpose(embeddings, perm=[1, 0, 2])
            embeddings = ScatterOp.apply(embeddings)
            with get_rng_state_tracker().rng_state('local_seed'):
                embeddings = self.dropout(embeddings)
        else:
            embeddings = self.dropout(embeddings)
        return embeddings


class GPTModel(nn.Layer):
    @configurable
    def __init__(self,
                 vocab_size=51200,
                 hidden_size=768,
                 num_layers=12,
                 num_attention_heads=12,
                 ffn_hidden_size=3072,
                 hidden_dropout_prob=0.1,
                 attention_probs_dropout_prob=0.1,
                 max_position_embeddings=512,
                 type_vocab_size=16,
                 initializer_range=0.02,
                 num_partitions=1,
                 use_recompute=False,
                 fused_linear=False,
                 recompute_granularity="full",
                 sequence_parallel=False):

        super(GPTModel, self).__init__()

        self.initializer_range = initializer_range
        self.hidden_size = hidden_size
        self.vocab_size = vocab_size

        self.embeddings = GPTEmbeddings(
            vocab_size, hidden_size, hidden_dropout_prob,
            max_position_embeddings, type_vocab_size, self.initializer_range,
            sequence_parallel)
        self.sequence_parallel = sequence_parallel

        decoder_layers = nn.LayerList()
        for i in range(num_layers):
            decoder_layers.append(
                TransformerDecoderLayer(
                    d_model=hidden_size,
                    nhead=num_attention_heads,
                    dim_feedforward=ffn_hidden_size,
                    dropout=hidden_dropout_prob,
                    activation="gelu",
                    attn_dropout=attention_probs_dropout_prob,
                    act_dropout=hidden_dropout_prob,
                    weight_attr=paddle.ParamAttr(
                        initializer=nn.initializer.Normal(
                            mean=0.0, std=self.initializer_range)),
                    bias_attr=None,
                    num_partitions=num_partitions,
                    fused_linear=fused_linear,
                    use_recompute=use_recompute,
                    recompute_granularity=recompute_granularity,
                    sequence_parallel=sequence_parallel))

        self.decoder = TransformerDecoder(
            decoder_layers,
            num_layers,
            norm="LayerNorm",
            hidden_size=hidden_size,
            use_recompute=use_recompute,
            recompute_granularity=recompute_granularity,
            sequence_parallel=sequence_parallel)

    @classmethod
    def from_config(cls, cfg):
        return {
            "vocab_size": cfg['vocab_size'],
            "hidden_size": cfg['hidden_size'],
            "num_layers": cfg['num_layers'],
            "num_attention_heads": cfg['num_attention_heads'],
            "ffn_hidden_size": cfg['ffn_hidden_size'],
            "hidden_dropout_prob": cfg['hidden_dropout_prob'],
            "attention_probs_dropout_prob":
            cfg['attention_probs_dropout_prob'],
            "max_position_embeddings": cfg['max_position_embeddings'],
            "type_vocab_size": cfg['type_vocab_size'],
            "initializer_range": cfg['initializer_range'],
            "num_partitions": cfg['topology'].get_dim('model'),
            "use_recompute": cfg['use_recompute'],
            "fused_linear": cfg['fused_linear'],
            "recompute_granularity": cfg['recompute_granularity'],
            "sequence_parallel": cfg['sequence_parallel']
        }

    def forward(self,
                input_ids,
                position_ids=None,
                attention_mask=None,
                use_cache=False,
                cache=None):

        if position_ids is None:
            past_length = 0
            if cache is not None:
                past_length = paddle.shape(cache[0].k)[-2]
            position_ids = paddle.arange(
                past_length,
                paddle.shape(input_ids)[-1] + past_length,
                dtype=input_ids.dtype)
            position_ids = position_ids.unsqueeze(0)
            # .expand_as(input_ids)
            position_ids = paddle.fluid.layers.expand_as(position_ids,
                                                         input_ids)
        # embedding_output shape is [s/n, b, h], n is mp parallelism
        embedding_output = self.embeddings(
            input_ids=input_ids, position_ids=position_ids)

        if self.training == False:
            # TODO, use registered buffer
            causal_mask = paddle.tensor.triu(
                paddle.ones(
                    (paddle.shape(input_ids)[-1], paddle.shape(input_ids)[-1]))
                * -1e4,
                diagonal=1)
            if attention_mask is not None:
                if len(attention_mask.shape) == 2:
                    attention_mask = attention_mask[:, None, None, :]
                attention_mask = attention_mask + causal_mask
            else:
                attention_mask = causal_mask
            # The tensor returned by triu not in static graph.
            attention_mask.stop_gradient = True

        encoder_outputs = self.decoder(
            embedding_output,
            memory=None,
            tgt_mask=None if self.training else
            attention_mask,  # use softmax_mask_fuse_upper_triangle
            use_cache=use_cache,
            cache=cache)
        if self.sequence_parallel:
            encoder_outputs = GatherOp.apply(encoder_outputs)
            encoder_outputs = paddle.transpose(encoder_outputs, [1, 0, 2])

        return encoder_outputs


class GPTForPretraining(nn.Layer):
    """
    GPT Model with pretraining tasks on top.

    Args:
        gpt (:class:`GPTModel`):
            An instance of :class:`GPTModel`.

    """

    def __init__(self, gpt):
        super(GPTForPretraining, self).__init__()
        self.gpt = gpt
        # extra_parameters using for sharding stage3 to register extra_parameters
        self.extra_parameters = [
            get_attr(self.gpt.embeddings.word_embeddings, "weight")
        ]

    def forward(self,
                input_ids,
                position_ids=None,
                attention_mask=None,
                masked_positions=None,
                use_cache=False,
                cache=None):

        outputs = self.gpt(input_ids,
                           position_ids=position_ids,
                           attention_mask=attention_mask,
                           use_cache=use_cache,
                           cache=cache)
        if use_cache:
            encoder_outputs, cached_kvs = outputs[:2]
        else:
            encoder_outputs = outputs

        logits = parallel_matmul(
            encoder_outputs,
            get_attr(self.gpt.embeddings.word_embeddings, "weight"), True)

        if use_cache:
            return logits, cached_kvs
        else:
            return logits


class GPTPretrainingCriterion(nn.Layer):
    """
    Criterion for GPT. It calculates the final loss.
    """

    def __init__(self, topo=None):
        super(GPTPretrainingCriterion, self).__init__()
        self.loss_func = paddle.nn.CrossEntropyLoss(reduction="none")
        self.parallel_loss_func = fleet.meta_parallel.ParallelCrossEntropy()

    def forward(self, prediction_scores, masked_lm_labels, loss_mask):
        """
        Args:
            prediction_scores(Tensor):
                The logits of masked token prediction. Its data type should be float32 and
                its shape is [batch_size, sequence_length, vocab_size].
            masked_lm_labels(Tensor):
                The labels of the masked language modeling, the dimensionality of `masked_lm_labels`
                is equal to `prediction_scores`. Its data type should be int64 and
                its shape is [batch_size, sequence_length, 1].
            loss_mask(Tensor):
                Mask used for calculating the loss of the masked language modeling to avoid
                calculating some unwanted tokens.
                Its data type should be float32 and its shape is [batch_size, sequence_length, 1].

        Returns:
            Tensor: The pretraining loss. Its data type should be float32 and its shape is [1].

        """
        hcg = fleet.get_hybrid_communicate_group()
        mp_size = hcg.get_model_parallel_world_size()
        if mp_size > 1:
            masked_lm_loss = self.parallel_loss_func(
                prediction_scores, masked_lm_labels.unsqueeze(2))
        else:
            masked_lm_loss = self.loss_func(prediction_scores,
                                            masked_lm_labels.unsqueeze(2))

        loss_mask = loss_mask.reshape([-1])
        masked_lm_loss = paddle.sum(masked_lm_loss.reshape([-1]) * loss_mask)
        loss = masked_lm_loss / loss_mask.sum()
        return loss


# these Layers is just for PipelineParallel


class GPTPretrainingCriterionPipe(GPTPretrainingCriterion):
    """Extends GPTPretrainingCriterion to meet the input standard."""

    def forward(self, prediction_scores, args):
        masked_lm_labels = args[0]
        loss_mask = args[1]
        loss = super().forward(prediction_scores, masked_lm_labels, loss_mask)
        return loss


class EmbeddingPipe(GPTEmbeddings):
    """Extends GPTEmbeddings to forward attention_mask through the pipeline."""

    @property
    def embedding_weight(self):
        return get_attr(self.word_embeddings, "weight")

    def forward(self, tensors):
        input_ids, position_ids = tensors
        embeddings = super().forward(
            input_ids=input_ids, position_ids=position_ids)
        return embeddings


class GPTForPretrainingPipe(PipelineLayer):
    """GPTForPretraining adapted for pipeline parallelism.

    The largest change is flattening the GPTModel class so we can express it as a
    sequence of layers including embedding, transformer layers, and output.
    """

    @configurable
    def __init__(self,
                 vocab_size,
                 hidden_size=768,
                 num_layers=12,
                 num_attention_heads=12,
                 ffn_hidden_size=3072,
                 hidden_act="gelu",
                 hidden_dropout_prob=0.1,
                 attention_probs_dropout_prob=0.1,
                 max_position_embeddings=512,
                 type_vocab_size=16,
                 initializer_range=0.02,
                 num_partitions=1,
                 topology=None,
                 use_recompute=False,
                 fused_linear=False,
                 recompute_granularity="full"):

        # forward desc
        self.descs = []

        self.descs.append(
            SharedLayerDesc(
                'embed',
                EmbeddingPipe,
                shared_weight_attr='embedding_weight',
                vocab_size=vocab_size,
                hidden_size=hidden_size,
                hidden_dropout_prob=hidden_dropout_prob,
                max_position_embeddings=max_position_embeddings,
                type_vocab_size=type_vocab_size,
                initializer_range=0.02))

        for _ in range(num_layers):
            self.descs.append(
                LayerDesc(
                    TransformerDecoderLayer,
                    d_model=hidden_size,
                    nhead=num_attention_heads,
                    dim_feedforward=ffn_hidden_size,
                    dropout=hidden_dropout_prob,
                    activation=hidden_act,
                    attn_dropout=attention_probs_dropout_prob,
                    act_dropout=hidden_dropout_prob,
                    weight_attr=paddle.ParamAttr(
                        initializer=nn.initializer.Normal(
                            mean=0.0, std=initializer_range)),
                    bias_attr=None,
                    num_partitions=num_partitions,
                    fused_linear=fused_linear,
                    use_recompute=use_recompute,
                    recompute_granularity=recompute_granularity))

        self.descs.append(
            LayerDesc(
                nn.LayerNorm, normalized_shape=hidden_size))

        def _logits_helper(embedding, output):
            return parallel_matmul(output, embedding.embedding_weight, True)

        self.descs.append(
            SharedLayerDesc(
                'embed',
                EmbeddingPipe,
                forward_func=_logits_helper,
                shared_weight_attr='embedding_weight',
                vocab_size=vocab_size,
                hidden_size=hidden_size,
                hidden_dropout_prob=hidden_dropout_prob,
                max_position_embeddings=max_position_embeddings,
                type_vocab_size=type_vocab_size,
                initializer_range=0.02))

        recompute_interval = 0
        if recompute and recompute_granularity == "full":
            recompute_interval = 1

        super().__init__(
            layers=self.descs,
            loss_fn=GPTPretrainingCriterionPipe(),
            topology=topology,
            seg_method="layer:TransformerDecoderLayer",
            recompute_interval=recompute_interval,
            recompute_ctx={
                "mp_group": fleet.fleet._hcg.get_model_parallel_group(),
                "offload": False,
                "partition": False
            })

    @classmethod
    def from_config(cls, cfg):
        return {
            "vocab_size": cfg['vocab_size'],
            "hidden_size": cfg['hidden_size'],
            "num_layers": cfg['num_layers'],
            "num_attention_heads": cfg['num_attention_heads'],
            "ffn_hidden_size": cfg['ffn_hidden_size'],
            "hidden_dropout_prob": cfg['hidden_dropout_prob'],
            "attention_probs_dropout_prob":
            cfg['attention_probs_dropout_prob'],
            "max_position_embeddings": cfg['max_position_embeddings'],
            "type_vocab_size": cfg['type_vocab_size'],
            "initializer_range": cfg['initializer_range'],
            "num_partitions": cfg['topology'].get_dim('model'),
            "use_recompute": cfg['use_recompute'],
            "topology": cfg['topology'],
            "fused_linear": cfg['fused_linear'],
            "recompute_granularity": cfg['recompute_granularity']
        }<|MERGE_RESOLUTION|>--- conflicted
+++ resolved
@@ -357,11 +357,7 @@
                                                    use_cache, cache)
 
         if self.use_recompute and self.recompute_granularity == "core_attn":
-<<<<<<< HEAD
-            out, weights = recompute(self.core_attn, q, k, v)
-=======
             out, weights = recompute(self.core_attn, q, k, v, attn_mask)
->>>>>>> 93987de8
         else:
             out, weights = self.core_attn(q, k, v, attn_mask=attn_mask)
 
