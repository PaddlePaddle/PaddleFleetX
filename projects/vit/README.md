# Vision Transformer

This project implements the (Vision Transformer) proposed by google [An Image is Worth 16x16 Words: Transformers for Image Recognition at Scale](https://arxiv.org/abs/2010.11929).


## How to pretrain from scratch on imagenet2012

### Go to the main repo directory
All commands are executed in the home directory.
```
cd /path/to/PaddleFleetX
```

### Data
The imagenet 1k dataset needs to be prepared first and will be organized into the following directory structure.

```
ILSVRC2012
├── train/
├── train_list.txt
├── val/
└── val_list.txt
```

Then configure the path.

```shell
mkdir -p dataset
ln -s /path/to/ILSVRC2012 dataset/ILSVRC2012
```

### Train ViT-B/16

Note: ViT-B/16 needs run on 2 nodes with 16 A100 GPUs. If you only have a low-memory GPU, you can use gradient accumulation by setting `accumulate_steps` in yaml.


The following commands need to be run on each node.
```shell
python -m paddle.distributed.launch --gpus="0,1,2,3,4,5,6,7" tools/train.py -c ppfleetx/configs/vis/vit/ViT_base_patch16_224_pt_in1k_2n16c_dp_fp16o2.yaml
```

## Finetune ViT-B/16

### [Optional] Download checkpoint
```shell
mkdir -p pretrained/vit/
wget -O ./pretrained/vit/imagenet2012-ViT-B_16-224.pdparams https://paddlefleetx.bj.bcebos.com/model/vision/vit/imagenet2012-ViT-B_16-224.pdparams
```


### Finetune on imagenet2012
Finetune is similar to pre-training on ImageNet2012 dataset, we have provided the configured yaml file.

```shell
python -m paddle.distributed.launch --gpus="0,1,2,3,4,5,6,7" tools/train.py -c ppfleetx/configs/vis/vit/ViT_base_patch16_384_ft_in1k_2n16c_dp_fp16o2.yaml
```

### Finetune on cifar10

Note: CIFAR10 dataset is automatically downloaded and cached.

```shell
python -m paddle.distributed.launch --gpus="0,1,2,3,4,5,6,7" tools/train.py -c ppfleetx/configs/vis/vit/ViT_base_patch16_384_ft_cifar10_1n8c_dp_fp16o2.yaml
```

<<<<<<< HEAD
### Quantization Aware Training on imagenet2012
=======
### Quantization Aware Training on ImageNet2012
>>>>>>> 10d6877f


```shell
python -m paddle.distributed.launch --gpus="0,1,2,3,4,5,6,7" tools/train.py \
    -c ppfleetx/configs/vis/vit/ViT_base_patch16_384_ft_qat_in1k_2n16c_dp_fp16o2.yaml \
    -o Model.model.drop_rate=0.0 \
    -o Data.Train.sampler.batch_size=16 \
    -o Optimizer.lr.learning_rate=5e-05 \
    -o Optimizer.weight_decay=0.0002 
```
<<<<<<< HEAD
=======

量化训练的参数详细介绍见[模型压缩介绍](../../../docs/compression.md)。

>>>>>>> 10d6877f

## Model

| Model    | Phase    | Size   | Dataset      | Resolution | GPUs        | Img/sec | Top1 Acc | Pre-trained checkpoint                                                                             | Fine-tuned checkpoint | Log                                                                                      |
|----------|----------|--------|--------------|------------|-------------|---------|----------|----------------------------------------------------------------------------------------------------|-------------------------------------------------------------------------------------------------|------------------------------------------------------------------------------------------|
| ViT-B_16 | pretrain | 167MiB | ImageNet2012 | 224        | A100*N2C16  | 7350    | 74.75%   | [download](https://paddlefleetx.bj.bcebos.com/model/vision/vit/imagenet2012-ViT-B_16-224.pdparams) | -                                                                                               | [log](https://paddlefleetx.bj.bcebos.com/model/vision/vit/imagenet2012-ViT-B_16-224.log) |
| ViT-B_16 | finetune | 167MiB | ImageNet2012 | 384        | A100*N2C16  | 1580    | 77.68%   | [download](https://paddlefleetx.bj.bcebos.com/model/vision/vit/imagenet2012-ViT-B_16-224.pdparams) | [download](https://paddlefleetx.bj.bcebos.com/model/vision/vit/imagenet2012-ViT-B_16-384.pdparams)          | [log](https://paddlefleetx.bj.bcebos.com/model/vision/vit/imagenet2012-ViT-B_16-384.log) |
| ViT-L_16 | finetune | 582MiB | ImageNet2012 | 384        | A100*N2C16  | 519     | 85.13%   | [download](https://paddlefleetx.bj.bcebos.com/model/vision/vit/imagenet21k-jax-ViT-L_16-224.pdparams) | [download](https://paddlefleetx.bj.bcebos.com/model/vision/vit/imagenet21k+imagenet2012-ViT-L_16-384.pdparams)          | [log](https://paddlefleetx.bj.bcebos.com/model/vision/vit/imagenet21k+imagenet2012-ViT-L_16-384.log) |
| Quantized ViT-B_16 | finetune | 167MiB | ImageNet2012 | 384         | A100*N2C16  | 1580     |  77.71%  | [download](https://paddlefleetx.bj.bcebos.com/model/vision/vit/imagenet2012-ViT-B_16-384.pdparams) | [download](https://paddlefleetx.bj.bcebos.com/model/vision/vit/quantized_imagenet2012-ViT-B_16-384.pdparams)          | [log](https://paddlefleetx.bj.bcebos.com/model/vision/vit/quantized_imagenet2012-ViT-B_16-384.log) |



# 推理部署

模型训练完成后，可使用飞桨高性能推理引擎Paddle Inference通过如下方式进行推理部署。

## 1. 模型导出

首先将模型导出为用于部署的推理模型，可通过`tools/export.py`进行模型导出，通过`-c`指定需要导出的模型的配置文件，通过`-o Engine.save_load.ckpt_dir=`指定导出模型时使用的权重。

以`VIT-224`模型为例，通过如下方式下载PaddleFleetX发布的训练好的权重。若你已下载或使用训练过程中的权重，可跳过此步。

```bash
mkdir -p ckpt
wget -O ckpt/model.pdparams https://paddlefleetx.bj.bcebos.com/model/vision/vit/imagenet2012-ViT-B_16-224.pdparams
```

通过如下方式进行推理模型导出

```bash
python tools/export.py \
    -c ppfleetx/configs/vis/vit/ViT_base_patch16_224_inference.yaml \
    -o Engine.save_load.ckpt_dir=./ckpt/
```

导出的模型默认保存在`./output`目录，可通过配置文件中`Engine.save_load.output_dir`或通过`-o Engine.save_load.output_dir=`指定


## 2. 推理部署

模型导出后，可通过`projects/vit/inference_vit.py`脚本进行推理部署。

```bash
python projects/vit/inference_vit.py -c ppfleetx/configs/vis/vit/ViT_base_patch16_224_inference.yaml
```<|MERGE_RESOLUTION|>--- conflicted
+++ resolved
@@ -63,11 +63,7 @@
 python -m paddle.distributed.launch --gpus="0,1,2,3,4,5,6,7" tools/train.py -c ppfleetx/configs/vis/vit/ViT_base_patch16_384_ft_cifar10_1n8c_dp_fp16o2.yaml
 ```
 
-<<<<<<< HEAD
-### Quantization Aware Training on imagenet2012
-=======
 ### Quantization Aware Training on ImageNet2012
->>>>>>> 10d6877f
 
 
 ```shell
@@ -78,12 +74,8 @@
     -o Optimizer.lr.learning_rate=5e-05 \
     -o Optimizer.weight_decay=0.0002 
 ```
-<<<<<<< HEAD
-=======
-
 量化训练的参数详细介绍见[模型压缩介绍](../../../docs/compression.md)。
 
->>>>>>> 10d6877f
 
 ## Model
 
