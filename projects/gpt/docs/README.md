--- conflicted
+++ resolved
@@ -281,7 +281,6 @@
 另外，[Profiler](./hybrid_profiler.md)中还介绍了在 GPT 中开启 Profiler 并分析调试分析结果的方法及相关的参数解释。
 
 
-<<<<<<< HEAD
 ### 量化训练
 
 ```yaml
@@ -313,7 +312,7 @@
 | quantizable_layer_type      | 需要量化的算子类型                                                |
 
 更详细的量化训练参数介绍可参考[PaddleSlim动态图量化训练接口介绍](https://github.com/PaddlePaddle/PaddleSlim/blob/develop/docs/zh_cn/api_cn/dygraph/quanter/qat.rst)。
-=======
+
 # 推理部署
 
 模型训练完成后，可使用飞桨高性能推理引擎Paddle Inference通过如下方式进行推理部署。
@@ -349,7 +348,6 @@
 python tasks/gpt/inference.py -c ppfleetx/configs/nlp/gpt/inference_gpt_345M_single_card.yaml
 ```
 
->>>>>>> 0c67c828
 
 ## 参考文献
 - [Language Models are Unsupervised Multitask Learners](https://cdn.openai.com/better-language-models/language_models_are_unsupervised_multitask_learners.pdf)
