#! /bin/bash
# Runs the "1.3B" parameter model
# Copyright (c) 2022 PaddlePaddle Authors. All Rights Reserved.
# 
# Licensed under the Apache License, Version 2.0 (the "License");
# you may not use this file except in compliance with the License.
# You may obtain a copy of the License at
# 
#     http://www.apache.org/licenses/LICENSE-2.0
# 
# Unless required by applicable law or agreed to in writing, software
# distributed under the License is distributed on an "AS IS" BASIS,
# WITHOUT WARRANTIES OR CONDITIONS OF ANY KIND, either express or implied.
# See the License for the specific language governing permissions and
# limitations under the License.

log_dir=log_hybrid
rm -rf $log_dir

python -m paddle.distributed.launch --log_dir $log_dir --devices "0,1,2,3,4,5,6,7" \
    ./tools/train.py \
    -c ./ppfleetx/configs/nlp/gpt/qat_gpt_6.7B_sharding16.yaml \
    -o Engine.max_steps=100000 \
    -o Model.hidden_dropout_prob=0.0 \
    -o Model.attention_probs_dropout_prob=0.0 \
    -o Optimizer.lr.decay_steps=72000 \
    -o Optimizer.weight_decay=0.02 \
    -o Optimizer.lr.max_lr=5.0e-6 \
    -o Optimizer.lr.min_lr=1.0e-6 \
<<<<<<< HEAD
    -o Compress.pretrained='./PaddleFleetX_GPT_345M_220826'
=======
    -o Compress.pretrained='./PaddleFleetX_GPT_6.7B'
>>>>>>> 10d6877f
<|MERGE_RESOLUTION|>--- conflicted
+++ resolved
@@ -27,8 +27,4 @@
     -o Optimizer.weight_decay=0.02 \
     -o Optimizer.lr.max_lr=5.0e-6 \
     -o Optimizer.lr.min_lr=1.0e-6 \
-<<<<<<< HEAD
-    -o Compress.pretrained='./PaddleFleetX_GPT_345M_220826'
-=======
-    -o Compress.pretrained='./PaddleFleetX_GPT_6.7B'
->>>>>>> 10d6877f
+    -o Compress.pretrained='./PaddleFleetX_GPT_6.7B'