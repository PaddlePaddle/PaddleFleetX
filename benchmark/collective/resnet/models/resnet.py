--- conflicted
+++ resolved
@@ -60,11 +60,7 @@
         num_filters = [64, 128, 256, 512]
 
         conv = self.conv_bn_layer(
-<<<<<<< HEAD
             input=input, num_filters=64, filter_size=7, stride=2, act='relu',name="conv1", data_format=args.data_format)
-=======
-            input=input, num_filters=64, filter_size=7, stride=2, act='relu',name="conv1", data_format=data_format)
->>>>>>> 15c5b712
         self.checkpoints.append(conv)
         conv = fluid.layers.pool2d(
             input=conv,
@@ -72,11 +68,7 @@
             pool_stride=2,
             pool_padding=1,
             pool_type='max',
-<<<<<<< HEAD
             data_format=args.data_format)
-=======
-            data_format=data_format)
->>>>>>> 15c5b712
         self.checkpoints.append(conv)
         if layers >= 50:
             for block in range(len(depth)):
@@ -91,7 +83,6 @@
                     conv = self.bottleneck_block(
                         input=conv,
                         num_filters=num_filters[block],
-<<<<<<< HEAD
                         stride=2 if i == 0 and block != 0 else 1, name=conv_name, data_format=args.data_format)
                     self.checkpoints.append(conv)
 
@@ -99,19 +90,6 @@
                 input=conv, pool_size=7, pool_type='avg', global_pooling=True, data_format=args.data_format)
             self.checkpoints.append(pool)
             stdv = 1.0 / math.sqrt(pool.shape[1] * 1.0)
-=======
-                        stride=2 if i == 0 and block != 0 else 1, name=conv_name, data_format=data_format)
-                    self.checkpoints.append(conv)
-
-            pool = fluid.layers.pool2d(
-                input=conv, pool_size=7, pool_type='avg', global_pooling=True, data_format=data_format)
-
-            self.checkpoints.append(pool)
-            if data_format == "NCHW":
-                stdv = 1.0 / math.sqrt(pool.shape[1] * 1.0)
-            else:
-                stdv = 1.0 / math.sqrt(pool.shape[-1] * 1.0)
->>>>>>> 15c5b712
             out = fluid.layers.fc(input=pool,
                                   size=class_dim,
                                   param_attr=fluid.param_attr.ParamAttr(
