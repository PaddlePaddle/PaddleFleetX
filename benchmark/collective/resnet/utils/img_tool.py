#copyright (c) 2019 PaddlePaddle Authors. All Rights Reserve.
#
#Licensed under the Apache License, Version 2.0 (the "License");
#you may not use this file except in compliance with the License.
#You may obtain a copy of the License at
#
#    http://www.apache.org/licenses/LICENSE-2.0
#
#Unless required by applicable law or agreed to in writing, software
#distributed under the License is distributed on an "AS IS" BASIS,
#WITHOUT WARRANTIES OR CONDITIONS OF ANY KIND, either express or implied.
#See the License for the specific language governing permissions and
#limitations under the License.

"""Contains image preprocessing methods."""
import cv2
import math
import random
import functools
import numpy as np

#random.seed(0)

def rotate_image(img):
    """ rotate_image """
    (h, w) = img.shape[:2]
    center = (w / 2, h / 2)
    angle = random.randint(-10, 10)
    M = cv2.getRotationMatrix2D(center, angle, 1.0)
    rotated = cv2.warpAffine(img, M, (w, h))
    return rotated

def random_crop(img, size, settings, scale=None, ratio=None):
    """ random_crop """
    lower_scale = settings.lower_scale
    lower_ratio = settings.lower_ratio
    upper_ratio = settings.upper_ratio
    scale = [lower_scale, 1.0] if scale is None else scale
    ratio = [lower_ratio, upper_ratio] if ratio is None else ratio

#     scale = [0.08, 1.0] if scale is None else scale
#     ratio = [3. / 4., 4. / 3.] if ratio is None else ratio
    
    
    aspect_ratio = math.sqrt(random.uniform(*ratio))
    w = 1. * aspect_ratio
    h = 1. / aspect_ratio

    bound = min((float(img.shape[1]) / img.shape[0]) / (w ** 2),
                (float(img.shape[0]) / img.shape[1]) / (h ** 2))
    scale_max = min(scale[1], bound)
    scale_min = min(scale[0], bound)

    target_area = img.shape[0] * img.shape[1] * random.uniform(scale_min, scale_max)
    target_size = math.sqrt(target_area)
    w = int(target_size * w)
    h = int(target_size * h)

    i = random.randint(0, img.shape[0] - h)
    j = random.randint(0, img.shape[1] - w)

    img = img[i:i+h, j:j+w, :]
    resized = cv2.resize(img, (size, size), 
#                          interpolation=cv2.INTER_LANCZOS4
                        )
    return resized

def distort_color(img):
    return img




def resize_short(img, target_size):
    """ resize_short """
    percent = float(target_size) / min(img.shape[0], img.shape[1])
    resized_width = int(round(img.shape[1] * percent))
    resized_height = int(round(img.shape[0] * percent))
    resized = cv2.resize(img, (resized_width, resized_height), 
#                          interpolation=cv2.INTER_LANCZOS4
                        )
    return resized

def crop_image(img, target_size, center):
    """ crop_image """
    height, width = img.shape[:2]
    size = target_size
    if center == True:
        w_start = (width - size) / 2
        h_start = (height - size) / 2
    else:
        w_start = random.randint(0, width - size)
        h_start = random.randint(0, height - size)
    w_end = w_start + size
    h_end = h_start + size
    img = img[h_start:h_end, w_start:w_end, :]
    return img

def process_image(sample, mode, color_jitter, rotate, settings,
        crop_size=224, mean=None, std=None):
    """ process_image """

    mean = [0.485, 0.456, 0.406] if mean is None else mean
    std = [0.229, 0.224, 0.225] if std is None else std

    raw_img = sample[0]
        
<<<<<<< HEAD
    #img_data = np.fromstring(raw_img, dtype='uint8')
    #img_data = np.frombuffer(raw_img, dtype='uint8')
    #img = cv2.imdecode(img_data, 1) # BGR mode, but need RGB mode
=======
>>>>>>> a744b624
    img = cv2.imread(raw_img, cv2.IMREAD_COLOR)

    if mode == 'train':
        if rotate:
            img = rotate_image(img)
        if crop_size > 0:
            img = random_crop(img, crop_size, settings)
        if color_jitter:
            img = distort_color(img)
        if random.randint(0, 1) == 1:
            img = img[:, ::-1, :]
    else:
        if crop_size > 0:
            target_size = settings.resize_short_size
            img = resize_short(img, target_size)
            img = crop_image(img, target_size=crop_size, center=True)

    img = img[:, :, ::-1].astype('float32').transpose((2, 0, 1)) / 255
    
    img_mean = np.array(mean).reshape((3, 1, 1))
    img_std = np.array(std).reshape((3, 1, 1))
    img -= img_mean
    img /= img_std
        

    if mode == 'train' or mode == 'val':
        return (img, sample[1])
#         return (sample[0], sample[0])

#         return (sample[0],)
    
    elif mode == 'test':
        return (img, )

def image_mapper(**kwargs):
    """ image_mapper """
    return functools.partial(process_image, **kwargs)<|MERGE_RESOLUTION|>--- conflicted
+++ resolved
@@ -105,12 +105,6 @@
 
     raw_img = sample[0]
         
-<<<<<<< HEAD
-    #img_data = np.fromstring(raw_img, dtype='uint8')
-    #img_data = np.frombuffer(raw_img, dtype='uint8')
-    #img = cv2.imdecode(img_data, 1) # BGR mode, but need RGB mode
-=======
->>>>>>> a744b624
     img = cv2.imread(raw_img, cv2.IMREAD_COLOR)
 
     if mode == 'train':
