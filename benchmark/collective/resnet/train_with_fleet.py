#copyright (c) 2019 PaddlePaddle Authors. All Rights Reserve.
#
#Licensed under the Apache License, Version 2.0 (the "License");
#you may not use this file except in compliance with the License.
#You may obtain a copy of the License at
#
#    http://www.apache.org/licenses/LICENSE-2.0
#
#Unless required by applicable law or agreed to in writing, software
#distributed under the License is distributed on an "AS IS" BASIS,
#WITHOUT WARRANTIES OR CONDITIONS OF ANY KIND, either express or implied.
#See the License for the specific language governing permissions and
#limitations under the License.

from __future__ import absolute_import
from __future__ import division
from __future__ import print_function

import os
import numpy as np
import time
import sys
import functools
import math
import json
import argparse
import functools
import subprocess
import paddle
import paddle.fluid as fluid
import utils
import models
from paddle.fluid.contrib.mixed_precision.decorator import decorate
import utils.reader_cv2 as reader
from utils.utility import add_arguments, print_arguments, check_gpu
import utils.utility as utility
from utils.learning_rate import cosine_decay_with_warmup, lr_warmup
from paddle.fluid.incubate.fleet.collective import fleet, DistributedStrategy
import paddle.fluid.incubate.fleet.base.role_maker as role_maker
from paddle.fluid import compiler
import paddle.fluid.profiler as profiler

num_trainers = int(os.environ.get('PADDLE_TRAINERS_NUM', 1))
trainer_id = int(os.environ.get('PADDLE_TRAINER_ID'))

parser = argparse.ArgumentParser(description=__doc__)
add_arg = functools.partial(add_arguments, argparser=parser)

# yapf: disable
add_arg('batch_size',       int,   32,                   "Minibatch size per device.")
add_arg('total_images',     int,   1281167,              "Training image number.")
add_arg('num_epochs',       int,   120,                  "number of epochs.")
add_arg('class_dim',        int,   1000,                 "Class number.")
add_arg('image_shape',      str,   "3,224,224",          "input image size")
add_arg('model_save_dir',   str,   "output",             "model save directory")
add_arg('with_mem_opt',     bool,  False,                "Whether to use memory optimization or not.")
add_arg('with_inplace',     bool,  False,                "Whether to use inplace memory optimization.")
add_arg('pretrained_model', str,   None,                 "Whether to use pretrained model.")
add_arg('checkpoint',       str,   None,                 "Whether to resume checkpoint.")
add_arg('lr',               float, 0.1,                  "set learning rate.")
add_arg('lr_strategy',      str,   "piecewise_decay",    "Set the learning rate decay strategy.")
add_arg('model',            str,   "SE_ResNeXt50_32x4d", "Set the network to use.")
add_arg('data_dir',         str,   "./data/ILSVRC2012/",  "The ImageNet dataset root dir.")
add_arg('fp16',             bool,  False,                "Enable half precision training with fp16." )
add_arg('use_dali',             bool,  False,            "use DALI for preprocess or not." )
add_arg('use_aa',             bool,  False,            "use DALI for preprocess or not." )
add_arg('data_format',      str,   "NCHW",               "Tensor data format when training.")
add_arg('scale_loss',       float, 1.0,                  "Scale loss for fp16." )
add_arg('use_dynamic_loss_scaling',     bool,   True,    "Whether to use dynamic loss scaling.")
add_arg('l2_decay',         float, 1e-4,                 "L2_decay parameter.")
add_arg('momentum_rate',    float, 0.9,                  "momentum_rate.")
add_arg('use_label_smoothing',      bool,      False,        "Whether to use label_smoothing or not")
add_arg('label_smoothing_epsilon',      float,     0.2,      "Set the label_smoothing_epsilon parameter")
add_arg('lower_scale',      float,     0.08,      "Set the lower_scale in ramdom_crop")
add_arg('lower_ratio',      float,     3./4.,      "Set the lower_ratio in ramdom_crop")
add_arg('upper_ratio',      float,     4./3.,      "Set the upper_ratio in ramdom_crop")
add_arg('resize_short_size',      int,     256,      "Set the resize_short_size")
add_arg('use_mixup',      bool,      False,        "Whether to use mixup or not")
add_arg('mixup_alpha',      float,     0.2,      "Set the mixup_alpha parameter")
add_arg('is_distill',       bool,  False,        "is distill or not")
add_arg('profile',             bool,  False,                "Enable profiler or not." )
add_arg('fetch_steps',      int,  10,                "Enable profiler or not." )

add_arg('do_test',          bool,  False,                 "Whether do test every epoch.")
add_arg('use_gpu',          bool,  True,                 "Whether to use GPU or not.")
add_arg('fuse', bool, False,                      "Whether to use tensor fusion.")
add_arg('fuse_elewise_add_act_ops', bool, True,                      "Whether to use elementwise_act fusion.")
add_arg('fuse_bn_act_ops', bool, True,                      "Whether to use bn_act fusion.")
add_arg('nccl_comm_num',        int,  1,                  "nccl comm num")
add_arg("use_hierarchical_allreduce",     bool,   False,   "Use hierarchical allreduce or not.")
add_arg('num_threads',        int,  1,                   "Use num_threads to run the fluid program.")
add_arg('num_iteration_per_drop_scope', int,    100,      "Ihe iteration intervals to clean up temporary variables.")
add_arg('benchmark_test',          bool,  True,                 "Whether to use print benchmark logs or not.")

add_arg('use_dgc',           bool,  False,          "Whether use DGCMomentum Optimizer or not")
add_arg('rampup_begin_step', int,   5008,           "The beginning step from which dgc is implemented.")

<<<<<<< HEAD
=======
add_arg('image_mean', nargs='+', type=float, default=[0.485, 0.456, 0.406], help="The mean of input image data")
add_arg('image_std', nargs='+', type=float, default=[0.229, 0.224, 0.225], help="The std of input image data")
add_arg('interpolation',    int,  None,                 "The interpolation mode")
>>>>>>> 15c5b712
add_arg('use_recompute',           bool,  False,          "Whether use Recompute Optimizer or not")

def get_momentum_optimizer(momentum_kwargs, use_dgc=False, dgc_kwargs={}):
    if not use_dgc:
        optimizer = fluid.optimizer.Momentum(**momentum_kwargs)
    else:
        dgc_kwargs.update(momentum_kwargs)
        optimizer = fluid.optimizer.DGCMomentumOptimizer(**dgc_kwargs)
    return optimizer

def optimizer_setting(params):
    ls = params["learning_strategy"]
    l2_decay = params["l2_decay"]
    momentum_rate = params["momentum_rate"]
    regularizer=fluid.regularizer.L2Decay(l2_decay)

    momentum_kwargs = {'learning_rate': None,
                       'momentum': momentum_rate,
                       'regularization': regularizer}

    use_dgc = params["use_dgc"]
    rampup_begin_step = params['rampup_begin_step']
    dgc_kwargs = {'rampup_begin_step': rampup_begin_step}

    if ls["name"] == "piecewise_decay":
        global_batch_size = ls["batch_size"] * num_trainers
        steps_per_pass = int(math.ceil(params["total_images"] * 1.0 / global_batch_size))
        warmup_steps = steps_per_pass * 5
        passes = [30,60,80,90]
        bd = [steps_per_pass * p for p in passes]

        batch_denom = 256
        start_lr = params["lr"]
        base_lr = params["lr"] * global_batch_size / batch_denom
        lr = [base_lr * (0.1**i) for i in range(len(bd) + 1)]
        lr_var = lr_warmup(fluid.layers.piecewise_decay(boundaries=bd, values=lr),\
                           warmup_steps, start_lr, base_lr)
        momentum_kwargs['learning_rate'] = lr_var

        optimizer = get_momentum_optimizer(momentum_kwargs, use_dgc, dgc_kwargs)

    elif ls["name"] == "cosine_decay":
        assert "total_images" in params
        total_images = params["total_images"]
        images_per_trainer = int(math.ceil(float(total_images) / num_trainers))
        batch_size = ls["batch_size"]
        step = int(math.ceil(float(images_per_trainer) / batch_size))
        l2_decay = params["l2_decay"]
        momentum_rate = params["momentum_rate"]
        lr = params["lr"]
        num_epochs = params["num_epochs"]

        momentum_kwargs['learning_rate'] = fluid.layers.cosine_decay(
            learning_rate=lr, step_each_epoch=step, epochs=num_epochs)

        optimizer = get_momentum_optimizer(momentum_kwargs, use_dgc, dgc_kwargs)

    elif ls["name"] == "cosine_warmup_decay":
        assert "total_images" in params
        total_images = params["total_images"]
        images_per_trainer = int(math.ceil(float(total_images) / num_trainers))
        batch_size = ls["batch_size"]
        step = int(math.ceil(float(images_per_trainer) / batch_size))
        l2_decay = params["l2_decay"]
        momentum_rate = params["momentum_rate"]
        lr = params["lr"]
        num_epochs = params["num_epochs"]

        momentum_kwargs['learning_rate'] = cosine_decay_with_warmup(
            learning_rate=lr, step_each_epoch=step, epochs=num_epochs)

        optimizer = get_momentum_optimizer(momentum_kwargs, use_dgc, dgc_kwargs)

    elif ls["name"] == "linear_decay":
        assert "total_images" in params
        total_images = params["total_images"]
        images_per_trainer = int(math.ceil(float(total_images) / num_trainers))
        batch_size = ls["batch_size"]
        step = int(math.ceil(float(images_per_trainer) / batch_size))
        num_epochs = params["num_epochs"]
        start_lr = params["lr"]
        l2_decay = params["l2_decay"]
        momentum_rate = params["momentum_rate"]
        end_lr = 0
        total_step = step * num_epochs
        lr = fluid.layers.polynomial_decay(
            start_lr, total_step, end_lr, power=1)
        momentum_kwargs['learning_rate'] = lr
        optimizer = get_momentum_optimizer(momentum_kwargs, use_dgc, dgc_kwargs)
    elif ls["name"] == "adam":
        if use_dgc:
            print("Warning: Adam is not support dgc. So will not use dgc")
        lr = params["lr"]
        optimizer = fluid.optimizer.Adam(learning_rate=lr)
    elif ls["name"] == "rmsprop_cosine":
        if use_dgc:
            print("Warning: Adam is not support dgc. So will not use dgc")
        assert "total_images" in params
        total_images = params["total_images"]
        images_per_trainer = int(math.ceil(float(total_images) / num_trainers))
        batch_size = ls["batch_size"]
        step = int(math.ceil(float(images_per_trainer) / batch_size))
        l2_decay = params["l2_decay"]
        momentum_rate = params["momentum_rate"]
        lr = params["lr"]
        num_epochs = params["num_epochs"]
        optimizer = fluid.optimizer.RMSProp(
            learning_rate=fluid.layers.cosine_decay(
                learning_rate=lr, step_each_epoch=step, epochs=num_epochs),
            momentum=momentum_rate,
            regularization=fluid.regularizer.L2Decay(l2_decay),
            # RMSProp Optimizer: Apply epsilon=1 on ImageNet.
            epsilon=1)
    else:
        lr = params["lr"]
        momentum_kwargs['learning_rate'] = lr
        optimizer = get_momentum_optimizer(momentum_kwargs, use_dgc, dgc_kwargs)

    return optimizer

def calc_loss(epsilon,label,class_dim,softmax_out,use_label_smoothing):
    if use_label_smoothing:
        label_one_hot = fluid.layers.one_hot(input=label, depth=class_dim)
        smooth_label = fluid.layers.label_smooth(label=label_one_hot, epsilon=epsilon, dtype="float32")
        loss = fluid.layers.cross_entropy(input=softmax_out, label=smooth_label, soft_label=True)
    else:
        print("Using fluid.layers.cross_entropy.")
        loss = fluid.layers.cross_entropy(input=softmax_out, label=label)
    return loss


def net_config(image, model, args, is_train, label=0, y_a=0, y_b=0, lam=0.0, data_format="NCHW"):
    model_list = [m for m in dir(models) if "__" not in m]
    assert args.model in model_list, "{} is not lists: {}".format(args.model,
                                                                  model_list)
    class_dim = args.class_dim
    model_name = args.model
    use_mixup = args.use_mixup
    use_label_smoothing = args.use_label_smoothing
    epsilon = args.label_smoothing_epsilon

    if not args.is_distill:
        out = model.net(input=image, args=args, class_dim=class_dim, data_format=data_format)
        if is_train:
            if use_mixup:
                softmax_out = fluid.layers.softmax(out, use_cudnn=False)
                loss_a = calc_loss(epsilon,y_a,class_dim,softmax_out,use_label_smoothing)
                loss_b = calc_loss(epsilon,y_b,class_dim,softmax_out,use_label_smoothing)
                loss_a_mean = fluid.layers.mean(x = loss_a)
                loss_b_mean = fluid.layers.mean(x = loss_b)
                cost = lam * loss_a_mean + (1 - lam) * loss_b_mean
                avg_cost = fluid.layers.mean(x=cost)
                return avg_cost
            else:
                print("Use fluid.layers.softmax_with_cross_entropy.")
                cost, softmax_out = fluid.layers.softmax_with_cross_entropy(
                    out, label, return_softmax=True)
        else:
            cost, softmax_out = fluid.layers.softmax_with_cross_entropy(
                out, label, return_softmax=True)
    else:
        out1, out2 = model.net(input=image, args=args, class_dim=args.class_dim, data_format=data_format)
        softmax_out1, softmax_out = fluid.layers.softmax(out1), fluid.layers.softmax(out2)
        smooth_out1 = fluid.layers.label_smooth(label=softmax_out1, epsilon=0.0, dtype="float32")
        cost = fluid.layers.cross_entropy(input=softmax_out, label=smooth_out1, soft_label=True)

    avg_cost = fluid.layers.mean(cost)
    acc_top1 = fluid.layers.accuracy(input=softmax_out, label=label, k=1)
    acc_top5 = fluid.layers.accuracy(input=softmax_out, label=label, k=5)
    return avg_cost, acc_top1, acc_top5

def build_program(is_train, main_prog, startup_prog, args, dist_strategy=None, data_layout="NCHW"):
    model_name = args.model
    model_list = [m for m in dir(models) if "__" not in m]
    assert model_name in model_list, "{} is not in lists: {}".format(args.model,
                                                                     model_list)
    model = models.__dict__[model_name]()
    with fluid.program_guard(main_prog, startup_prog):
        use_mixup = args.use_mixup
        data_loader, data = utility.create_data_loader(is_train, args, data_layout=data_layout)

        with fluid.unique_name.guard():
            if is_train and  use_mixup:
                image, y_a, y_b, lam = data[0], data[1], data[2], data[3]
                avg_cost = net_config(image=image, y_a=y_a, y_b=y_b, lam=lam, model=model, 
                                      args=args, label=0, is_train=True, data_format=data_layout)
                avg_cost.persistable = True
                build_program_out = [data_loader, avg_cost]
            else:
                image, label = data[0], data[1],
                avg_cost, acc_top1, acc_top5 = net_config(image, model, args, 
                                                          label=label, is_train=is_train, data_format=data_layout)
                avg_cost.persistable = True
                acc_top1.persistable = True
                acc_top5.persistable = True
                build_program_out = [data_loader, avg_cost, acc_top1, acc_top5]

            if is_train:
                params = model.params
                params["total_images"] = args.total_images
                params["lr"] = args.lr
                params["num_epochs"] = args.num_epochs
                params["learning_strategy"]["batch_size"] = args.batch_size
                params["learning_strategy"]["name"] = args.lr_strategy
                params["l2_decay"] = args.l2_decay
                params["momentum_rate"] = args.momentum_rate
                params["use_dgc"] = args.use_dgc
                params["rampup_begin_step"] = args.rampup_begin_step

                optimizer = optimizer_setting(params)
                global_lr = optimizer._global_learning_rate()
                if args.fp16:
                    optimizer = fluid.contrib.mixed_precision.decorate(optimizer,
                                                                       init_loss_scaling=args.scale_loss,
                                                                       use_dynamic_loss_scaling=args.use_dynamic_loss_scaling)
                if args.use_recompute:
                   dist_strategy.forward_recompute = True
                   dist_strategy.enable_sequential_execution=True
                   dist_strategy.recompute_checkpoints = model.checkpoints
                dist_optimizer = fleet.distributed_optimizer(optimizer, strategy=dist_strategy)
                _, param_grads = dist_optimizer.minimize(avg_cost)

                global_lr.persistable=True
                build_program_out.append(global_lr)

    return build_program_out

def get_device_num():
    """
    # NOTE(zcd): for multi-processe training, each process use one GPU card.
    if num_trainers > 1 : return 1
    visible_device = os.environ.get('CUDA_VISIBLE_DEVICES', None)
    if visible_device:
        device_num = len(visible_device.split(','))
    else:
        device_num = subprocess.check_output(['nvidia-smi','-L']).decode().count('\n')
    """
    device_num = fluid.core.get_cuda_device_count()
    return device_num

def train(args):
    # parameters from arguments
    model_name = args.model
    checkpoint = args.checkpoint
    pretrained_model = args.pretrained_model
    model_save_dir = args.model_save_dir
    use_mixup = args.use_mixup
    use_ngraph = os.getenv('FLAGS_use_ngraph')

    startup_prog = fluid.Program()
    train_prog = fluid.Program()
    test_prog = fluid.Program()

    exec_strategy = fluid.ExecutionStrategy()
    exec_strategy.num_threads = args.num_threads
    exec_strategy.num_iteration_per_drop_scope = args.num_iteration_per_drop_scope

    dist_strategy = DistributedStrategy()
    dist_strategy.exec_strategy = exec_strategy
    dist_strategy.enable_inplace = args.with_inplace
    if not args.fuse:
        dist_strategy.fuse_all_reduce_ops = False
    dist_strategy.nccl_comm_num = args.nccl_comm_num
    dist_strategy.fuse_elewise_add_act_ops=args.fuse_elewise_add_act_ops
    dist_strategy.fuse_bn_act_ops = args.fuse_bn_act_ops

    role = role_maker.PaddleCloudRoleMaker(is_collective=True)
    fleet.init(role)

    b_out = build_program(
                     is_train=True,
                     main_prog=train_prog,
                     startup_prog=startup_prog,
                     args=args,
                     dist_strategy=dist_strategy,
                     data_layout=args.data_format)
    if use_mixup:
        train_data_loader, train_cost, global_lr = b_out[0], b_out[1], b_out[2]
        train_fetch_vars = [train_cost, global_lr]
        train_fetch_list = []
        for var in train_fetch_vars:
            var.persistable=True
            train_fetch_list.append(var.name)

    else:
        train_data_loader, train_cost, train_acc1, train_acc5, global_lr = b_out[0],b_out[1],b_out[2],b_out[3],b_out[4]
        train_fetch_vars = [train_cost, train_acc1, train_acc5, global_lr]
        train_fetch_list = []
        for var in train_fetch_vars:
            var.persistable=True
            train_fetch_list.append(var.name)

    train_prog = fleet.main_program

    b_out_test = build_program(
                     is_train=False,
                     main_prog=test_prog,
                     startup_prog=startup_prog,
                     args=args,
                     dist_strategy=dist_strategy,
                     data_layout=args.data_format)
    test_data_loader, test_cost, test_acc1, test_acc5 = b_out_test[0],b_out_test[1],b_out_test[2],b_out_test[3]

    test_prog = test_prog.clone(for_test=True)
    test_prog = compiler.CompiledProgram(test_prog).with_data_parallel(loss_name=test_cost.name, exec_strategy=exec_strategy)

    gpu_id = int(os.environ.get('FLAGS_selected_gpus', 0))
    place = fluid.CUDAPlace(gpu_id) if args.use_gpu else fluid.CPUPlace()
    exe = fluid.Executor(place)
    exe.run(startup_prog)

    if checkpoint is not None:
        fluid.io.load_persistables(exe, checkpoint, main_program=train_prog)

    if pretrained_model:
        def if_exist(var):
            return os.path.exists(os.path.join(pretrained_model, var.name))

        fluid.io.load_vars(
            exe, pretrained_model, main_program=train_prog, predicate=if_exist)

    if args.use_gpu:
        device_num = get_device_num()
    else:
        device_num = 1

    train_batch_size = args.batch_size
    print("train_batch_size: %d device_num:%d" % (train_batch_size, device_num))

    test_batch_size = args.batch_size
    # NOTE: the order of batch data generated by batch_reader
    # must be the same in the respective processes.
    shuffle_seed = 1 if num_trainers > 1 else None

    if args.use_dali:
        import dali
        train_iter = dali.train(settings=args, trainer_id=trainer_id, trainers_num=num_trainers,
                                gpu_id=gpu_id, data_layout=args.data_format)
    else:
        train_reader = reader.train(settings=args, data_dir=args.data_dir,
                                    pass_id_as_seed=shuffle_seed, data_layout=args.data_format, threads=10)
        train_batch_reader=paddle.batch(train_reader, batch_size=train_batch_size)

        test_reader = reader.val(settings=args, data_dir=args.data_dir, data_layout=args.data_format, threads=10)
        test_batch_reader=paddle.batch(test_reader, batch_size=test_batch_size)

        places = place
        if num_trainers <= 1 and args.use_gpu:
            places = fluid.framework.cuda_places()

        train_data_loader.set_sample_list_generator(train_batch_reader, places)
        test_data_loader.set_sample_list_generator(test_batch_reader, place)

    test_fetch_vars = [test_cost, test_acc1, test_acc5]
    test_fetch_list = []
    for var in test_fetch_vars:
        var.persistable=True
        test_fetch_list.append(var.name)

    train_exe = exe

    params = models.__dict__[args.model]().params

    train_speed_list = []
    acc1_logs = []
    acc5_logs = []
    for pass_id in range(params["num_epochs"]):
        train_info = [[], [], []]
        test_info = [[], [], []]
        train_begin=time.time()
        batch_id = 0
        time_record=[]

        if not args.use_dali:
            train_iter = train_data_loader()

        for data in train_iter:
            t1 = time.time()

            if batch_id % args.fetch_steps != 0:
                    train_exe.run(train_prog, feed=data)
            else:
                if use_mixup:
                    loss, lr = train_exe.run(train_prog, feed=data, fetch_list=train_fetch_list)
                else:
                    loss, acc1, acc5, lr = train_exe.run(train_prog,  feed=data,  fetch_list=train_fetch_list)
                    acc1 = np.mean(np.array(acc1))
                    acc5 = np.mean(np.array(acc5))
                    train_info[1].append(acc1)
                    train_info[2].append(acc5)

            t2 = time.time()
            period = t2 - t1
            time_record.append(period)

            if args.profile and batch_id == 100:
                print("begin profiler")
                if trainer_id == 0:
                    profiler.start_profiler("All")
            elif args.profile and batch_id == 105:
                print("begin to end profiler")
                if trainer_id == 0:
                    profiler.stop_profiler("total", "./profile_pass_%d" % (pass_id))
                print("end profiler break!")
                args.profile=False

            if batch_id % args.fetch_steps == 0:
                loss = np.mean(np.array(loss))
                train_info[0].append(loss)
                lr = np.mean(np.array(lr))
                period = np.mean(time_record)
                speed = args.batch_size * 1.0 / period
                time_record=[]
                if use_mixup:
                    print("Pass {0}, trainbatch {1}, loss {2}, lr {3}, time {4}, speed {5}"
                          .format(pass_id, batch_id, "%.5f"%loss, "%.5f" %lr, "%2.4f sec" % period, "%.2f" % speed))
                else:
                    print("Pass {0}, trainbatch {1}, loss {2}, \
                        acc1 {3}, acc5 {4}, lr {5}, time {6}, speed {7}"
                          .format(pass_id, batch_id, "%.5f"%loss, "%.5f"%acc1, "%.5f"%acc5, "%.5f" %
                                  lr, "%2.4f sec" % period, "%.2f" % speed))
                sys.stdout.flush()
            batch_id += 1

        if args.use_dali:
            train_iter.reset()

        train_loss = np.array(train_info[0]).mean()
        if not use_mixup:
            train_acc1 = np.array(train_info[1]).mean()
            train_acc5 = np.array(train_info[2]).mean()
        train_end=time.time()
        train_speed = (batch_id * train_batch_size) / (train_end - train_begin)
        train_speed_list.append(train_speed)

        if trainer_id == 0 and (args.do_test or (pass_id + 1) == params["num_epochs"]):
            if args.use_dali:
                test_iter = dali.val(settings=args, trainer_id=trainer_id, trainers_num=num_trainers,
                                 gpu_id=gpu_id, data_layout=args.data_format)
            else:
                test_iter = test_data_loader()

            test_batch_id = 0
            for data in test_iter:
                t1 = time.time()
                loss, acc1, acc5 = exe.run(program=test_prog,
                                           feed=data,
                                           fetch_list=test_fetch_list)
                t2 = time.time()
                period = t2 - t1
                loss = np.mean(loss)
                acc1 = np.mean(acc1)
                acc5 = np.mean(acc5)
                test_info[0].append(loss)
                test_info[1].append(acc1)
                test_info[2].append(acc5)

                if test_batch_id % 10 == 0:
                    test_speed = test_batch_size * 1.0 / period
                    print("Pass {0},testbatch {1},loss {2}, \
                        acc1 {3},acc5 {4},time {5},speed {6}"
                        .format(pass_id, test_batch_id, "%.5f"%loss,"%.5f"%acc1, "%.5f"%acc5,
                                "%2.2f sec" % period, "%.2f" % test_speed))
                    sys.stdout.flush()
                test_batch_id += 1

            if args.use_dali:
                test_iter.reset()
                del test_iter

            test_loss = np.array(test_info[0]).mean()
            test_acc1 = np.array(test_info[1]).mean()
            test_acc5 = np.array(test_info[2]).mean()

            acc1_logs.append(test_acc1)
            acc5_logs.append(test_acc5)

            if use_mixup:
                print("End pass {0}, train_loss {1}, test_loss {2}, test_acc1 {3}, test_acc5 {4}, speed {5}".format(
                      pass_id, "%.5f"%train_loss, "%.5f"%test_loss, "%.5f"%test_acc1, "%.5f"%test_acc5,
                      "%.2f" % train_speed))
            else:
                print("End pass {0}, train_loss {1}, train_acc1 {2}, train_acc5 {3}, "
                  "test_loss {4}, test_acc1 {5}, test_acc5 {6}, speed {7}".format(
                      pass_id, "%.5f"%train_loss, "%.5f"%train_acc1, "%.5f"%train_acc5, "%.5f"%test_loss,
                      "%.5f"%test_acc1, "%.5f"%test_acc5, "%.2f" % train_speed))
        else:
            if use_mixup:
                print("End pass {0}, train_loss {1}, speed {2}".format(pass_id, "%.5f"%train_loss, "%.2f" % train_speed))
            else:
                print("End pass {0}, train_loss {1}, train_acc1 {2}, train_acc5 {3}, ""speed {4}".format(
                    pass_id, "%.5f"%train_loss, "%.5f"%train_acc1, "%.5f"%train_acc5, "%.2f" % train_speed))

        sys.stdout.flush()
 
    # save in last epoch
    if trainer_id == 0:
        model_path = os.path.join(model_save_dir + '/' + model_name, str(pass_id))
        if not os.path.isdir(model_path):
            os.makedirs(model_path)

        fluid.io.save_persistables(exe, model_path, main_program=fleet._origin_program)
        if args.benchmark_test:
            if not os.path.isdir("./benchmark_logs/"):
                os.makedirs("./benchmark_logs/")
            with open("./benchmark_logs/log_%d" % trainer_id, 'w') as f:
                result = dict()
                result['0'] = dict()
                result['0']['acc1'] = test_acc1
                result['0']['acc5'] = test_acc5
                result['0']['result_log'] = dict()
                result['0']['result_log']['acc1'] = acc1_logs
                result['0']['result_log']['acc5'] = acc5_logs
                # maximum speed of all epochs
                result['1'] = max(train_speed_list) * num_trainers
                result['14'] = args.batch_size

                print(str(result))
                f.writelines(str(result))


def print_paddle_environments():
    print('--------- Configuration Environments -----------')
    #print("Devices per node: %d" % DEVICE_NUM)
    for k in os.environ:
        if "PADDLE_" in k or "FLAGS_" in k:
            print("%s: %s" % (k, os.environ[k]))
    print('------------------------------------------------')


def main():
    args = parser.parse_args()
    # this distributed benchmark code can only support gpu environment.
    assert args.use_gpu, "only for gpu implementation."
    if args.use_dgc:
        if args.fuse:
            print("Warning: Use dgc must close fuse for now, so code will set fuse=False")
            args.fuse = False
        if args.fp16:
            print("Warning: DGC unsupport fp16 for now, so code will set fp16=False")
            args.fp16 = False
    # fuse_bn_act_ops has bug when use fp32, so close it when use fp32
    if not args.fp16:
        args.fuse_bn_act_ops = False
    print_arguments(args)
    print_paddle_environments()
    check_gpu(args.use_gpu)
    train(args)

if __name__ == '__main__':
    main()<|MERGE_RESOLUTION|>--- conflicted
+++ resolved
@@ -95,12 +95,10 @@
 add_arg('use_dgc',           bool,  False,          "Whether use DGCMomentum Optimizer or not")
 add_arg('rampup_begin_step', int,   5008,           "The beginning step from which dgc is implemented.")
 
-<<<<<<< HEAD
-=======
 add_arg('image_mean', nargs='+', type=float, default=[0.485, 0.456, 0.406], help="The mean of input image data")
 add_arg('image_std', nargs='+', type=float, default=[0.229, 0.224, 0.225], help="The std of input image data")
 add_arg('interpolation',    int,  None,                 "The interpolation mode")
->>>>>>> 15c5b712
+
 add_arg('use_recompute',           bool,  False,          "Whether use Recompute Optimizer or not")
 
 def get_momentum_optimizer(momentum_kwargs, use_dgc=False, dgc_kwargs={}):
