#copyright (c) 2019 PaddlePaddle Authors. All Rights Reserve.
#
#Licensed under the Apache License, Version 2.0 (the "License");
#you may not use this file except in compliance with the License.
#You may obtain a copy of the License at
#
#    http://www.apache.org/licenses/LICENSE-2.0
#
#Unless required by applicable law or agreed to in writing, software
#distributed under the License is distributed on an "AS IS" BASIS,
#WITHOUT WARRANTIES OR CONDITIONS OF ANY KIND, either express or implied.
#See the License for the specific language governing permissions and
#limitations under the License.

from __future__ import absolute_import
from __future__ import division
from __future__ import print_function

import os
import numpy as np
import time
import sys
import functools
import math
import json
import argparse
import functools
import subprocess
import paddle
import paddle.fluid as fluid
import utils
import models
from paddle.fluid.contrib.mixed_precision.decorator import decorate
import utils.reader_cv2 as reader
from utils.utility import add_arguments, print_arguments, check_gpu, get_median
from utils.learning_rate import cosine_decay_with_warmup, lr_warmup
from paddle.fluid.incubate.fleet.collective import fleet, DistributedStrategy
import paddle.fluid.incubate.fleet.base.role_maker as role_maker
from paddle.fluid import compiler
import paddle.fluid.profiler as profiler

num_trainers = int(os.environ.get('PADDLE_TRAINERS_NUM', 1))
trainer_id = int(os.environ.get('PADDLE_TRAINER_ID'))

parser = argparse.ArgumentParser(description=__doc__)
add_arg = functools.partial(add_arguments, argparser=parser)

# yapf: disable
add_arg('batch_size',       int,   32,                   "Minibatch size per device.")
add_arg('total_images',     int,   1281167,              "Training image number.")
add_arg('num_epochs',       int,   120,                  "number of epochs.")
add_arg('class_dim',        int,   1000,                 "Class number.")
add_arg('image_shape',      str,   "3,224,224",          "input image size")
add_arg('model_save_dir',   str,   "output",             "model save directory")
add_arg('with_mem_opt',     bool,  False,                "Whether to use memory optimization or not.")
add_arg('with_inplace',     bool,  False,                "Whether to use inplace memory optimization.")
add_arg('pretrained_model', str,   None,                 "Whether to use pretrained model.")
add_arg('checkpoint',       str,   None,                 "Whether to resume checkpoint.")
add_arg('lr',               float, 0.1,                  "set learning rate.")
add_arg('lr_strategy',      str,   "piecewise_decay",    "Set the learning rate decay strategy.")
add_arg('model',            str,   "SE_ResNeXt50_32x4d", "Set the network to use.")
add_arg('data_dir',         str,   "./data/ILSVRC2012/",  "The ImageNet dataset root dir.")
add_arg('fp16',             bool,  False,                "Enable half precision training with fp16." )
add_arg('data_format',      str,   "NCHW",               "Tensor data format when training.")
add_arg('scale_loss',       float, 1.0,                  "Scale loss for fp16." )
add_arg('use_dynamic_loss_scaling',     bool,   True,    "Whether to use dynamic loss scaling.")
add_arg('l2_decay',         float, 1e-4,                 "L2_decay parameter.")
add_arg('momentum_rate',    float, 0.9,                  "momentum_rate.")
add_arg('use_label_smoothing',      bool,      False,        "Whether to use label_smoothing or not")
add_arg('label_smoothing_epsilon',      float,     0.2,      "Set the label_smoothing_epsilon parameter")
add_arg('lower_scale',      float,     0.08,      "Set the lower_scale in ramdom_crop")
add_arg('lower_ratio',      float,     3./4.,      "Set the lower_ratio in ramdom_crop")
add_arg('upper_ratio',      float,     4./3.,      "Set the upper_ratio in ramdom_crop")
add_arg('resize_short_size',      int,     256,      "Set the resize_short_size")
add_arg('use_mixup',      bool,      False,        "Whether to use mixup or not")
add_arg('mixup_alpha',      float,     0.2,      "Set the mixup_alpha parameter")
add_arg('is_distill',       bool,  False,        "is distill or not")
add_arg('profile',             bool,  False,                "Enable profiler or not." )
add_arg('fetch_steps',      int,  10,                "Enable profiler or not." )

add_arg('do_test',          bool,  True,                 "Whether to use GPU or not.")
add_arg('use_gpu',          bool,  True,                 "Whether to use GPU or not.")
add_arg('fuse', bool, False,                      "Whether to use tensor fusion.")
add_arg('nccl_comm_num',        int,  1,                  "nccl comm num")
add_arg("use_hierarchical_allreduce",     bool,   False,   "Use hierarchical allreduce or not.")
add_arg('num_threads',        int,  1,                   "Use num_threads to run the fluid program.")
add_arg('num_iteration_per_drop_scope', int,    100,      "Ihe iteration intervals to clean up temporary variables.")
add_arg('benchmark_test',          bool,  True,                 "Whether to use print benchmark logs or not.")

add_arg('use_dgc',           bool,  False,          "Whether use DGCMomentum Optimizer or not")
add_arg('rampup_begin_step', int,   5008,           "The beginning step from which dgc is implemented.")

def get_momentum_optimizer(momentum_kwargs, use_dgc=False, dgc_kwargs={}):
    if not use_dgc:
        optimizer = fluid.optimizer.Momentum(**momentum_kwargs)
    else:
        dgc_kwargs.update(momentum_kwargs)
        optimizer = fluid.optimizer.DGCMomentumOptimizer(**dgc_kwargs)
    return optimizer

def optimizer_setting(params):
    ls = params["learning_strategy"]
    l2_decay = params["l2_decay"]
    momentum_rate = params["momentum_rate"]
    regularizer=fluid.regularizer.L2Decay(l2_decay)

    momentum_kwargs = {'learning_rate': None,
                       'momentum': momentum_rate,
                       'regularization': regularizer}

    use_dgc = params["use_dgc"]
    rampup_begin_step = params['rampup_begin_step']
    dgc_kwargs = {'rampup_begin_step': rampup_begin_step}

    if ls["name"] == "piecewise_decay":
        global_batch_size = ls["batch_size"] * num_trainers
        steps_per_pass = int(math.ceil(params["total_images"] * 1.0 / global_batch_size))
        warmup_steps = steps_per_pass * 5
        passes = [30,60,80,90]
        bd = [steps_per_pass * p for p in passes]

        batch_denom = 256
        start_lr = params["lr"]
        base_lr = params["lr"] * global_batch_size / batch_denom
        lr = [base_lr * (0.1**i) for i in range(len(bd) + 1)]
        lr_var = lr_warmup(fluid.layers.piecewise_decay(boundaries=bd, values=lr),\
                           warmup_steps, start_lr, base_lr)
        momentum_kwargs['learning_rate'] = lr_var

        optimizer = get_momentum_optimizer(momentum_kwargs, use_dgc, dgc_kwargs)

    elif ls["name"] == "cosine_decay":
        assert "total_images" in params
        total_images = params["total_images"]
        images_per_trainer = int(math.ceil(float(total_images) / num_trainers))
        batch_size = ls["batch_size"]
        step = int(math.ceil(float(images_per_trainer) / batch_size))
        l2_decay = params["l2_decay"]
        momentum_rate = params["momentum_rate"]
        lr = params["lr"]
        num_epochs = params["num_epochs"]

        momentum_kwargs['learning_rate'] = fluid.layers.cosine_decay(
            learning_rate=lr, step_each_epoch=step, epochs=num_epochs)

        optimizer = get_momentum_optimizer(momentum_kwargs, use_dgc, dgc_kwargs)

    elif ls["name"] == "cosine_warmup_decay":
        assert "total_images" in params
        total_images = params["total_images"]
        images_per_trainer = int(math.ceil(float(total_images) / num_trainers))
        batch_size = ls["batch_size"]
        step = int(math.ceil(float(images_per_trainer) / batch_size))
        l2_decay = params["l2_decay"]
        momentum_rate = params["momentum_rate"]
        lr = params["lr"]
        num_epochs = params["num_epochs"]

        momentum_kwargs['learning_rate'] = cosine_decay_with_warmup(
            learning_rate=lr, step_each_epoch=step, epochs=num_epochs)

        optimizer = get_momentum_optimizer(momentum_kwargs, use_dgc, dgc_kwargs)

    elif ls["name"] == "linear_decay":
        assert "total_images" in params
        total_images = params["total_images"]
        images_per_trainer = int(math.ceil(float(total_images) / num_trainers))
        batch_size = ls["batch_size"]
        step = int(math.ceil(float(images_per_trainer) / batch_size))
        num_epochs = params["num_epochs"]
        start_lr = params["lr"]
        l2_decay = params["l2_decay"]
        momentum_rate = params["momentum_rate"]
        end_lr = 0
        total_step = step * num_epochs
        lr = fluid.layers.polynomial_decay(
            start_lr, total_step, end_lr, power=1)
        momentum_kwargs['learning_rate'] = lr
        optimizer = get_momentum_optimizer(momentum_kwargs, use_dgc, dgc_kwargs)
    elif ls["name"] == "adam":
        if use_dgc:
            print("Warning: Adam is not support dgc. So will not use dgc")
        lr = params["lr"]
        optimizer = fluid.optimizer.Adam(learning_rate=lr)
    elif ls["name"] == "rmsprop_cosine":
        if use_dgc:
            print("Warning: Adam is not support dgc. So will not use dgc")
        assert "total_images" in params
        total_images = params["total_images"]
        images_per_trainer = int(math.ceil(float(total_images) / num_trainers))
        batch_size = ls["batch_size"]
        step = int(math.ceil(float(images_per_trainer) / batch_size))
        l2_decay = params["l2_decay"]
        momentum_rate = params["momentum_rate"]
        lr = params["lr"]
        num_epochs = params["num_epochs"]
        optimizer = fluid.optimizer.RMSProp(
            learning_rate=fluid.layers.cosine_decay(
                learning_rate=lr, step_each_epoch=step, epochs=num_epochs),
            momentum=momentum_rate,
            regularization=fluid.regularizer.L2Decay(l2_decay),
            # RMSProp Optimizer: Apply epsilon=1 on ImageNet.
            epsilon=1)
    else:
        lr = params["lr"]
        momentum_kwargs['learning_rate'] = lr
        optimizer = get_momentum_optimizer(momentum_kwargs, use_dgc, dgc_kwargs)

    return optimizer

def calc_loss(epsilon,label,class_dim,softmax_out,use_label_smoothing):
    if use_label_smoothing:
        label_one_hot = fluid.layers.one_hot(input=label, depth=class_dim)
        smooth_label = fluid.layers.label_smooth(label=label_one_hot, epsilon=epsilon, dtype="float32")
        loss = fluid.layers.cross_entropy(input=softmax_out, label=smooth_label, soft_label=True)
    else:
        print("Using fluid.layers.cross_entropy.")
        loss = fluid.layers.cross_entropy(input=softmax_out, label=label)
    return loss


def net_config(image, model, args, is_train, label=0, y_a=0, y_b=0, lam=0.0):
    model_list = [m for m in dir(models) if "__" not in m]
    assert args.model in model_list, "{} is not lists: {}".format(args.model,
                                                                  model_list)
    class_dim = args.class_dim
    model_name = args.model
    use_mixup = args.use_mixup
    use_label_smoothing = args.use_label_smoothing
    epsilon = args.label_smoothing_epsilon

    if not args.is_distill:
        out = model.net(input=image, args=args, class_dim=class_dim)
        if is_train:
            if use_mixup:
                softmax_out = fluid.layers.softmax(out, use_cudnn=False)
                loss_a = calc_loss(epsilon,y_a,class_dim,softmax_out,use_label_smoothing)
                loss_b = calc_loss(epsilon,y_b,class_dim,softmax_out,use_label_smoothing)
                loss_a_mean = fluid.layers.mean(x = loss_a)
                loss_b_mean = fluid.layers.mean(x = loss_b)
                cost = lam * loss_a_mean + (1 - lam) * loss_b_mean
                avg_cost = fluid.layers.mean(x=cost)
                return avg_cost
            else:
                print("Use fluid.layers.softmax_with_cross_entropy.")
                cost, softmax_out = fluid.layers.softmax_with_cross_entropy(
                    out, label, return_softmax=True)
        else:
            cost, softmax_out = fluid.layers.softmax_with_cross_entropy(
                out, label, return_softmax=True)
    else:
        out1, out2 = model.net(input=image, args=args, class_dim=args.class_dim)
        softmax_out1, softmax_out = fluid.layers.softmax(out1), fluid.layers.softmax(out2)
        smooth_out1 = fluid.layers.label_smooth(label=softmax_out1, epsilon=0.0, dtype="float32")
        cost = fluid.layers.cross_entropy(input=softmax_out, label=smooth_out1, soft_label=True)

    avg_cost = fluid.layers.mean(cost)
    acc_top1 = fluid.layers.accuracy(input=softmax_out, label=label, k=1)
    acc_top5 = fluid.layers.accuracy(input=softmax_out, label=label, k=5)
    return avg_cost, acc_top1, acc_top5

def build_program(is_train, main_prog, startup_prog, args, dist_strategy=None):
    image_shape = [int(m) for m in args.image_shape.split(",")]
    model_name = args.model
    model_list = [m for m in dir(models) if "__" not in m]
    assert model_name in model_list, "{} is not in lists: {}".format(args.model,
                                                                     model_list)
    model = models.__dict__[model_name]()
    with fluid.program_guard(main_prog, startup_prog):
        use_mixup = args.use_mixup
        if is_train and use_mixup:
            py_reader = fluid.layers.py_reader(
                capacity=16,
                shapes=[[-1] + image_shape, [-1, 1], [-1, 1], [-1, 1]],
                lod_levels=[0, 0, 0, 0],
                dtypes=["float32", "int64", "int64", "float32"],
                use_double_buffer=True)
        else:
            py_reader = fluid.layers.py_reader(
                capacity=16,
                shapes=[[-1] + image_shape, [-1, 1]],
                lod_levels=[0, 0],
                dtypes=["float32", "int64"],
                use_double_buffer=True)

        with fluid.unique_name.guard():
            if is_train and  use_mixup:
                image, y_a, y_b, lam = fluid.layers.read_file(py_reader)
                if args.data_format == 'NHWC':
                    image = fluid.layers.transpose(image, [0, 2, 3, 1])
                avg_cost = net_config(image=image, y_a=y_a, y_b=y_b, lam=lam, model=model, args=args, label=0, is_train=True)
                avg_cost.persistable = True
                build_program_out = [py_reader, avg_cost]
            else:
                image, label = fluid.layers.read_file(py_reader)
                if args.data_format == 'NHWC':
                    image = fluid.layers.transpose(image, [0, 2, 3, 1])
                avg_cost, acc_top1, acc_top5 = net_config(image, model, args, label=label, is_train=is_train)
                avg_cost.persistable = True
                acc_top1.persistable = True
                acc_top5.persistable = True
                build_program_out = [py_reader, avg_cost, acc_top1, acc_top5]

            if is_train:
                params = model.params
                params["total_images"] = args.total_images
                params["lr"] = args.lr
                params["num_epochs"] = args.num_epochs
                params["learning_strategy"]["batch_size"] = args.batch_size
                params["learning_strategy"]["name"] = args.lr_strategy
                params["l2_decay"] = args.l2_decay
                params["momentum_rate"] = args.momentum_rate
                params["use_dgc"] = args.use_dgc
                params["rampup_begin_step"] = args.rampup_begin_step

                optimizer = optimizer_setting(params)
                global_lr = optimizer._global_learning_rate()
                if args.fp16:
                    optimizer = fluid.contrib.mixed_precision.decorate(optimizer,
                                                                       init_loss_scaling=args.scale_loss,
                                                                       use_dynamic_loss_scaling=args.use_dynamic_loss_scaling)
                dist_optimizer = fleet.distributed_optimizer(optimizer, strategy=dist_strategy)
                _, param_grads = dist_optimizer.minimize(avg_cost)

                global_lr.persistable=True
                build_program_out.append(global_lr)

    return build_program_out

def get_device_num():
    """
    # NOTE(zcd): for multi-processe training, each process use one GPU card.
    if num_trainers > 1 : return 1
    visible_device = os.environ.get('CUDA_VISIBLE_DEVICES', None)
    if visible_device:
        device_num = len(visible_device.split(','))
    else:
        device_num = subprocess.check_output(['nvidia-smi','-L']).decode().count('\n')
    """
    device_num = fluid.core.get_cuda_device_count()
    return device_num

def train(args):
    # parameters from arguments
    model_name = args.model
    checkpoint = args.checkpoint
    pretrained_model = args.pretrained_model
    model_save_dir = args.model_save_dir
    use_mixup = args.use_mixup
    use_ngraph = os.getenv('FLAGS_use_ngraph')

    startup_prog = fluid.Program()
    train_prog = fluid.Program()
    test_prog = fluid.Program()

    exec_strategy = fluid.ExecutionStrategy()
    exec_strategy.num_threads = args.num_threads
    exec_strategy.num_iteration_per_drop_scope = args.num_iteration_per_drop_scope

    dist_strategy = DistributedStrategy()
    dist_strategy.exec_strategy = exec_strategy
    dist_strategy.enable_inplace = args.with_inplace
    if not args.fuse:
        dist_strategy.fuse_all_reduce_ops = False
    dist_strategy.nccl_comm_num = args.nccl_comm_num

    role = role_maker.PaddleCloudRoleMaker(is_collective=True)
    fleet.init(role)

    b_out = build_program(
                     is_train=True,
                     main_prog=train_prog,
                     startup_prog=startup_prog,
                     args=args,
                     dist_strategy=dist_strategy)
    if use_mixup:
        train_py_reader, train_cost, global_lr = b_out[0], b_out[1], b_out[2]
        train_fetch_vars = [train_cost, global_lr]
        train_fetch_list = []
        for var in train_fetch_vars:
            var.persistable=True
            train_fetch_list.append(var.name)

    else:
        train_py_reader, train_cost, train_acc1, train_acc5, global_lr = b_out[0],b_out[1],b_out[2],b_out[3],b_out[4]
        train_fetch_vars = [train_cost, train_acc1, train_acc5, global_lr]
        train_fetch_list = []
        for var in train_fetch_vars:
            var.persistable=True
            train_fetch_list.append(var.name)

    train_prog = fleet.main_program

    b_out_test = build_program(
                     is_train=False,
                     main_prog=test_prog,
                     startup_prog=startup_prog,
                     args=args,
                     dist_strategy=dist_strategy)
    test_py_reader, test_cost, test_acc1, test_acc5 = b_out_test[0],b_out_test[1],b_out_test[2],b_out_test[3]

    test_prog = test_prog.clone(for_test=True)
    test_prog = compiler.CompiledProgram(test_prog).with_data_parallel(loss_name=test_cost.name, exec_strategy=exec_strategy)

    gpu_id = int(os.environ.get('FLAGS_selected_gpus', 0))
    place = fluid.CUDAPlace(gpu_id) if args.use_gpu else fluid.CPUPlace()
    exe = fluid.Executor(place)
    exe.run(startup_prog)

    if checkpoint is not None:
        fluid.io.load_persistables(exe, checkpoint, main_program=train_prog)

    if pretrained_model:
        def if_exist(var):
            return os.path.exists(os.path.join(pretrained_model, var.name))

        fluid.io.load_vars(
            exe, pretrained_model, main_program=train_prog, predicate=if_exist)

    if args.use_gpu:
        device_num = get_device_num()
    else:
        device_num = 1

    train_batch_size = args.batch_size
    print("train_batch_size: %d device_num:%d" % (train_batch_size, device_num))

    test_batch_size = 16
    # NOTE: the order of batch data generated by batch_reader
    # must be the same in the respective processes.
    shuffle_seed = 1 if num_trainers > 1 else None

    train_reader = reader.train(settings=args, data_dir=args.data_dir, pass_id_as_seed=shuffle_seed)
    test_reader = reader.val(settings=args, data_dir=args.data_dir)

    train_py_reader.decorate_paddle_reader(paddle.batch(train_reader,
                                                        batch_size=train_batch_size))
    test_py_reader.decorate_paddle_reader(paddle.batch(test_reader,
                                                       batch_size=test_batch_size))

    test_fetch_vars = [test_cost, test_acc1, test_acc5]
    test_fetch_list = []
    for var in test_fetch_vars:
        var.persistable=True
        test_fetch_list.append(var.name)

    train_exe = exe

    params = models.__dict__[args.model]().params

    train_speed_list = []
    acc1_logs = []
    acc5_logs = []
    for pass_id in range(params["num_epochs"]):
        train_py_reader.start()
        train_info = [[], [], []]
        test_info = [[], [], []]
        train_begin=time.time()
        batch_id = 0
        time_record=[]
        try:
            while True:
                t1 = time.time()
                if batch_id % args.fetch_steps != 0:
                        train_exe.run(train_prog)
                else:
                    if use_mixup:
                        loss, lr = train_exe.run(train_prog, fetch_list=train_fetch_list)
                    else:
                        loss, acc1, acc5, lr = train_exe.run(train_prog, fetch_list=train_fetch_list)
                        acc1 = np.mean(np.array(acc1))
                        acc5 = np.mean(np.array(acc5))
                        train_info[1].append(acc1)
                        train_info[2].append(acc5)

                t2 = time.time()
                period = t2 - t1
                time_record.append(period)

                if args.profile and batch_id == 50:
                    print("begin profiler")
                    if trainer_id == 0:
                        profiler.start_profiler("All")
                elif args.profile and batch_id == 55:
                    print("begin to end profiler")
                    if trainer_id == 0:
                        profiler.stop_profiler("total", "./profile_%d" % (trainer_id))
                    print("end profiler break!")
                    args.profile=False

                if batch_id % args.fetch_steps == 0:
                    loss = np.mean(np.array(loss))
                    train_info[0].append(loss)
                    lr = np.mean(np.array(lr))
                    period = np.mean(time_record)
                    speed = args.batch_size * 1.0 / period
                    time_record=[]
                    if use_mixup:
                        print("Pass {0}, trainbatch {1}, loss {2}, lr {3}, time {4}, speed {5}"
                              .format(pass_id, batch_id, "%.5f"%loss, "%.5f" %lr, "%2.4f sec" % period, "%.2f" % speed))
                    else:
                        print("Pass {0}, trainbatch {1}, loss {2}, \
                            acc1 {3}, acc5 {4}, lr {5}, time {6}, speed {7}"
                              .format(pass_id, batch_id, "%.5f"%loss, "%.5f"%acc1, "%.5f"%acc5, "%.5f" %
                                      lr, "%2.4f sec" % period, "%.2f" % speed))
                    sys.stdout.flush()
                batch_id += 1
        except fluid.core.EOFException:
            train_py_reader.reset()

        train_loss = np.array(train_info[0]).mean()
        if not use_mixup:
            train_acc1 = np.array(train_info[1]).mean()
            train_acc5 = np.array(train_info[2]).mean()
        train_end=time.time()
        train_speed = (batch_id * train_batch_size) / (train_end - train_begin)
        train_speed_list.append(train_speed)

        if args.do_test:
            test_py_reader.start()
            test_batch_id = 0
            try:
                while True:
                    t1 = time.time()
                    loss, acc1, acc5 = exe.run(program=test_prog,
                                            fetch_list=test_fetch_list)
                    t2 = time.time()
                    period = t2 - t1
                    loss = np.mean(loss)
                    acc1 = np.mean(acc1)
                    acc5 = np.mean(acc5)
                    test_info[0].append(loss)
                    test_info[1].append(acc1)
                    test_info[2].append(acc5)

                    if test_batch_id % 10 == 0:
                        test_speed = test_batch_size * 1.0 / period
                        print("Pass {0},testbatch {1},loss {2}, \
                            acc1 {3},acc5 {4},time {5},speed {6}"
                            .format(pass_id, test_batch_id, "%.5f"%loss,"%.5f"%acc1, "%.5f"%acc5,
                                    "%2.2f sec" % period, "%.2f" % test_speed))
                        sys.stdout.flush()
                    test_batch_id += 1
            except fluid.core.EOFException:
                test_py_reader.reset()

            test_loss = np.array(test_info[0]).mean()
            test_acc1 = np.array(test_info[1]).mean()
            test_acc5 = np.array(test_info[2]).mean()

<<<<<<< HEAD
            acc1_logs.append(test_acc1)
            acc5_logs.append(test_acc5)

=======
>>>>>>> c99bfa44
            if use_mixup:
                print("End pass {0}, train_loss {1}, test_loss {2}, test_acc1 {3}, test_acc5 {4}, speed {5}".format(
                      pass_id, "%.5f"%train_loss, "%.5f"%test_loss, "%.5f"%test_acc1, "%.5f"%test_acc5,
                      "%.2f" % train_speed))
            else:
                print("End pass {0}, train_loss {1}, train_acc1 {2}, train_acc5 {3}, "
                  "test_loss {4}, test_acc1 {5}, test_acc5 {6}, speed {7}".format(
                      pass_id, "%.5f"%train_loss, "%.5f"%train_acc1, "%.5f"%train_acc5, "%.5f"%test_loss,
                      "%.5f"%test_acc1, "%.5f"%test_acc5, "%.2f" % train_speed))

        else:
            if use_mixup:
                print("End pass {0}, train_loss {1}, speed {2}".format(pass_id, "%.5f"%train_loss, "%.2f" % train_speed))
            else:
                print("End pass {0}, train_loss {1}, train_acc1 {2}, train_acc5 {3}, ""speed {4}".format(
                    pass_id, "%.5f"%train_loss, "%.5f"%train_acc1, "%.5f"%train_acc5, "%.2f" % train_speed))

        sys.stdout.flush()
<<<<<<< HEAD
=======

        # save in last epoch
        if trainer_id == 0:
                model_path = os.path.join(model_save_dir + '/' + model_name, str(pass_id))
                if not os.path.isdir(model_path):
                    os.makedirs(model_path)

                fluid.io.save_persistables(exe, model_path, main_program=fleet._origin_program)
                if args.benchmark_test:
                    if not os.path.isdir("./benchmark_logs/"):
                        os.makedirs("./benchmark_logs/")
                    with open("./benchmark_logs/log_%d" % trainer_id, 'w') as f:
                        result = dict()
                        result['0'] = dict()
                        result['0']['acc1'] = test_acc1
                        result['0']['acc5'] = test_acc5
                        result['0']['result_log'] = dict()
                        result['0']['result_log']['acc1'] = acc1_logs
                        result['0']['result_log']['acc5'] = acc5_logs
                        # max speed of all epochs
                        result['1'] = get_median(train_speed_list) * num_trainers
                        print(str(result))
                        f.writelines(str(result))
>>>>>>> c99bfa44

    # save in last epoch
    if trainer_id == 0 and args.do_test:
        model_path = os.path.join(model_save_dir + '/' + model_name, str(pass_id))
        if not os.path.isdir(model_path):
            os.makedirs(model_path)

        fluid.io.save_persistables(exe, model_path, main_program=fleet._origin_program)
        if args.benchmark_test:
            if not os.path.isdir("./benchmark_logs/"):
                os.makedirs("./benchmark_logs/")
            with open("./benchmark_logs/log_%d" % trainer_id, 'w') as f:
                result = dict()
                result['0'] = dict()
                result['0']['acc1'] = test_acc1
                result['0']['acc5'] = test_acc5
                result['0']['result_log'] = dict()
                result['0']['result_log']['acc1'] = acc1_logs
                result['0']['result_log']['acc5'] = acc5_logs
                # median speed of all epochs
                result['1'] = get_median(train_speed_list) * num_trainers
                print(str(result))
                f.writelines(str(result))


def print_paddle_environments():
    print('--------- Configuration Environments -----------')
    #print("Devices per node: %d" % DEVICE_NUM)
    for k in os.environ:
        if "PADDLE_" in k or "FLAGS_" in k:
            print("%s: %s" % (k, os.environ[k]))
    print('------------------------------------------------')


def main():
    args = parser.parse_args()
    # this distributed benchmark code can only support gpu environment.
    assert args.use_gpu, "only for gpu implementation."
    if args.use_dgc:
        if args.fuse:
            print("Warning: Use dgc must close fuse for now, so code will set fuse=False")
            args.fuse = False
        if args.fp16:
            print("Warning: DGC unsupport fp16 for now, so code will set fp16=False")
            args.fp16 = False
    print_arguments(args)
    print_paddle_environments()
    check_gpu(args.use_gpu)
    train(args)

if __name__ == '__main__':
    main()<|MERGE_RESOLUTION|>--- conflicted
+++ resolved
@@ -548,12 +548,10 @@
             test_acc1 = np.array(test_info[1]).mean()
             test_acc5 = np.array(test_info[2]).mean()
 
-<<<<<<< HEAD
+
             acc1_logs.append(test_acc1)
             acc5_logs.append(test_acc5)
 
-=======
->>>>>>> c99bfa44
             if use_mixup:
                 print("End pass {0}, train_loss {1}, test_loss {2}, test_acc1 {3}, test_acc5 {4}, speed {5}".format(
                       pass_id, "%.5f"%train_loss, "%.5f"%test_loss, "%.5f"%test_acc1, "%.5f"%test_acc5,
@@ -572,33 +570,7 @@
                     pass_id, "%.5f"%train_loss, "%.5f"%train_acc1, "%.5f"%train_acc5, "%.2f" % train_speed))
 
         sys.stdout.flush()
-<<<<<<< HEAD
-=======
-
-        # save in last epoch
-        if trainer_id == 0:
-                model_path = os.path.join(model_save_dir + '/' + model_name, str(pass_id))
-                if not os.path.isdir(model_path):
-                    os.makedirs(model_path)
-
-                fluid.io.save_persistables(exe, model_path, main_program=fleet._origin_program)
-                if args.benchmark_test:
-                    if not os.path.isdir("./benchmark_logs/"):
-                        os.makedirs("./benchmark_logs/")
-                    with open("./benchmark_logs/log_%d" % trainer_id, 'w') as f:
-                        result = dict()
-                        result['0'] = dict()
-                        result['0']['acc1'] = test_acc1
-                        result['0']['acc5'] = test_acc5
-                        result['0']['result_log'] = dict()
-                        result['0']['result_log']['acc1'] = acc1_logs
-                        result['0']['result_log']['acc5'] = acc5_logs
-                        # max speed of all epochs
-                        result['1'] = get_median(train_speed_list) * num_trainers
-                        print(str(result))
-                        f.writelines(str(result))
->>>>>>> c99bfa44
-
+ 
     # save in last epoch
     if trainer_id == 0 and args.do_test:
         model_path = os.path.join(model_save_dir + '/' + model_name, str(pass_id))
