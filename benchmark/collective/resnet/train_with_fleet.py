#copyright (c) 2019 PaddlePaddle Authors. All Rights Reserve.
#
#Licensed under the Apache License, Version 2.0 (the "License");
#you may not use this file except in compliance with the License.
#You may obtain a copy of the License at
#
#    http://www.apache.org/licenses/LICENSE-2.0
#
#Unless required by applicable law or agreed to in writing, software
#distributed under the License is distributed on an "AS IS" BASIS,
#WITHOUT WARRANTIES OR CONDITIONS OF ANY KIND, either express or implied.
#See the License for the specific language governing permissions and
#limitations under the License.

from __future__ import absolute_import
from __future__ import division
from __future__ import print_function

import os
import numpy as np
import time
import sys
import functools
import math
import json
import argparse
import functools
import subprocess
import paddle
import paddle.fluid as fluid
import utils
import models
from paddle.fluid.contrib.mixed_precision.decorator import decorate
import utils.reader_cv2 as reader
from utils.utility import add_arguments, print_arguments, check_gpu
from utils.learning_rate import cosine_decay_with_warmup, lr_warmup
from paddle.fluid.incubate.fleet.collective import fleet, DistributedStrategy
import paddle.fluid.incubate.fleet.base.role_maker as role_maker
from paddle.fluid import compiler
import paddle.fluid.profiler as profiler
from paddle.fluid.transpiler.details import program_to_code

num_trainers = int(os.environ.get('PADDLE_TRAINERS_NUM', 1))
trainer_id = int(os.environ.get('PADDLE_TRAINER_ID'))

parser = argparse.ArgumentParser(description=__doc__)
add_arg = functools.partial(add_arguments, argparser=parser)

# yapf: disable
add_arg('batch_size',       int,   32,                   "Minibatch size per device.")
add_arg('total_images',     int,   1281167,              "Training image number.")
add_arg('num_epochs',       int,   120,                  "number of epochs.")
add_arg('class_dim',        int,   1000,                 "Class number.")
add_arg('image_shape',      str,   "3,224,224",          "input image size")
add_arg('model_save_dir',   str,   "output",             "model save directory")
add_arg('with_mem_opt',     bool,  False,                "Whether to use memory optimization or not.")
add_arg('with_inplace',     bool,  False,                "Whether to use inplace memory optimization.")
add_arg('pretrained_model', str,   None,                 "Whether to use pretrained model.")
add_arg('checkpoint',       str,   None,                 "Whether to resume checkpoint.")
add_arg('lr',               float, 0.1,                  "set learning rate.")
add_arg('lr_strategy',      str,   "piecewise_decay",    "Set the learning rate decay strategy.")
add_arg('model',            str,   "SE_ResNeXt50_32x4d", "Set the network to use.")
add_arg('data_dir',         str,   "./data/ILSVRC2012/",  "The ImageNet dataset root dir.")
add_arg('fp16',             bool,  False,                "Enable half precision training with fp16." )
add_arg('data_format',      str,   "NCHW",               "Tensor data format when training.")
add_arg('scale_loss',       float, 1.0,                  "Scale loss for fp16." )
add_arg('use_dynamic_loss_scaling',     bool,   True,    "Whether to use dynamic loss scaling.")
add_arg('l2_decay',         float, 1e-4,                 "L2_decay parameter.")
add_arg('momentum_rate',    float, 0.9,                  "momentum_rate.")
add_arg('use_label_smoothing',      bool,      False,        "Whether to use label_smoothing or not")
add_arg('label_smoothing_epsilon',      float,     0.2,      "Set the label_smoothing_epsilon parameter")
add_arg('lower_scale',      float,     0.08,      "Set the lower_scale in ramdom_crop")
add_arg('lower_ratio',      float,     3./4.,      "Set the lower_ratio in ramdom_crop")
add_arg('upper_ratio',      float,     4./3.,      "Set the upper_ratio in ramdom_crop")
add_arg('resize_short_size',      int,     256,      "Set the resize_short_size")
add_arg('use_mixup',      bool,      False,        "Whether to use mixup or not")
add_arg('mixup_alpha',      float,     0.2,      "Set the mixup_alpha parameter")
add_arg('is_distill',       bool,  False,        "is distill or not")
add_arg('profile',             bool,  False,                "Enable profiler or not." )
add_arg('print_program_desc',             bool,  False,                "Enable print program desc or not." )
add_arg('fetch_steps',      int,  10,                "Enable profiler or not." )

add_arg('do_test',          bool,  False,                 "Whether do test every epoch.")
add_arg('use_gpu',          bool,  True,                 "Whether to use GPU or not.")
add_arg('fuse', bool, False,                      "Whether to use tensor fusion.")
add_arg('nccl_comm_num',        int,  1,                  "nccl comm num")
add_arg("use_hierarchical_allreduce",     bool,   False,   "Use hierarchical allreduce or not.")
add_arg('num_threads',        int,  1,                   "Use num_threads to run the fluid program.")
add_arg('num_iteration_per_drop_scope', int,    100,      "Ihe iteration intervals to clean up temporary variables.")
add_arg('benchmark_test',          bool,  True,                 "Whether to use print benchmark logs or not.")

add_arg('use_dgc',           bool,  False,          "Whether use DGCMomentum Optimizer or not")
add_arg('rampup_begin_step', int,   5008,           "The beginning step from which dgc is implemented.")

def get_momentum_optimizer(momentum_kwargs, use_dgc=False, dgc_kwargs={}):
    if not use_dgc:
        optimizer = fluid.optimizer.Momentum(**momentum_kwargs)
    else:
        dgc_kwargs.update(momentum_kwargs)
        optimizer = fluid.optimizer.DGCMomentumOptimizer(**dgc_kwargs)
    return optimizer

def optimizer_setting(params):
    ls = params["learning_strategy"]
    l2_decay = params["l2_decay"]
    momentum_rate = params["momentum_rate"]
    regularizer=fluid.regularizer.L2Decay(l2_decay)

    momentum_kwargs = {'learning_rate': None,
                       'momentum': momentum_rate,
                       'regularization': regularizer}

    use_dgc = params["use_dgc"]
    rampup_begin_step = params['rampup_begin_step']
    dgc_kwargs = {'rampup_begin_step': rampup_begin_step}

    if ls["name"] == "piecewise_decay":
        global_batch_size = ls["batch_size"] * num_trainers
        steps_per_pass = int(math.ceil(params["total_images"] * 1.0 / global_batch_size))
        warmup_steps = steps_per_pass * 5
        passes = [30,60,80,90]
        bd = [steps_per_pass * p for p in passes]

        batch_denom = 256
        start_lr = params["lr"]
        base_lr = params["lr"] * global_batch_size / batch_denom
        lr = [base_lr * (0.1**i) for i in range(len(bd) + 1)]
        lr_var = lr_warmup(fluid.layers.piecewise_decay(boundaries=bd, values=lr),\
                           warmup_steps, start_lr, base_lr)
        momentum_kwargs['learning_rate'] = lr_var

        optimizer = get_momentum_optimizer(momentum_kwargs, use_dgc, dgc_kwargs)

    elif ls["name"] == "cosine_decay":
        assert "total_images" in params
        total_images = params["total_images"]
        images_per_trainer = int(math.ceil(float(total_images) / num_trainers))
        batch_size = ls["batch_size"]
        step = int(math.ceil(float(images_per_trainer) / batch_size))
        l2_decay = params["l2_decay"]
        momentum_rate = params["momentum_rate"]
        lr = params["lr"]
        num_epochs = params["num_epochs"]

        momentum_kwargs['learning_rate'] = fluid.layers.cosine_decay(
            learning_rate=lr, step_each_epoch=step, epochs=num_epochs)

        optimizer = get_momentum_optimizer(momentum_kwargs, use_dgc, dgc_kwargs)

    elif ls["name"] == "cosine_warmup_decay":
        assert "total_images" in params
        total_images = params["total_images"]
        images_per_trainer = int(math.ceil(float(total_images) / num_trainers))
        batch_size = ls["batch_size"]
        step = int(math.ceil(float(images_per_trainer) / batch_size))
        l2_decay = params["l2_decay"]
        momentum_rate = params["momentum_rate"]
        lr = params["lr"]
        num_epochs = params["num_epochs"]

        momentum_kwargs['learning_rate'] = cosine_decay_with_warmup(
            learning_rate=lr, step_each_epoch=step, epochs=num_epochs)

        optimizer = get_momentum_optimizer(momentum_kwargs, use_dgc, dgc_kwargs)

    elif ls["name"] == "linear_decay":
        assert "total_images" in params
        total_images = params["total_images"]
        images_per_trainer = int(math.ceil(float(total_images) / num_trainers))
        batch_size = ls["batch_size"]
        step = int(math.ceil(float(images_per_trainer) / batch_size))
        num_epochs = params["num_epochs"]
        start_lr = params["lr"]
        l2_decay = params["l2_decay"]
        momentum_rate = params["momentum_rate"]
        end_lr = 0
        total_step = step * num_epochs
        lr = fluid.layers.polynomial_decay(
            start_lr, total_step, end_lr, power=1)
        momentum_kwargs['learning_rate'] = lr
        optimizer = get_momentum_optimizer(momentum_kwargs, use_dgc, dgc_kwargs)
    elif ls["name"] == "adam":
        if use_dgc:
            print("Warning: Adam is not support dgc. So will not use dgc")
        lr = params["lr"]
        optimizer = fluid.optimizer.Adam(learning_rate=lr)
    elif ls["name"] == "rmsprop_cosine":
        if use_dgc:
            print("Warning: Adam is not support dgc. So will not use dgc")
        assert "total_images" in params
        total_images = params["total_images"]
        images_per_trainer = int(math.ceil(float(total_images) / num_trainers))
        batch_size = ls["batch_size"]
        step = int(math.ceil(float(images_per_trainer) / batch_size))
        l2_decay = params["l2_decay"]
        momentum_rate = params["momentum_rate"]
        lr = params["lr"]
        num_epochs = params["num_epochs"]
        optimizer = fluid.optimizer.RMSProp(
            learning_rate=fluid.layers.cosine_decay(
                learning_rate=lr, step_each_epoch=step, epochs=num_epochs),
            momentum=momentum_rate,
            regularization=fluid.regularizer.L2Decay(l2_decay),
            # RMSProp Optimizer: Apply epsilon=1 on ImageNet.
            epsilon=1)
    else:
        lr = params["lr"]
        momentum_kwargs['learning_rate'] = lr
        optimizer = get_momentum_optimizer(momentum_kwargs, use_dgc, dgc_kwargs)

    return optimizer

def calc_loss(epsilon,label,class_dim,softmax_out,use_label_smoothing):
    if use_label_smoothing:
        label_one_hot = fluid.layers.one_hot(input=label, depth=class_dim)
        smooth_label = fluid.layers.label_smooth(label=label_one_hot, epsilon=epsilon, dtype="float32")
        loss = fluid.layers.cross_entropy(input=softmax_out, label=smooth_label, soft_label=True)
    else:
        print("Using fluid.layers.cross_entropy.")
        loss = fluid.layers.cross_entropy(input=softmax_out, label=label)
    return loss


def net_config(image, model, args, is_train, label=0, y_a=0, y_b=0, lam=0.0):
    model_list = [m for m in dir(models) if "__" not in m]
    assert args.model in model_list, "{} is not lists: {}".format(args.model,
                                                                  model_list)
    class_dim = args.class_dim
    model_name = args.model
    use_mixup = args.use_mixup
    use_label_smoothing = args.use_label_smoothing
    epsilon = args.label_smoothing_epsilon

    if not args.is_distill:
        out = model.net(input=image, args=args, class_dim=class_dim)
        if is_train:
            if use_mixup:
                softmax_out = fluid.layers.softmax(out, use_cudnn=False)
                loss_a = calc_loss(epsilon,y_a,class_dim,softmax_out,use_label_smoothing)
                loss_b = calc_loss(epsilon,y_b,class_dim,softmax_out,use_label_smoothing)
                loss_a_mean = fluid.layers.mean(x = loss_a)
                loss_b_mean = fluid.layers.mean(x = loss_b)
                cost = lam * loss_a_mean + (1 - lam) * loss_b_mean
                avg_cost = fluid.layers.mean(x=cost)
                return avg_cost
            else:
                print("Use fluid.layers.softmax_with_cross_entropy.")
                cost, softmax_out = fluid.layers.softmax_with_cross_entropy(
                    out, label, return_softmax=True)
        else:
            cost, softmax_out = fluid.layers.softmax_with_cross_entropy(
                out, label, return_softmax=True)
    else:
        out1, out2 = model.net(input=image, args=args, class_dim=args.class_dim)
        softmax_out1, softmax_out = fluid.layers.softmax(out1), fluid.layers.softmax(out2)
        smooth_out1 = fluid.layers.label_smooth(label=softmax_out1, epsilon=0.0, dtype="float32")
        cost = fluid.layers.cross_entropy(input=softmax_out, label=smooth_out1, soft_label=True)

    avg_cost = fluid.layers.mean(cost)
    acc_top1 = fluid.layers.accuracy(input=softmax_out, label=label, k=1)
    acc_top5 = fluid.layers.accuracy(input=softmax_out, label=label, k=5)
    return avg_cost, acc_top1, acc_top5

def build_program(is_train, main_prog, startup_prog, args, dist_strategy=None):
    image_shape = [int(m) for m in args.image_shape.split(",")]
    model_name = args.model
    model_list = [m for m in dir(models) if "__" not in m]
    assert model_name in model_list, "{} is not in lists: {}".format(args.model,
                                                                     model_list)
    model = models.__dict__[model_name]()
    with fluid.program_guard(main_prog, startup_prog):
        use_mixup = args.use_mixup
        if is_train and use_mixup:
            py_reader = fluid.layers.py_reader(
                capacity=16,
                shapes=[[-1] + image_shape, [-1, 1], [-1, 1], [-1, 1]],
                lod_levels=[0, 0, 0, 0],
                dtypes=["float32", "int64", "int64", "float32"],
                use_double_buffer=True)
        else:
            py_reader = fluid.layers.py_reader(
                capacity=16,
                shapes=[[-1] + image_shape, [-1, 1]],
                lod_levels=[0, 0],
                dtypes=["float32", "int64"],
                use_double_buffer=True)

        with fluid.unique_name.guard():
            if is_train and  use_mixup:
                image, y_a, y_b, lam = fluid.layers.read_file(py_reader)
                if args.data_format == 'NHWC':
                    image = fluid.layers.transpose(image, [0, 2, 3, 1])
                avg_cost = net_config(image=image, y_a=y_a, y_b=y_b, lam=lam, model=model, args=args, label=0, is_train=True)
                avg_cost.persistable = True
                build_program_out = [py_reader, avg_cost]
            else:
                image, label = fluid.layers.read_file(py_reader)
                if args.data_format == 'NHWC':
                    image = fluid.layers.transpose(image, [0, 2, 3, 1])
                avg_cost, acc_top1, acc_top5 = net_config(image, model, args, label=label, is_train=is_train)
                avg_cost.persistable = True
                acc_top1.persistable = True
                acc_top5.persistable = True
                build_program_out = [py_reader, avg_cost, acc_top1, acc_top5]

            if is_train:
                params = model.params
                params["total_images"] = args.total_images
                params["lr"] = args.lr
                params["num_epochs"] = args.num_epochs
                params["learning_strategy"]["batch_size"] = args.batch_size
                params["learning_strategy"]["name"] = args.lr_strategy
                params["l2_decay"] = args.l2_decay
                params["momentum_rate"] = args.momentum_rate
                params["use_dgc"] = args.use_dgc
                params["rampup_begin_step"] = args.rampup_begin_step

                optimizer = optimizer_setting(params)
                global_lr = optimizer._global_learning_rate()
                if args.fp16:
                    optimizer = fluid.contrib.mixed_precision.decorate(optimizer,  init_loss_scaling=128.0)
                dist_optimizer = fleet.distributed_optimizer(optimizer, strategy=dist_strategy)
                _, param_grads = dist_optimizer.minimize(avg_cost)

                global_lr.persistable=True
                build_program_out.append(global_lr)

    return build_program_out

def get_device_num():
    """
    # NOTE(zcd): for multi-processe training, each process use one GPU card.
    if num_trainers > 1 : return 1
    visible_device = os.environ.get('CUDA_VISIBLE_DEVICES', None)
    if visible_device:
        device_num = len(visible_device.split(','))
    else:
        device_num = subprocess.check_output(['nvidia-smi','-L']).decode().count('\n')
    """
    device_num = fluid.core.get_cuda_device_count()
    return device_num

def train(args):
    # parameters from arguments
    model_name = args.model
    checkpoint = args.checkpoint
    pretrained_model = args.pretrained_model
    model_save_dir = args.model_save_dir
    use_mixup = args.use_mixup
    use_ngraph = os.getenv('FLAGS_use_ngraph')

    startup_prog = fluid.Program()
    train_prog = fluid.Program()
    test_prog = fluid.Program()

    exec_strategy = fluid.ExecutionStrategy()
    exec_strategy.num_threads = args.num_threads
    exec_strategy.num_iteration_per_drop_scope = args.num_iteration_per_drop_scope

    dist_strategy = DistributedStrategy()
    dist_strategy.exec_strategy = exec_strategy
    dist_strategy.enable_inplace = args.with_inplace
    dist_strategy.fuse_all_optimizer_ops = True
    if not args.fuse:
        dist_strategy.fuse_all_reduce_ops = False
    dist_strategy.nccl_comm_num = args.nccl_comm_num

    role = role_maker.PaddleCloudRoleMaker(is_collective=True)
    fleet.init(role)

    b_out = build_program(
                     is_train=True,
                     main_prog=train_prog,
                     startup_prog=startup_prog,
                     args=args,
                     dist_strategy=dist_strategy)

    if args.print_program_desc:
        program_to_code(train_prog, skip_op_callstack=False)

    if use_mixup:
        train_py_reader, train_cost, global_lr = b_out[0], b_out[1], b_out[2]
        train_fetch_vars = [train_cost, global_lr]
        train_fetch_list = []
        for var in train_fetch_vars:
            var.persistable=True
            train_fetch_list.append(var.name)

    else:
        train_py_reader, train_cost, train_acc1, train_acc5, global_lr = b_out[0],b_out[1],b_out[2],b_out[3],b_out[4]
        train_fetch_vars = [train_cost, train_acc1, train_acc5, global_lr]
        train_fetch_list = []
        for var in train_fetch_vars:
            var.persistable=True
            train_fetch_list.append(var.name)

    train_prog = fleet.main_program

    b_out_test = build_program(
                     is_train=False,
                     main_prog=test_prog,
                     startup_prog=startup_prog,
                     args=args,
                     dist_strategy=dist_strategy)
    test_py_reader, test_cost, test_acc1, test_acc5 = b_out_test[0],b_out_test[1],b_out_test[2],b_out_test[3]

    test_prog = test_prog.clone(for_test=True)
    test_prog = compiler.CompiledProgram(test_prog).with_data_parallel(loss_name=test_cost.name, exec_strategy=exec_strategy)

    gpu_id = int(os.environ.get('FLAGS_selected_gpus', 0))
    place = fluid.CUDAPlace(gpu_id) if args.use_gpu else fluid.CPUPlace()
    exe = fluid.Executor(place)
    exe.run(startup_prog)

    if checkpoint is not None:
        fluid.io.load_persistables(exe, checkpoint, main_program=train_prog)

    if pretrained_model:
        def if_exist(var):
            return os.path.exists(os.path.join(pretrained_model, var.name))

        fluid.io.load_vars(
            exe, pretrained_model, main_program=train_prog, predicate=if_exist)

    if args.use_gpu:
        device_num = get_device_num()
    else:
        device_num = 1

    train_batch_size = args.batch_size
    print("train_batch_size: %d device_num:%d" % (train_batch_size, device_num))

    test_batch_size = 16
    # NOTE: the order of batch data generated by batch_reader
    # must be the same in the respective processes.
    shuffle_seed = 1 if num_trainers > 1 else None

    train_reader = reader.train(settings=args, data_dir=args.data_dir, pass_id_as_seed=shuffle_seed)
    test_reader = reader.val(settings=args, data_dir=args.data_dir)

    train_py_reader.decorate_paddle_reader(paddle.batch(train_reader,
                                                        batch_size=train_batch_size))
    test_py_reader.decorate_paddle_reader(paddle.batch(test_reader,
                                                       batch_size=test_batch_size))

    test_fetch_vars = [test_cost, test_acc1, test_acc5]
    test_fetch_list = []
    for var in test_fetch_vars:
        var.persistable=True
        test_fetch_list.append(var.name)

    train_exe = exe

    params = models.__dict__[args.model]().params

    train_speed_list = []
    acc1_logs = []
    acc5_logs = []
    for pass_id in range(params["num_epochs"]):
        train_py_reader.start()
        train_info = [[], [], []]
        test_info = [[], [], []]
        train_begin=time.time()
        batch_id = 0
        time_record=[]
        try:
            while True:
                t1 = time.time()
                if batch_id % args.fetch_steps != 0:
                        train_exe.run(train_prog)
                else:
                    if use_mixup:
                        loss, lr = train_exe.run(train_prog, fetch_list=train_fetch_list)
                    else:
                        loss, acc1, acc5, lr = train_exe.run(train_prog, fetch_list=train_fetch_list)
                        acc1 = np.mean(np.array(acc1))
                        acc5 = np.mean(np.array(acc5))
                        train_info[1].append(acc1)
                        train_info[2].append(acc5)

                t2 = time.time()
                period = t2 - t1
                time_record.append(period)

                if args.profile and batch_id == 50:
                    print("begin profiler")
                    if trainer_id == 0:
                        profiler.start_profiler("All")
                elif args.profile and batch_id == 55:
                    print("begin to end profiler")
                    if trainer_id == 0:
                        profiler.stop_profiler("total", "./profile_%d" % (trainer_id))
                    print("end profiler break!")
                    args.profile=False

                if batch_id % args.fetch_steps == 0:
                    loss = np.mean(np.array(loss))
                    train_info[0].append(loss)
                    lr = np.mean(np.array(lr))
                    period = np.mean(time_record)
                    speed = args.batch_size * 1.0 / period
                    time_record=[]
                    if use_mixup:
                        print("Pass {0}, trainbatch {1}, loss {2}, lr {3}, time {4}, speed {5}"
                              .format(pass_id, batch_id, "%.5f"%loss, "%.5f" %lr, "%2.4f sec" % period, "%.2f" % speed))
                    else:
                        print("Pass {0}, trainbatch {1}, loss {2}, \
                            acc1 {3}, acc5 {4}, lr {5}, time {6}, speed {7}"
                              .format(pass_id, batch_id, "%.5f"%loss, "%.5f"%acc1, "%.5f"%acc5, "%.5f" %
                                      lr, "%2.4f sec" % period, "%.2f" % speed))
                    sys.stdout.flush()
                batch_id += 1
        except fluid.core.EOFException:
            train_py_reader.reset()

        """
        train_loss = np.array(train_info[0]).mean()
        if not use_mixup:
            train_acc1 = np.array(train_info[1]).mean()
            train_acc5 = np.array(train_info[2]).mean()
        train_end=time.time()
        train_speed = (batch_id * train_batch_size) / (train_end - train_begin)
        train_speed_list.append(train_speed)

        if trainer_id == 0 and (args.do_test or (pass_id + 1) == params["num_epochs"]):
            test_py_reader.start()
            test_batch_id = 0
            try:
                while True:
                    t1 = time.time()
                    loss, acc1, acc5 = exe.run(program=test_prog,
                                            fetch_list=test_fetch_list)
                    t2 = time.time()
                    period = t2 - t1
                    loss = np.mean(loss)
                    acc1 = np.mean(acc1)
                    acc5 = np.mean(acc5)
                    test_info[0].append(loss)
                    test_info[1].append(acc1)
                    test_info[2].append(acc5)

                    if test_batch_id % 10 == 0:
                        test_speed = test_batch_size * 1.0 / period
                        print("Pass {0},testbatch {1},loss {2}, \
                            acc1 {3},acc5 {4},time {5},speed {6}"
                            .format(pass_id, test_batch_id, "%.5f"%loss,"%.5f"%acc1, "%.5f"%acc5,
                                    "%2.2f sec" % period, "%.2f" % test_speed))
                        sys.stdout.flush()
                    test_batch_id += 1
            except fluid.core.EOFException:
                test_py_reader.reset()

            test_loss = np.array(test_info[0]).mean()
            test_acc1 = np.array(test_info[1]).mean()
            test_acc5 = np.array(test_info[2]).mean()

            acc1_logs.append(test_acc1)
            acc5_logs.append(test_acc5)

            if use_mixup:
                print("End pass {0}, train_loss {1}, test_loss {2}, test_acc1 {3}, test_acc5 {4}, speed {5}".format(
                      pass_id, "%.5f"%train_loss, "%.5f"%test_loss, "%.5f"%test_acc1, "%.5f"%test_acc5,
                      "%.2f" % train_speed))
            else:
                print("End pass {0}, train_loss {1}, train_acc1 {2}, train_acc5 {3}, "
                  "test_loss {4}, test_acc1 {5}, test_acc5 {6}, speed {7}".format(
                      pass_id, "%.5f"%train_loss, "%.5f"%train_acc1, "%.5f"%train_acc5, "%.5f"%test_loss,
                      "%.5f"%test_acc1, "%.5f"%test_acc5, "%.2f" % train_speed))

        else:
            if use_mixup:
                print("End pass {0}, train_loss {1}, speed {2}".format(pass_id, "%.5f"%train_loss, "%.2f" % train_speed))
            else:
                print("End pass {0}, train_loss {1}, train_acc1 {2}, train_acc5 {3}, ""speed {4}".format(
                    pass_id, "%.5f"%train_loss, "%.5f"%train_acc1, "%.5f"%train_acc5, "%.2f" % train_speed))

        sys.stdout.flush()
<<<<<<< HEAD
        """
=======
 
    # save in last epoch
    if trainer_id == 0:
        model_path = os.path.join(model_save_dir + '/' + model_name, str(pass_id))
        if not os.path.isdir(model_path):
            os.makedirs(model_path)

        fluid.io.save_persistables(exe, model_path, main_program=fleet._origin_program)
        if args.benchmark_test:
            if not os.path.isdir("./benchmark_logs/"):
                os.makedirs("./benchmark_logs/")
            with open("./benchmark_logs/log_%d" % trainer_id, 'w') as f:
                result = dict()
                result['0'] = dict()
                result['0']['acc1'] = test_acc1
                result['0']['acc5'] = test_acc5
                result['0']['result_log'] = dict()
                result['0']['result_log']['acc1'] = acc1_logs
                result['0']['result_log']['acc5'] = acc5_logs
                # median speed of all epochs
                result['1'] = max(train_speed_list) * num_trainers
                print(str(result))
                f.writelines(str(result))
>>>>>>> cb176b0c


def print_paddle_environments():
    print('--------- Configuration Environments -----------')
    #print("Devices per node: %d" % DEVICE_NUM)
    for k in os.environ:
        if "PADDLE_" in k or "FLAGS_" in k:
            print("%s: %s" % (k, os.environ[k]))
    print('------------------------------------------------')


def main():
    args = parser.parse_args()
    # this distributed benchmark code can only support gpu environment.
    assert args.use_gpu, "only for gpu implementation."
    if args.use_dgc:
        if args.fuse:
            print("Warning: Use dgc must close fuse for now, so code will set fuse=False")
            args.fuse = False
        if args.fp16:
            print("Warning: DGC unsupport fp16 for now, so code will set fp16=False")
            args.fp16 = False
    print_arguments(args)
    print_paddle_environments()
    check_gpu(args.use_gpu)
    train(args)

if __name__ == '__main__':
    main()<|MERGE_RESOLUTION|>--- conflicted
+++ resolved
@@ -575,9 +575,7 @@
                     pass_id, "%.5f"%train_loss, "%.5f"%train_acc1, "%.5f"%train_acc5, "%.2f" % train_speed))
 
         sys.stdout.flush()
-<<<<<<< HEAD
         """
-=======
  
     # save in last epoch
     if trainer_id == 0:
@@ -601,7 +599,6 @@
                 result['1'] = max(train_speed_list) * num_trainers
                 print(str(result))
                 f.writelines(str(result))
->>>>>>> cb176b0c
 
 
 def print_paddle_environments():
